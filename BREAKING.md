# Adding breaking and upcoming change notes

Notes on breaking, upcoming, and otherwise interesting changes go here.  They will be reviewed and published along with each release.  Published changelogs may be found on the docs site at fluidframework.com.

Upcoming changes include anything expected to become a breaking change in the future.  It can include deprecations, optional to required transitions, etc.  They should be added to the section for the version in which they are being announced.

Breaking changes include anything that a consumer upgrading to the specified version must account for as part of the upgrade process.  It can include expected compile time breaks, runtime compatibility breaks, etc.  They should typically be announced as an upcoming change in an earlier version before becoming a breaking change.

## Writing a change note

There are a few steps you can take to write a good change note and avoid needing to followup for clarification.
- Provide a concise title.  It should make clear what the topic of the change is.
- Ensure the affected packages are named or clearly identifiable within the body.
- Provide guidance on how the change should be consumed if applicable, such as by specifying replacement APIs.
- Consider providing code examples as part of guidance for non-trivial changes.

# 2.0.0

## 2.0.0 Upcoming changes
- [Remove `documentId` field from `MockFluidDataStoreContext`](#Remove-documentId-field-from-MockFluidDataStoreContext)
- [Narrow type of `clientId` field on `MockFluidDataStoreRuntime`](#Narrow-type-of-clientId-field-on-MockFluidDataStoreRuntime)
- [Remove `ConnectionState.Connecting`](#Remove-ConnectionState.Connecting)
- [`IContainerRuntime.flush` is deprecated](#icontainerruntimeflush-is-deprecated)

### Remove `documentId` field from `MockFluidDataStoreContext`
<<<<<<< HEAD
This field has been deprecated and will be removed in a future breaking change.
=======
This field was deprecated and has been removed in this release.
>>>>>>> 55223da9

### Narrow type of `clientId` field on `MockFluidDataStoreRuntime`
`clientId` can only ever be of type `string`, so it is superfluous for the type
to be `string | undefined`.

### Remove `ConnectionState.Connecting`
`ConnectionState.Connecting` will be removed. Migrate all usage to `ConnectionState.CatchingUp`.

<<<<<<< HEAD
### `IContainerRuntime.flush` is deprecated
`IContainerRuntime.flush` is deprecated and will be removed in a future release. If a more manual flushing process is needed, move all usage to `IContainerRuntimeBase.orderSequentially` if possible.
=======
## 2.0.0 Breaking changes
- [Deprecate ISummaryConfigurationHeuristics.idleTime](#Deprecate-ISummaryConfigurationHeuristicsidleTime)
- [LocalReference class and method deprecations removed](#LocalReference-class-and-method-deprecations-removed)
- [Remove TelemetryDataTag.PackageData](#Remove-TelemetryDataTagPackageData)
- [Remove ICodeLoader from @fluidframework/container-definitions](#Remove-ICodeLoader-from-@fluidframework/container-definitions)
- [Deprecate ISummaryRuntimeOptions.disableIsolatedChannels](#Deprecate-ISummaryRuntimeOptionsdisableIsolatedChannels)
- [Remove `documentId` field from `MockFluidDataStoreContext`](#Remove-documentId-field-from-MockFluidDataStoreContext)
- [Narrow type of `clientId` field on `MockFluidDataStoreRuntime`](#Narrow-type-of-clientId-field-on-MockFluidDataStoreRuntime)
- [Remove ConnectionState.Connecting](#Remove-ConnectionState.Connecting)
- [Remove IFluidDataStoreChannel.bindToContext and related types](#remove-ifluiddatastorechannelbindtocontext-and-related-types)
- [Remove `aliasing` return value from `AliasResult`](#remove-aliasing-return-value-from-aliasresult)


### Deprecate ISummaryConfigurationHeuristics.idleTime
`ISummaryConfigurationHeuristics.idleTime` has been deprecated and will be removed in a future release. See [#10008](https://github.com/microsoft/FluidFramework/issues/10008)
Please migrate all usage to the new `minIdleTime` and `maxIdleTime` properties in `ISummaryConfigurationHeuristics`.

### Deprecate-ISummaryRuntimeOptionsdisableIsolatedChannels
`ISummaryRuntimeOptions.disableIsolatedChannels` has been deprecated and will be removed in a future release.
There will be no replacement for this property.

### LocalReference class and method deprecations removed
In 0.59.0 the [LocalReference class and it's related methods were deprecated](#LocalReference-class-and-method-deprecations)

The deprecated and now removed LocalReference class is replaced with LocalReferencePosition.
The following deprecated methods are  now removed from sequence and merge-tree. Their replacements should be used instead.
 - createPositionReference to createLocalReferencePosition
 - addLocalReference to createLocalReferencePosition
 - localRefToPos to localReferencePositionToPosition
 - removeLocalReference to removeLocalReferencePosition

### Remove TelemetryDataTag.PackageData
`TelemetryDataTag.PackageData` has been removed. Migrate all usage to `TelemetryDataTag.CodeArtifact` instead.

### Remove ConnectionState.Connecting
`ConnectionState.Connecting` has been removed. Migrate all usage to `ConnectionState.CatchingUp` instead.

### Remove IFluidDataStoreChannel.bindToContext and related types
`bindToContext` has been removed from `IFluidDataStoreChannel`, along with enum `BindState` and the interface `IDataStoreWithBindToContext_Deprecated`.
See previous ["Upcoming" change notice](#bindToContext-to-be-removed-from-IFluidDataStoreChannel) for info on how this removal was staged.

### Remove `aliasing` return value from `AliasResult`
The `aliasing` return value from `AliasResult` has been removed from `@fluidframework/runtime-definitions`, as it's no longer returned by the API. Instead of `aliasing`, the API will return the promise of the ongoing aliasing operation.
>>>>>>> 55223da9

# 1.1.0

## 1.1.0 Upcoming changes
- [IContainerRuntime.createRootDataStore is deprecated](#icontainerruntimecreaterootdatastore-is-deprecated)
- [ ISummaryAuthor and ISummaryCommitter are deprecated](#isummaryauthor-and-isummarycommitter-are-deprecated)

 ### IContainerRuntime.createRootDataStore is deprecated
 See [#9660](https://github.com/microsoft/FluidFramework/issues/9660). The API is vulnerable to name conflicts, which lead to invalid documents. As a replacement, create a regular datastore using the `IContainerRuntimeBase.createDataStore` function, then alias the datastore by using the `IDataStore.trySetAlias` function and specify a string value to serve as the alias to which the datastore needs to be bound. If successful, "Success" will be returned, and a call to `getRootDataStore` with the alias as parameter will return the same datastore.

 ### ISummaryAuthor and ISummaryCommitter are deprecated
  See [#10456](https://github.com/microsoft/FluidFramework/issues/10456). `ISummaryAuthor` and `ISummaryCommitter`
  are deprecated and will be removed in a future release.

# 1.0.0

## 1.0.0 Upcoming changes
- [Summarize heuristic changes based on telemetry](#Summarize-heuristic-changes-based-on-telemetry)
- [bindToContext to be removed from IFluidDataStoreChannel](#bindToContext-to-be-removed-from-IFluidDataStoreChannel)
- [Garbage Collection (GC) mark phase turned on by default](#Garbage-Collection-(GC)-mark-phase-turned-on-by-default)
- [SequenceEvent.isEmpty removed](#SequenceEvent\.isEmpty-removed)

### Summarize heuristic changes based on telemetry
Changes will be made in the way heuristic summaries are run based on observed telemetry (see `ISummaryConfigurationHeuristics`). Please evaluate if such policies make sense for you, and if not, clone the previous defaults and pass it to the `ContainerRuntime` object to shield yourself from these changes:
- Change `minOpsForLastSummaryAttempt` from `50` -> `10`
- Change `maxOps` from `1000` -> `100`

### bindToContext to be removed from IFluidDataStoreChannel
`bindToContext` will be removed from `IFluidDataStoreChannel` in the next major release.
It was deprecated in 0.50 but due to [this bug](https://github.com/microsoft/FluidFramework/issues/9127) it still had to be called after creating a non-root data store. The bug was fixed in 0.59.
To prepare for the removal in the following release, calls to `bindToContext` can and should be removed as soon as this version is consumed. Since the compatibility window between container runtime and data store runtime is N / N-1, all runtime code will have the required bug fix (released in the previous version 0.59) and it can be safely removed.

### Garbage Collection (GC) mark phase turned on by default
GC mark phase is turned on by default with this version. In mark phase, unreferenced Fluid objects (data stores, DDSes and attachment blobs uploaded via BlobManager) are stamped as such along with the unreferenced timestamp in the summary. Features built on summaries (Fluid file at rest) can filter out these unreferenced content. For example, search and e-discovery will mostly want to filter out these content since they are unused.

For more details on GC and options for controlling its behavior, please see [this document](./packages/runtime/container-runtime/garbageCollection.md).

> Note: GC sweep phase has not been enabled yet so unreferenced content won't be deleted. The work to enable it is in progress and will be ready soon.

### SequenceEvent.isEmpty removed

In `@fluidframework/sequence`, a change was previously made to no longer fire `SequenceEvent`s with empty deltas.
This made the `isEmpty` property of `SequenceEvent` (also available on `SequenceDeltaEvent` and `SequenceMaintenanceEvent`) redundant.
It has been removed in this release--consumers should assume any raised delta events are not empty.

## 1.0.0 Breaking changes
- [Changed AzureConnectionConfig API](#Changed-AzureConnectionConfig-API)
- [Remove IFluidSerializer from core-interfaces](#Remove-IFluidSerializer-from-core-interfaces)
- [Remove IFluidSerializer from IFluidObject](#Remove-IFluidSerializer-from-IFluidObject)
- [Deprecate TelemetryDataTag.PackageData](#Deprecate-TelemetryDataTagPackageData)
- [Remove write method from IDocumentStorageService](#Remove-Write-Method-from-IDocumentStorageService)
- [Remove IDeltaManager.close()](#remove-ideltamanagerclose)
- [Deprecated Fields from ISummaryRuntimeOptions](#Deprecated-fields-from-ISummaryRuntimeOptions)
- [`ISummarizerOptions` is deprecated](#isummarizerOptions-is-deprecated)
- [connect() and disconnect() made mandatory on IContainer and IFluidContainer](#connect-and-disconnect-made-mandatory-on-icontainer-and-ifluidcontainer)
- [Remove Const Enums from Merge Tree, Sequence, and Shared String](#Remove-Const-Enums-from-Merge-Tree-Sequence-and-Shared-String)
- [Remove Container.setAutoReconnect() and Container.resume()](#remove-containersetautoreconnect-and-containerresume)
- [Remove IContainer.connected and IFluidContainer.connected](#remove-icontainerconnected-and-ifluidcontainerconnected)
- [All IFluidObject Augmentations Removed](#All-IFluidObject-Augmentations-Removed)
- [Remove `noopTimeFrequency` and `noopCountFrequency` from ILoaderOptions](#remove-nooptimefrequency-and-noopcountfrequency-from-iloaderoptions)
- [proxyLoaderFactories members removed from ILoaderProps and ILoaderServices](#proxyloaderfactories-members-to-be-removed-from-iloaderprops-and-iloaderservices)
- [IContainer.connectionState yields finer-grained ConnectionState values](#icontainerconnectionstate-yields-finer-grained-connectionstate-values)

### Changed AzureConnectionConfig API
- Added a `type` field that's used to differentiate between remote and local connections.
- Defined 2 subtypes of `AzureConnectionConfig`: `AzureLocalConnectionConfig` and `AzureRemoteConnectionConfig` with their `type` set to `"local"` and `"remote"` respectively
- Previously we supplied `orderer` and `storage` fields, now replaced with `endpoint` url.
- Previously `LOCAL_MODE_TENANT_ID` was supplied for the `tenantId` field when running app locally, now in "local" mode,
  no tenantId field is `provided` and `LOCAL_MODE_TENANT_ID` is no longer available.

### Remove IFluidSerializer from core-interfaces
`IFluidSerializer` was deprecated from core-interfaces in 0.55 and is now removed. Use `IFluidSerializer` in shared-object-base instead.

### Remove IFluidSerializer from IFluidObject
`IFluidSerializer` in `IFluidObject` was deprecated in 0.52 and is now removed. Use `FluidObject` instead of `IFluidObject`.

### Deprecate TelemetryDataTag.PackageData
`TelemetryDataTag.PackageData` is deprecated and will be removed in a future release. Use `TelemetryDataTag.CodeArtifact` instead.

### Remove Write Method from IDocumentStorageService
The `IDocumentStorageService.write(...)` method within the `@fluidframework/driver-definitions` package has been removed. Please remove all usage/implementation of this method if present.

### Remove IDeltaManager.close()
The method `IDeltaManager.close()` was deprecated in 0.54 and is now removed.
Use IContainer.close() or IContainerContext.closeFn() instead, and pass an error object if applicable.

### Require enableOfflineLoad to use IContainer.closeAndGetPendingLocalState()
Offline load functionality has been placed behind a feature flag as part of [ongoing offline work](https://github.com/microsoft/FluidFramework/pull/9557).
In order to use `IContainer.closeAndGetPendingLocalState`, pass a set of options to the container runtime including `{ enableOfflineLoad: true }`.

### Deprecated Fields from ISummaryRuntimeOptions
The following fields have been deprecated from `ISummaryRuntimeOptions` and became properties from `ISummaryConfiguration` interface in order to have the Summarizer Heuristics Settings under the same object. See [#9990](https://github.com/microsoft/FluidFramework/issues/9990):

`ISummaryRuntimeOptions.initialSummarizerDelayMs`
`ISummaryRuntimeOptions.disableSummaries`
`ISummaryRuntimeOptions.maxOpsSinceLastSummary`
`ISummaryRuntimeOptions.summarizerClientElection`
`ISummaryRuntimeOptions.summarizerOptions`

They will be removed in a future release. See [#9990](https://github.com/microsoft/FluidFramework/issues/9990)

- ### `ISummarizerOptions` is deprecated
`ISummarizerOptions` interface is deprecated and will be removed in a future release. See [#9990](https://github.com/microsoft/FluidFramework/issues/9990)
Options that control the behavior of a running summarizer will be moved to the `ISummaryConfiguration` interface instead.

### connect() and disconnect() made mandatory on IContainer and IFluidContainer
The functions `IContainer.connect()`, `IContainer.disconnect()`, `IFluidContainer.connect()`, and `IFluidContainer.disconnect()` have all been changed from optional to mandatory functions.

### Remove Const Enums from Merge Tree, Sequence, and Shared String

The types RBColor, MergeTreeMaintenanceType, and MergeTreeDeltaType are no longer const enums they are now const objects with a union type. In general there should be no change necessary for consumer, unless you are using a specific value as a type. When using a specific value as a type, it is now necessary to prefix with typeof. This scenario is uncommon in consuming code. Example:
``` diff
export interface IMergeTreeInsertMsg extends IMergeTreeDelta {
-    type: MergeTreeDeltaType.INSERT;
+    type: typeof MergeTreeDeltaType.INSERT;
```

### Remove Container.setAutoReconnect() and Container.resume()
The functions `Container.setAutoReconnect()` and `Container.resume()` were deprecated in 0.58 and are now removed. To replace their functionality use `Container.connect()` instead of `Container.setAutoReconnect(true)` and `Container.resume()`, and use `Container.disconnect()` instead of `Container.setAutoReconnect(false)`.

### Remove IContainer.connected and IFluidContainer.connected
The properties `IContainer.connected` and `IFluidContainer.connected` were deprecated in 0.58 and are now removed. To replace their functionality use `IContainer.connectionState` and `IFluidContainer.connectionState` respectively. Example:

``` diff
- if (container.connected) {
+ if (container.connectionState === ConnectionState.Connected) {
    console.log("Container is connected");
}
```

### All IFluidObject Augmentations Removed
 All augmentations to IFluidObject are now removed. IFluidObject is deprecated and being replaced with [FluidObject](#Deprecate-IFluidObject-and-introduce-FluidObject). The interface IFluidObject still exists as an empty interface, to support any pre-existing augmentations. However these should be moved to the [FluidObject](#Deprecate-IFluidObject-and-introduce-FluidObject) pattern, as IFluidObject will
 be completely removed in an upcoming release.

 The following interfaces still exist independently and can be used via FLuidObject, but no longer exist on IFluidObject.
 - IRuntimeFactory
 - ILoader
 - IFluidLoadable
 - IFluidRunnable
 - IFluidRouter
 - IFluidHandleContext
 - IFluidHandle
 - IFluidHTMLView

### Remove `noopTimeFrequency` and `noopCountFrequency` from ILoaderOptions
`noopTimeFrequency` and `noopCountFrequency` are removed from `ILoaderOptions`. Please use `noopTimeFrequency` and `noopCountFrequency` from `IClientConfiguration` in `@fluidframework/protocol-definitions`.

### proxyLoaderFactories members to be removed from ILoaderProps and ILoaderServices
The `proxyLoaderFactories` member on `ILoaderProps` and `ILoaderServices` was deprecated in 0.59 and has now been removed.

### IContainer.connectionState yields finer-grained ConnectionState values
In both `@fluidframework/container-definitions` and `@fluidframework/container-loader` packages,
the `ConnectionState` types have been updated to include a new state which previously was
encompassed by the `Disconnected` state. The new state is `EstablishingConnection` and indicates that the container is
attempting to connect to the ordering service, but is not yet connected.

Any logic based on the `Disconnected` state (e.g. checking the value of `connectionState` on either `IContainer` and `Container`)
should be updated depending on how you want to treat this new `EstablishingConnection` state.

Additionally, please note that the `Connecting` state is being renamed to `CatchingUp`.
`ConnectionState.Connecting` is marked as deprecated, please use `ConnectionState.CatchingUp` instead.
`ConnectionState.Connecting` will be removed in the following major release.

### Remove ICodeLoader from `@fluidframework/container-definitions`
`ICodeLoader` in `@fluidframework/container-definitions` was deprecated since 0.40.0 and is now removed. Use `ICodeDetailsLoader` from `@fluidframework/container-loader` instead.

# 0.59

## 0.59 Upcoming changes
- [Remove ICodeLoader interface](#Remove-ICodeLoader-interface)
- [IFluidContainer.connect() and IFluidContainer.disconnect() will be made mandatory in future major release](#ifluidcontainer-connect-and-ifluidcontainer-disconnect-will-be-made-mandatory-in-future-major-release)
- [proxyLoaderFactories members to be removed from ILoaderProps and ILoaderServices](#proxyLoaderFactories-members-to-be-removed-from-ILoaderProps-and-ILoaderServices)
- [routerlicious-host package and ContainerUrlResolver to be removed](#routerlicious-host-package-and-ContainerUrlResolver-to-be-removed)
- [LocalReference class and method deprecations](#LocalReference-class-and-method-deprecations)
- [Deprecated properties from ILoaderOptions](#Deprecated-properties-from-ILoaderOptions)
- [Deprecated forceAccessTokenViaAuthorizationHeader from ICollabSessionOptions](#Deprecated-forceAccessTokenViaAuthorizationHeader-from-ICollabSessionOptions)
- [Deprecated enableRedeemFallback from HostStoragePolicy in Odsp driver](#Deprecated-enableRedeemFallback-from-HostStoragePolicy-in-Odsp-driver)]

### Remove ICodeLoader interface
`ICodeLoader` in `@fluidframework/container-definitions` was deprecated since 0.40.0 and is now removed. Use `ICodeDetailsLoader` from `@fluidframework/container-loader` instead.

### IFluidContainer.connect() and IFluidContainer.disconnect() will be made mandatory in future major release
In major release 1.0, the optional functions `IFluidContainer.connect()` and `IFluidContainer.disconnect()` will be made mandatory functions.

### proxyLoaderFactories members to be removed from ILoaderProps and ILoaderServices
The `proxyLoaderFactories` member on `ILoaderProps` and `ILoaderServices` has been deprecated in 0.59 and will be removed in an upcoming release.

### routerlicious-host package and ContainerUrlResolver to be removed
The `@fluidframework/routerlicious-host` package and its `ContainerUrlResolver` have been deprecated in 0.59 and will be removed in an upcoming release.

### LocalReference class and method deprecations
The class LocalReference in the @fluidframework/merge-tree packing is being deprecated. Please transition usage to the ReferencePosition interface from the same package.
To support this change the following methods are deprecated with replacements that operate on ReferencePosition rather than LocalReference
 - createPositionReference to createLocalReferencePosition
 - addLocalReference to createLocalReferencePosition
 - localRefToPos to localReferencePositionToPosition
 - removeLocalReference to removeLocalReferencePosition

 The above methods are changes in both the @fluidframework/merge-tree and @fluidframework/sequence packages.

 ### Deprecated properties from ILoaderOptions
`noopTimeFrequency` and `noopCountFrequency` from `ILoaderOptions` will be deprecated and moved to `IClientConfiguration` in `@fluidframework/protocol-definitions`.

### Deprecated forceAccessTokenViaAuthorizationHeader from ICollabSessionOptions
Deprecated forceAccessTokenViaAuthorizationHeader from ICollabSessionOptions as auth token will be supplied as Header by default due to security reasons.

### Deprecated enableRedeemFallback from HostStoragePolicy in Odsp driver
Deprecated enableRedeemFallback from HostStoragePolicy in Odsp driver as it will be always enabled by default.

## 0.59 Breaking changes
- [Removing Commit from TreeEntry and commits from SnapShotTree](#Removing-Commit-from-TreeEntry-and-commits-from-SnapShotTree)
- [raiseContainerWarning removed from IContainerContext](#raiseContainerWarning-removed-from-IContainerContext)
- [Remove `@fluidframework/core-interface#fluidPackage.ts`](#Remove-fluidframeworkcore-interfacefluidPackagets)
- [getAbsoluteUrl() argument type changed](#getAbsoluteUrl-argument-type-changed)
- [Replace ICodeLoader with ICodeDetailsLoader interface](#Replace-ICodeLoader-with-ICodeDetailsLoader-interface)
- [IFluidModule.fluidExport is no longer an IFluidObject](#IFluidModule.fluidExport-is-no-longer-an-IFluidObject)
- [Scope is no longer an IFluidObject](#scope-is-no-longer-an-IFluidObject)
- [IFluidHandle and requestFluidObject generic's default no longer includes IFluidObject](#IFluidHandle-and-requestFluidObject-generics-default-no-longer-includes-IFluidObject)
- [LazyLoadedDataObjectFactory.create no longer returns an IFluidObject](#LazyLoadedDataObjectFactory.create-no-longer-returns-an-IFluidObject)
- [Remove routerlicious-host package](#remove-routerlicious-host-package)

### Removing Commit from TreeEntry and commits from SnapShotTree
Cleaning up properties that are not being used in the codebase: `TreeEntry.Commit` and `ISnapshotTree.commits`.
These should not be used and there is no replacement provided.

### raiseContainerWarning removed from IContainerContext
`raiseContainerWarning` property will be removed from `IContainerContext` interface and `ContainerContext` class. Please refer to [raiseContainerWarning property](#Remove-raisecontainerwarning-property) for more details.

### Remove `@fluidframework/core-interface#fluidPackage.ts`
All the interfaces and const from `fluidPackage.ts` were moved to `@fluidframework/container-definitions` in previous release. Please refer to: [Moved `@fluidframework/core-interface#fluidPackage.ts` to `@fluidframework/container-definition#fluidPackage.ts`](#Moved-fluidframeworkcore-interfacefluidPackagets-to-fluidframeworkcontainer-definitionfluidPackagets). It is now removed from `@fluidframework/core-interface#fluidPackage.ts`. Import the following interfaces and const from `@fluidframework/container-definitions`:
- `IFluidPackageEnvironment`
- `IFluidPackage`
- `isFluidPackage`
- `IFluidCodeDetailsConfig`
- `IFluidCodeDetailsConfig`
- `IFluidCodeDetails`
- `IFluidCodeDetailsComparer`
- `IProvideFluidCodeDetailsComparer`
- `IFluidCodeDetailsComparer`

### `getAbsoluteUrl()` argument type changed
The `packageInfoSource` argument in `getAbsoluteUrl()` on `@fluidframework/odsp-driver`, `@fluidframework/iframe-driver`, and `@fluidframework/driver-definitions` is typed to `IContainerPackageInfo` interface only.

```diff
- getAbsoluteUrl(
-    resolvedUrl: IResolvedUrl,
-    relativeUrl: string,
-    packageInfoSource?: IFluidCodeDetails | IContainerPackageInfo,
- ): Promise<string>;

+ interface IContainerPackageInfo {
+    /**
+     * Container package name.
+     */
+    name: string;
+ }

+ getAbsoluteUrl(
+    resolvedUrl: IResolvedUrl,
+    relativeUrl: string,
+    packageInfoSource?: IContainerPackageInfo,
+ ): Promise<string>;
```

### Replace ICodeLoader with ICodeDetailsLoader interface
`ICodeLoader` in `@fluidframework/container-definitions` was deprecated since 0.40.0 and is now removed. Use `ICodeDetailsLoader` from `@fluidframework/container-loader` instead.

In particular, note the `ILoaderService` and `ILoaderProps` interfaces used with the `Loader` class now only support `ICodeDetailsLoader`. If you were using an `ICodeLoader` with these previously, you'll need to update to an `ICodeDetailsLoader`.

```ts
export interface ICodeDetailsLoader
 extends Partial<IProvideFluidCodeDetailsComparer> {
 /**
  * Load the code module (package) that is capable to interact with the document.
  *
  * @param source - Code proposal that articulates the current schema the document is written in.
  * @returns - Code module entry point along with the code details associated with it.
  */
 load(source: IFluidCodeDetails): Promise<IFluidModuleWithDetails>;
}
```
All codeloaders are now expected to return the object including both the runtime factory and code details of the package that was actually loaded. These code details may be used later then to check whether the currently loaded package `.satisfies()` a constraint.

You can start by returning default code details that were passed into the code loader which used to be our implementation on your behalf if code details were not passed in. Later on, this gives an opportunity to implement more sophisticated code loading where the code loader now can inform about the actual loaded module via the returned details.

### IFluidModule.fluidExport is no longer an IFluidObject
IFluidObject is no longer part of the type of IFluidModule.fluidExport. IFluidModule.fluidExport is still an [FluidObject](#Deprecate-IFluidObject-and-introduce-FluidObject) which should be used instead.

### Scope is no longer an IFluidObject
IFluidObject is no longer part of the type of IContainerContext.scope or IContainerRuntime.scope.
Scope is still an [FluidObject](#Deprecate-IFluidObject-and-introduce-FluidObject) which should be used instead.

### IFluidHandle and requestFluidObject generic's default no longer includes IFluidObject
IFluidObject is no longer part of the type of IFluidHandle and requestFluidObject generic's default.

``` diff
- IFluidHandle<T = IFluidObject & FluidObject & IFluidLoadable>
+ IFluidHandle<T = FluidObject & IFluidLoadable>

- export function requestFluidObject<T = IFluidObject & FluidObject>(router: IFluidRouter, url: string | IRequest): Promise<T>;
+ export function requestFluidObject<T = FluidObject>(router: IFluidRouter, url: string | IRequest): Promise<T>;
```

This will affect the result of all `get()` calls on IFluidHandle's, and the default return will no longer be and IFluidObject by default.

Similarly `requestFluidObject` default generic which is also its return type no longer contains IFluidObject.

In both cases the generic's default is still an [FluidObject](#Deprecate-IFluidObject-and-introduce-FluidObject) which should be used instead.

As a short term fix in both these cases IFluidObject can be passed at the generic type. However, IFluidObject is deprecated and will be removed in an upcoming release so this can only be a temporary workaround before moving to [FluidObject](#Deprecate-IFluidObject-and-introduce-FluidObject).

### LazyLoadedDataObjectFactory.create no longer returns an IFluidObject
LazyLoadedDataObjectFactory.create no longer returns an IFluidObject, it now only returns a [FluidObject](#Deprecate-IFluidObject-and-introduce-FluidObject).

As a short term fix the return type of this method can be safely casted to an IFluidObject. However, IFluidObject is deprecated and will be removed in an upcoming release so this can only be a temporary workaround before moving to [FluidObject](#Deprecate-IFluidObject-and-introduce-FluidObject).

### Remove Routerlicious-host package
Remove `@fluidframework/routerlicious-host` package and its `ContainerUrlResolver` as they have been deprecated in 0.59 and unused.

# 0.58

## 0.58 Upcoming changes
- [Doing operations not allowed on deleted sub directory](#Doing-operations-not-allowed-on-deleted-sub-directory)
- [IDirectory extends IDisposable](#IDirectory-extends-IDisposable)
- [raiseContainerWarning removed from IContainerContext](#raiseContainerWarning-removed-from-IContainerContext)
- [`IContainerRuntimeBase.setFlushMode` is deprecated](#icontainerruntimebasesetflushmode-is-deprecated)
- [connected deprecated from IContainer, IFluidContainer, and FluidContainer](#connected-deprecated-from-IContainer-IFluidContainer-and-FluidContainer)
- [setAutoReconnect and resume deprecated from IContainer and Container](#setAutoReconnect-and-resume-deprecated-from-IContainer-and-Container)
- [IContainer.connect() and IContainer.disconnect() will be made mandatory in future major release](#icontainer-connect-and-icontainer-disconnect-will-be-made-mandatory-in-future-major-release)

### Doing operations not allowed on deleted sub directory
Users will not be allowed to do operations on a deleted directory. Users can subscribe to `disposed` event to know if a sub directory is deleted. Accessing deleted sub directory will throw `UsageError` exception now.

### IDirectory extends IDisposable
IDirectory has started extending IDisposable. This means that users implementing the IDirectory interface needs to implement IDisposable too now.

### raiseContainerWarning removed from IContainerContext
`raiseContainerWarning` property will be removed from `IContainerContext` interface and `ContainerContext` class. Please refer to [raiseContainerWarning property](#Remove-raisecontainerwarning-property) for more details.

### `IContainerRuntimeBase.setFlushMode` is deprecated
`IContainerRuntimeBase.setFlushMode` is deprecated and will be removed in a future release. FlushMode will become an immutable property for the container runtime, optionally provided at creation time via the `IContainerRuntimeOptions` interface. See [#9480](https://github.com/microsoft/FluidFramework/issues/9480#issuecomment-1084790977)

### connected deprecated from IContainer, IFluidContainer, and FluidContainer
`connected` has been deprecated from `IContainer`, `IFluidContainer`, and `FluidContainer`. It will be removed in a future major release. Use `connectionState` property on the respective interfaces/classes instead. Please switch to the new APIs as soon as possible, and provide any feedback to the FluidFramework team if necessary.
``` diff
- if (fluidContainer.connected)
+ if (fluidContainer.connectionState === ConnectionState.Connected)
```

### setAutoReconnect and resume deprecated from IContainer and Container
`setAutoReconnect()` and `resume()` have been deprecated from `IContainer` and `Container`. They will be removed in a future major release. Use `connect()` instead of `setAutoReconnect(true)` and `resume()`, and use `disconnect()` instead of `setAutoReconnect(false)`. Note, when using these new functions you will need to ensure that the container is both attached and not closed to prevent an error being thrown. Please switch to the new APIs as soon as possible, and provide any feedback to the FluidFramework team if necessary.

### IContainer.connect() and IContainer.disconnect() will be made mandatory in future major release
In major release 1.0, the optional functions `IContainer.connect()` `IContainer.disconnect()` will be made mandatory functions.

## 0.58 Breaking changes
- [Move IntervalType from merge-tree to sequence package](#Move-IntervalType-from-merge-tree-to-sequence-package)
- [Remove logger property from IContainerContext](#Remove-logger-property-from-IContainerContext)
- [Set raiseContainerWarning property as optional parameter on IContainerContext](#Set-raiseContainerWarning-property-as-optional-parameter-on-IContainerContext)
- [Consolidate fluidErrorCode and message on FF Errors](#Consolidate-fluidErrorCode-and-message-on-FF-Errors)

### Move IntervalType from merge-tree to sequence package
Move the type from the merge-tree package where it isn't used to the sequence package where it is used
``` diff
- import { IntervalType } from "@fluidframework/merge-tree";
+ import { IntervalType } from "@fluidframework/sequence";
```

## Remove logger property from IContainerContext
The logger property in IContainerContext became an optional parameter in [release 0.56](#Set-logger-property-as-optional-parameter-in-IContainerContext). This property has now been removed. The `taggedLogger` property is now set as a required parameter in `IContainerContext` interface.

## Set raiseContainerWarning property as optional parameter on IContainerContext
`raiseContainerWarning` is set as an optional parameter on `IContainerContext` interface and would be removed from `IContainerContext` interface and `ContainerContext` class in the next release. Please see [raiseContainerWarning property](#Remove-raisecontainerwarning-property) for more details.

### Consolidate fluidErrorCode and message on FF Errors
Errors raised by the Fluid Framework will no longer contain the property `fluidErrorCode`.
This was present in many error constructors, and exposed in the type `IFluidErrorBase`, but has now been removed.
Previously, the fluidErrorCode value (a pascaleCased term) was often used as the error message itself.
Now all error messages can be expected to be easily-read sentences,
sometimes followed by a colon and an inner error message when applicable.

# 0.57

## 0.57 Upcoming changes

## 0.57 Breaking changes
- [IFluidConfiguration removed](#IFluidConfiguration-removed)
- [Driver error constructors' signatures have changed](#driver-error-constructors-signatures-have-changed)
- [IFluidObject removed from IFluidDataStoreContext scope](#IFluidObject-removed-from-IFluidDataStoreContext-scope)
- [The behavior of containers' isDirty flag has changed](#containers-isdirty-flag-behavior-has-changed)
- [Removed PureDataObject.requestFluidObject_UNSAFE](#Removed-PureDataObject.requestFluidObject_UNSAFE)
- [Modified PureDataObject.getFluidObjectFromDirectory](#Modified-PureDataObject.getFluidObjectFromDirectory)
- [Remove IFluidObject from Aqueduct](#Remove-IFluidObject-from-Aqueduct)
- [Removing snapshot API from IRuntime](#Removing-snapshot-api-from-IRuntime)
- [Remove Unused IFluidObject Augmentations](#Remove-Unused-IFluidObject-Augmentations)
- [Duplicate extractLogSafeErrorProperties removed](#duplicate-extractlogsafeerrorproperties-removed)
- [Code proposal rejection removed](#Code-proposal-rejection-removed)
- [ContainerRuntime.createDataStore return type changed](#Containerruntimecreatedatastore-return-type-changed)
- [Root datastore creation may throw an exception in case of name conflicts](#Root-datastore-creation-may-throw-an-exception-in-case-of-name-conflicts)

### IFluidConfiguration removed

The `IFluidConfiguration` interface and related properties were deprecated in 0.55, and have now been removed.  This includes the `configuration` member of `IContainerContext` and `ContainerContext`.

### Driver error constructors' signatures have changed

All error classes defined in @fluidframework/driver-utils now require the `props` parameter in their constructors,
and `props` must include the property `driverVersion: string | undefined` (via type `DriverErrorTelemetryProps`).
Same for helper functions that return new error objects.

Additionally, `createGenericNetworkError`'s signature was refactored to combine `canRetry` and `retryAfterMs` into a single
required parameter `retryInfo`.

### IFluidObject removed from IFluidDataStoreContext scope
IFluidObject is deprecated and being replaced with [FluidObject](#Deprecate-IFluidObject-and-introduce-FluidObject). IFluidObject is now removed from IFluidDataStoreContext's scope:

``` diff
- readonly scope: IFluidObject & FluidObject;
+ readonly scope: FluidObject;
```

Additionally, the following deprecated fields have been removed from IFluidObject:
- IFluidDataStoreFactory
- IFluidDataStoreRegistry

Use [FluidObject](#Deprecate-IFluidObject-and-introduce-FluidObject) instead.

### Containers isDirty flag behavior has changed
Container is now considered dirty if it's not attached or it is attached but has pending ops. Check https://fluidframework.com/docs/build/containers/#isdirty for further details.

### Removed PureDataObject.requestFluidObject_UNSAFE
The `requestFluidObject_UNSAFE` is removed from the PureDataObject. If you still need to fallback on URIs, use `handleFromLegacyUri`. We are making this change to encourage retreiving shared objects via handles only.

### Modified PureDataObject.getFluidObjectFromDirectory
Going forward, `getFluidObjectFromDirectory` will not return FluidObject if you have have used to store uri string for a given key. If you still need to fallback on URIs, use `handleFromLegacyUri`. Also, getFluidObjectFromDirectory now expects callback that is only returning `IFluidHandle` or `undefined`. Returnig uri/id (string) is not supported as we want to encourage retreiving shared objects via handles only.

### Remove IFluidObject from Aqueduct

[IFluidObject is deprecated](#Deprecate-IFluidObject-and-introduce-FluidObject). In this release we have removed all IFluidObject from the aqueduct package.
This impacts the following public apis:
 - getDefaultObjectFromContainer
 - getObjectWithIdFromContainer
 - getObjectFromContainer
 - PureDataObject.getFluidObjectFromDirectory
 - ContainerServiceRegistryEntries
 - SingletonContainerServiceFactory.getService

 In general the impact of these changes should be transparent. If you see compile errors related to Fluid object provider types with the above apis, you should transition those usages to [FluidObject](https://github.com/microsoft/FluidFramework/blob/main/common/lib/core-interfaces/src/provider.ts#L61) which is the replacement for the deprecated IFluidObject.

### Removing snapshot API from IRuntime
Snapshot API has been removed from IRuntime. Replay tools and snapshot tests are now using summarize API.

### Remove Unused IFluidObject Augmentations
The following deprecated provider properties are no longer exposed off of IFluidObject
 - IFluidMountableView
 - IAgentScheduler
 - IContainerRuntime
 - ISummarizer

The interfaces that correspond to the above properties continue to exist, and can use directly, or with the IFluidObject replacement [FluidObject](https://github.com/microsoft/FluidFramework/blob/main/common/lib/core-interfaces/src/provider.ts#L61)

### Duplicate extractLogSafeErrorProperties removed

The helper function `extractLogSafeErrorProperties` existed in both telemetry-utils and common-utils packages.
The copy in common-utils was out of date and unused in this repo, and has now been removed.

### Code proposal rejection removed
Rejection functionality has been removed from Quorum.  As a result, the `"codeDetailsProposed"` event on `IContainer` now provides an `ISequencedProposal` rather than an `IPendingProposal`.

### ContainerRuntime.createDataStore return type changed
`ContainerRuntime.createDataStore` will now return an an `IDataStore` instead of an `IFluidRouter`. This change does not break the interface contract, as the former inherits the latter, however the concrete object will be a `DataStore` instance, which does not inherit `IFluidDataStoreChannel` as before.

### Root datastore creation may throw an exception in case of name conflicts
When creating root datastores using `ContainerRuntime.createRootDataStore` or `ContainerRuntime._createDataStoreWithProps`, in case of a name conflict (when attempting to create a root datastore with a name which already exists in the document), an exception of type `GenericError` may be thrown from the function.

## 0.56 Breaking changes
- [`MessageType.Save` and code that handled it was removed](#messageType-save-and-code-that-handled-it-was-removed)
- [Removed `IOdspResolvedUrl.sharingLinkToRedeem`](#Removed-IOdspResolvedUrl.sharingLinkToRedeem)
- [Removed url from ICreateBlobResponse](#removed-url-from-ICreateBlobResponse)
- [`readonly` removed from `IDeltaManager`, `DeltaManager`, and `DeltaManagerProxy`](#readonly-removed-from-IDeltaManager-and-DeltaManager-DeltaManagerProxy)(Synthesize-Decoupled-from-IFluidObject-and-Deprecations-Removed)
- [codeDetails removed from Container](#codeDetails-removed-from-Container)
- [wait() methods removed from map and directory](#wait-methods-removed-from-map-and-directory)
- [Removed containerPath from DriverPreCheckInfo](#removed-containerPath-from-DriverPreCheckInfo)
- [Removed SharedObject.is](#Removed-SharedObject.is)
- [Removed IContainerContext.id](#Removed-IContainerContext.id-and-ContainerContext.id)
- [Remove raiseContainerWarning property](#Remove-raiseContainerWarning-property)
- [Set logger property as optional parameter in IContainerContext](#Set-logger-property-as-optional-parameter-in-IContainerContext)

### `MessageType.Save` and code that handled it was removed
The `Save` operation type was deprecated and has now been removed. This removes `MessageType.Save` from `protocol-definitions`, `save;${string}: ${string}` from `SummarizeReason` in the `container-runtime` package, and `MessageFactory.createSave()` from and `server-test-utils`.

### Removed `IOdspResolvedUrl.sharingLinkToRedeem`
The `sharingLinkToRedeem` property is removed from the `IOdspResolvedUrl` interface. The property can be accesed from `IOdspResolvedUrl.shareLinkInfo` instead.

### Removed `url` from ICreateBlobResponse
The unused `url` property of `ICreateBlobResponse` in `@fluidframework/protocol-definitions` has been removed

### readonly removed from IDeltaManager, DeltaManager, and DeltaManagerProxy
The `readonly` property was deprecated and has now been removed from `IDeltaManager` from `container-definitions`. Additionally, `readonly` has been removed from the implementations in `DeltaManager` and `DeltaManagerProxy` from `container-loader`. To replace its functionality, use `readOnlyInfo.readonly` instead.

### Synthesize Decoupled from IFluidObject and Deprecations Removed
DependencyContainer now takes a generic argument, as it is no longer directly couple to IFluidObject. The ideal pattern here would be directly pass the provider or FluidObject interfaces you will register. As a short term solution you could also pass IFluidObject, but IFluidObject is deprecated, so will need to be removed if used here.
Examples:
``` typescript
// the old way
const dc = new DependencyContainer();
dc.register(IFluidHTMLView, MockLoadable());

// FluidObject option
const dc = new DependencyContainer<FluidObject<IFluidHTMLView>>();
dc.register(IFluidHTMLView, MockLoadable());

// Provider option
const dc = new DependencyContainer<IProvideFluidHTMLView>();
dc.register(IFluidHTMLView, MockLoadable());

// Short term IFluidObject option
const dc = new DependencyContainer<IFluidObject>();
dc.register(IFluidHTMLView, MockLoadable());
```

The following members have been removed from IFluidDependencySynthesizer:
 - registeredTypes - unused and no longer supported. `has` can replace most possible usages
 - register - create new DependencyContainer and add existing as parent
 - unregister - create new DependencyContainer and add existing as parent
 - getProvider - use `has` and `synthesize` to check or get provider respectively

 The following types have been removed or changed. These changes should only affect direct usages which should be rare. Existing synthesizer api usage is backwards compatible:
 - FluidObjectKey - removed as IFluidObject is deprecated
 - NonNullableFluidObject - removed as IFluidObject is deprecated. use typescripts NonNullable instead
 - AsyncRequiredFluidObjectProvider - Takes FluidObject types rather than keys
 - AsyncOptionalFluidObjectProvider - Takes FluidObject types rather than keys
 - AsyncFluidObjectProvider - Takes FluidObject types rather than keys
 - FluidObjectProvider - Takes FluidObject types rather than keys
 - ProviderEntry - no longer used
 - DependencyContainerRegistry - no longer used

### codeDetails removed from Container

In release 0.53, the `codeDetails` member was removed from `IContainer`.  It is now also removed from `Container`.  To inspect the code details of a container, instead use the `getSpecifiedCodeDetails()` and `getLoadedCodeDetails()` methods.

### `wait()` methods removed from map and directory

The `wait()` methods on `ISharedMap` and `IDirectory` were deprecated in 0.55 and have now been removed.  See the [deprecation notice](#wait-methods-deprecated-on-map-and-directory) for migration advice if you currently use these APIs.

### Removed containerPath from DriverPreCheckInfo
The `containerPath` property of `DriverPreCheckInfo` was deprecated and has now been removed. To replace its functionality, use `Loader.request()`.

### Removed `SharedObject.is`
The `is` method is removed from SharedObject. This was being used to detect SharedObjects stored inside other SharedObjects (and then binding them), which should not be happening anymore. Instead, use handles to SharedObjects.

### Removed IContainerContext.id and ContainerContext.id
The `id` property of IContainerContext was deprecated and now removed. The `id` property of ContainerContext was deprecated and now removed. id should not be exposed at
runtime level anymore. Instead, get from container's resolvedURL if necessary.

### Remove raiseContainerWarning property

The `raiseContainerWarning` property is removed from the following interfaces in release 0.56:

- `IContainerRuntime`
- `IFluidDataStoreContext`
- `IFluidDataStoreRuntime`

This property was also deprecated in `IContainerContext` and will be removed in a future release. Application developers should generate their own telemetry/logging events.

### Set logger property as optional parameter in IContainerContext

The `logger` property from `IContainerContext` is now optional. It will be removed completely in a future release. Use `taggedLogger` instead. Loggers passed to `ContainerContext` will need to support tagged events.

## 0.55 Breaking changes
- [`SharedObject` summary and GC API changes](#SharedObject-summary-and-GC-API-changes)
- [`IChannel.summarize` split into sync and async](#IChannel.summarize-split-into-sync-and-async)
- [`IFluidSerializer` moved to shared-object-base](#IFluidSerializer-moved-to-shared-object-base)
- [Removed `IFluidSerializer` from `IFluidDataStoreRuntime`](#Removed-IFluidSerializer-from-IFluidDataStoreRuntime)
- [`IFluidConfiguration` deprecated and `IFluidConfiguration` member removed from `ContainerRuntime`](#IFluidConfiguration-deprecated-and-IFluidConfiguration-member-removed-from-ContainerRuntime)
- [`wait()` methods deprecated on map and directory](#wait-methods-deprecated-on-map-and-directory)
- [Remove Legacy Data Object and Factories](#Remove-Legacy-Data-Object-and-Factories)
- [Removed `innerRequestHandler`](#Removed-innerRequestHandler)
- [Aqueduct and IFluidDependencySynthesizer changes](#Aqueduct-and-IFluidDependencySynthesizer-changes)

### `container-loader` interfaces return `IQuorumClients` rather than `IQuorum`

The `getQuorum()` method on `IContainer` and the `quorum` member of `IContainerContext` return an `IQuorumClients` rather than an `IQuorum`.  See the [prior breaking change notice announcing this change](#getQuorum-returns-IQuorumClients-from-within-the-container) for recommendations on migration.

### `SharedObject` summary and GC API changes

`SharedObject.snapshotCore` is renamed to `summarizeCore` and returns `ISummaryTreeWithStats`. Use
`SummaryTreeBuilder` to create a summary instead of `ITree`.

`SharedObject.getGCDataCore` is renamed to `processGCDataCore` and a `SummarySerializer` is passed as a parameter. The method should run the serializer over the handles as before and does not need to return anything. The caller will extract the GC data from the serializer.

### `IChannel.summarize` split into sync and async
`IChannel` now has two summarization methods instead of a single synchronous `summarize`. `getAttachSummary` is synchronous to prevent channel modifications during summarization, `summarize` is asynchronous.

### `IFluidSerializer` moved to shared-object-base
`IFluidSerializer` has moved packages from core-interfaces to shared-object-base. `replaceHandles` method is renamed to `encode`. `decode` method is now required. `IFluidSerializer` in core-interfaces is now deprecated and will be removed in a future release.

### Removed `IFluidSerializer` from `IFluidDataStoreRuntime`
`IFluidSerializer` in `IFluidDataStoreRuntime` was deprecated in version 0.53 and is now removed.

### `IFluidConfiguration` deprecated and `IFluidConfiguration` member removed from `ContainerRuntime`

The `IFluidConfiguration` interface from `@fluidframework/core-interfaces` has been deprecated and will be removed in an upcoming release.  This will include removal of the `configuration` member of the `IContainerContext` from `@fluidframework/container-definitions` and `ContainerContext` from `@fluidframework/container-loader` at that time.  To inspect whether the document is in readonly state, you should instead query `container.readOnlyInfo.readonly`.

The `IFluidConfiguration` member of `ContainerRuntime` from `@fluidframework/container-runtime` has also been removed.

### `wait()` methods deprecated on map and directory

The `wait()` methods on `ISharedMap` and `IDirectory` have been deprecated and will be removed in an upcoming release.  To wait for a change to a key, you can replicate this functionality with a helper function that listens to the change events.

```ts
const directoryWait = async <T = any>(directory: IDirectory, key: string): Promise<T> => {
    const maybeValue = directory.get<T>(key);
    if (maybeValue !== undefined) {
        return maybeValue;
    }

    return new Promise((resolve) => {
        const handler = (changed: IValueChanged) => {
            if (changed.key === key) {
                directory.off("containedValueChanged", handler);
                const value = directory.get<T>(changed.key);
                if (value === undefined) {
                    throw new Error("Unexpected containedValueChanged result");
                }
                resolve(value);
            }
        };
        directory.on("containedValueChanged", handler);
    });
};

const foo = await directoryWait<Foo>(this.root, fooKey);

const mapWait = async <T = any>(map: ISharedMap, key: string): Promise<T> => {
    const maybeValue = map.get<T>(key);
    if (maybeValue !== undefined) {
        return maybeValue;
    }

    return new Promise((resolve) => {
        const handler = (changed: IValueChanged) => {
            if (changed.key === key) {
                map.off("valueChanged", handler);
                const value = map.get<T>(changed.key);
                if (value === undefined) {
                    throw new Error("Unexpected valueChanged result");
                }
                resolve(value);
            }
        };
        map.on("valueChanged", handler);
    });
};

const bar = await mapWait<Bar>(someSharedMap, barKey);
```

As-written above, these promises will silently remain pending forever if the key is never set (similar to current `wait()` functionality).  For production use, consider adding timeouts, telemetry, or other failure flow support to detect and handle failure cases appropriately.

### Remove Legacy Data Object and Factories

In order to ease migration to the new Aqueduct Data Object and Data Object Factory generic arguments we added legacy versions of those classes in version 0.53.

In this release we remove those legacy classes: LegacyDataObject, LegacyPureDataObject, LegacyDataObjectFactory, and LegacyPureDataObjectFactory

It is recommend you migrate to the new generic arguments before consuming this release.
Details are here: [0.53: Generic Argument Changes to DataObjects and Factories](#Generic-Argument-Changes-to-DataObjects-and-Factories)

### Removed `innerRequestHandler`
`innerRequestHandler` is removed from `@fluidframework/request-handlers` package, and its usage is removed from `BaseContainerRuntimeFactory` and `ContainerRuntimeFactoryWithDefaultDataStore`.  If you are using these container runtime factories, attempting to access internal data stores via `request()` will result in 404 responses.

If you rely on `request()` access to internal root data stores, you can add `rootDataStoreRequestHandler` to your list of request handlers on the runtime factory.

It is not recommended to provide `request()` access to non-root data stores, but if you currently rely on this functionality you can add a custom request handler that calls `runtime.IFluidHandleContext.resolveHandle(request)` just like `innerRequestHandler` used to do.

### Aqueduct and IFluidDependencySynthesizer changes
The type `DependencyContainerRegistry` is now deprecated and no longer used. In it's place the `DependencyContainer` class should be used instead.

The following classes in Aqueduct have been changed to no longer take DependencyContainerRegistry and to use DependencyContainer instead: `BaseContainerRuntimeFactory`, and `ContainerRuntimeFactoryWithDefaultDataStore`

In both cases, the third parameter to the constructor has been changed from `providerEntries: DependencyContainerRegistry = []` to `dependencyContainer?: IFluidDependencySynthesizer`. If you were previously passing an emptry array, `[]` you should now pass `undefined`. If you were passing in something besides an empty array, you will instead create new DependencyContainer and register your types, and then pass that, rather than the type directly:

``` diff
+const dependencyContainer = new DependencyContainer();
+dependencyContainer.register(IFluidUserInformation,async (dc) => userInfoFactory(dc));

 export const fluidExport = new ContainerRuntimeFactoryWithDefaultDataStore(
     Pond.getFactory(),
     new Map([
         Pond.getFactory().registryEntry,
     ]),
-    [
-        {
-            type: IFluidUserInformation,
-            provider: async (dc) => userInfoFactory(dc),
-        },
-    ]);
+    dependencyContainer);
```

## 0.54 Breaking changes
- [Removed `readAndParseFromBlobs` from `driver-utils`](#Removed-readAndParseFromBlobs-from-driver-utils)
- [Loader now returns `IContainer` instead of `Container`](#Loader-now-returns-IContainer-instead-of-Container)
- [`getQuorum()` returns `IQuorumClients` from within the container](#getQuorum-returns-IQuorumClients-from-within-the-container)
- [`SharedNumberSequence` and `SharedObjectSequence` deprecated](#SharedNumberSequence-and-SharedObjectSequence-deprecated)
- [`IContainer` interface updated to complete 0.53 changes](#IContainer-interface-updated-to-complete-0.53-changes)

### Removed `readAndParseFromBlobs` from `driver-utils`
The `readAndParseFromBlobs` function from `driver-utils` was deprecated in 0.44, and has now been removed from the `driver-utils` package.

### Loader now returns `IContainer` instead of `Container`

The following public API functions on `Loader`, from `"@fluidframework/container-loader"` package, now return `IContainer`:
- `createDetachedContainer`
- `rehydrateDetachedContainerFromSnapshot`
- `resolve`

All of the required functionality from a `Container` instance should be available on `IContainer`. If the function or property you require is not available, please file an issue on GitHub describing which function and what you are planning on using it for. They can still be used by casting the returned object to `Container`, i.e. `const container = await loader.resolve(request) as Container;`, however, this should be avoided whenever possible and the `IContainer` API should be used instead.

### `getQuorum()` returns `IQuorumClients` from within the container

The `getQuorum()` method on `IContainerRuntimeBase`, `IFluidDataStoreContext`, and `IFluidDataStoreRuntime` now returns an `IQuorumClients` rather than an `IQuorum`.  `IQuorumClients` retains the ability to inspect the clients connected to the collaboration session, but removes the ability to access the quorum proposals.  It is not recommended to access the quorum proposals directly.

A future change will similarly convert calls to `getQuorum()` on `IContainer` and `IContainerContext` to return an `IQuorumClients`.  If you need to access the code details on the `IContainer`, you should use the `getSpecifiedCodeDetails()` API instead.  If you are currently accessing the code details on the `IContainerContext`, a temporary `getSpecifiedCodeDetails()` method is exposed there as well to aid in migration.  However, accessing the code details from the container context is not recommended and this migratory API will be removed in an upcoming release.  It is instead recommended to only inspect code details in the code loader while loading code, or on `IContainer` as part of code upgrade scenarios (i.e. when calling `IContainer`'s `proposeCodeDetails()`).  Other uses are not supported.

### `SharedNumberSequence` and `SharedObjectSequence` deprecated

The `SharedNumberSequence` and `SharedObjectSequence` have been deprecated and are not recommended for use.  To discuss future plans to support scenarios involving sequences of objects, please see [Github issue 8526](https://github.com/microsoft/FluidFramework/issues/8526).

Additionally, `useSyncedArray()` from `@fluid-experimental/react` has been removed, as it depended on the `SharedObjectArray`.

### `IContainer` interface updated to complete 0.53 changes
The breaking changes introduced in [`IContainer` interface updated to expose actively used `Container` public APIs](#IContainer-interface-updated-to-expose-actively-used-Container-public-APIs) have now been completed in 0.54. The following additions to the `IContainer` interface are no longer optional but rather mandatory:
- `connectionState`
- `connected`
- `audience`
- `readOnlyInfo`

The following "alpha" APIs are still optional:
- `setAutoReconnect()` (**alpha**)
- `resume()` (**alpha**)
- `clientId` (**alpha**)
- `forceReadonly()` (**alpha**)

The deprecated `codeDetails` API, which was marked as optional on the last release, has now been removed.

## 0.53 Breaking changes
- [`IContainer` interface updated to expose actively used `Container` public APIs](#IContainer-interface-updated-to-expose-actively-used-Container-public-APIs)
- [Remove `getLegacyInterval()` and `delete()` from sequence dds](#Remove-getLegacyInterval-and-delete-from-sequence-dds)
- [readOnly and readOnlyPermissions removed from Container](#readOnly-and-readOnlyPermissions-removed-from-container)
- [Generic Argument Changes to DataObjects and Factories](#Generic-Argument-Changes-to-DataObjects-and-Factories)
- [Remove `loader` property from `MockFluidDataStoreContext` class](#Remove-loader-property-from-MockFluidDataStoreContext-class)
- [maxMessageSize removed from IConnectionDetails and IDocumentDeltaConnection](#maxMessageSize-removed-from-IConnectionDetails-and-IDocumentDeltaConnection)
- [Remove `IntervalCollection.getView()` from sequence dds](#Remove-IntervalCollectiongetView-from-sequence-dds)
- [Moved `ICodeDetailsLoader` and `IFluidModuleWithDetails` interface to `@fluidframework/container-definitions`](#Moved-ICodeDetailsLoader-and-IFluidModuleWithDetails-interface-to-fluidframeworkcontainer-definitions)
- [Removed `errorMessage` property from `ISummaryNack` interface](#Removed-errorMessage-property-from-ISummaryNack-interface)
- [ISequencedDocumentMessage arg removed from SharedMap and SharedDirectory events](#ISequencedDocumentMessage-arg-removed-from-SharedMap-and-SharedDirectory-events)
- [Moved `@fluidframework/core-interface#fluidPackage.ts` to `@fluidframework/container-definition#fluidPackage.ts`](#Moved-fluidframeworkcore-interfacefluidPackagets-to-fluidframeworkcontainer-definitionfluidPackagets)
- [Deprecated `IFluidSerializer` in `IFluidDataStoreRuntime`](#Deprecated-IFluidSerializer-in-IFluidDataStoreRuntime)
- [Errors thrown to DDS event handlers](#Errors-thrown-to-DDS-event-handlers)

### `IContainer` interface updated to expose actively used `Container` public APIs
In order to have the `IContainer` interface be the active developer surface that is used when interacting with a `Container` instance, it has been updated to expose the APIs that are necessary for currently used behavior. The motivation here is to move away from using the `Container` class when only its type is required, and to use the `IContainer` interface instead.

The following values have been added (NOTE: some of these are marked with an @alpha tag and may be replaced in the future with a breaking change as the `IContainer` interface is finalized):
- `connectionState`
- `connected`
- `setAutoReconnect()` (**alpha**)
- `resume()` (**alpha**)
- `audience`
- `clientId` (**alpha**)
- `readOnlyInfo`
- `forceReadonly()` (**alpha**)

Additionally, `codeDetails` which was already deprecated before is now marked as optional and ready for removal after the next release.

### Remove `getLegacyInterval()` and `delete()` from sequence dds
`getLegacyInterval()` was only being used by the deprecated `IntervalCollection.delete()`. The alternative to `IntervalCollection.delete()` is `IntervalCollection.removeIntervalById()`.

### `readOnly` and `readOnlyPermissions` removed from `Container`
The `readOnly` and `readOnlyPermissions` properties from `Container` in `container-loader` was deprecated in 0.35, and has now been removed. To replace its functionality, use `readOnlyInfo` by accessing `readOnlyInfo.readonly` and `readOnlyInfo.permissions` respectively.

### Generic Argument Changes to DataObjects and Factories

DataObject and PureDataObject used to take 3 generic type parameters. This has been collasped to a single generic argument. This new format takes the same types, but allows for easier exclusion or inclusion of specific types, while also being more readable.

In general the existing data object generic parameters map to the new generic parameter as follow:
`DataObject<O,S,E>` maps to `DataObject<{OptionalProviders: O, InitialState: S, Events: E}>`

We would frequently see default values for generic paramaters, in order to set a following parameter. This is no longer necessary. If you see a generic parameter with a type of `{}`, `undefined`, `object`, `unknown`, `any`, `IEvent`, or `IFluidObject` is not needed, and can now be excluded.

Here are some examples:
 - `DataObject<{}, any, IEvent>` becomes `DataObject`
 - `DataObject<IFluidUserInformation>` becomes `DataObject<{OptionalProviders: IFluidUserInformation}>`
 - `DataObject<{}, RootDataObjectProps>` becomes `DataObject<{InitialState: RootDataObjectProps}>`
 - `DataObject<object, undefined, IClickerEvents>` becomes `DataObject<{Events: IClickerEvents}>`

Very similar changes have been made to DataObjectFactory and PureDataObjectFactory. Rather than 4 generic arguments it is reduced to 2. The first is still the same, and is the DataObject, the second is the same type the DataObject itself takes. However, this detail should not be important, as will this change has come improved type inference, so it should no longer be necessary to set any generic arguments on the factory.

here are some examples:
 - `new DataObjectFactory<SpacesStorage, undefined, undefined, IEvent>` becomes `new DataObjectFactory`
 - `DataObjectFactory<MockComponentFooProvider, object, undefined>` becomes `DataObjectFactory<MockComponentFooProvider>`

Above I've used DataObject, and DataObjectFactory however the same changes apply to PureDataObject and PureDataObjectFactory.

To ease transition we've also added LegacyDataObject, LegacyPureDataObject, LegacyDataObjectFactory, and LegacyPureDataObjectFactory. These types have the same generic parameters as the types before this change, and can be used as a drop in replacement, but please move away from these types asap, as they will be removed in a following release.

### Remove `loader` property from `MockFluidDataStoreContext` class
The `loader` property from `MockFluidDataStoreContext` class was deprecated in release 0.37 and is now removed. Refer the following deprecation warning: [Loader in data stores deprecated](#Loader-in-data-stores-deprecated)

### `maxMessageSize` removed from `IConnectionDetails` and `IDocumentDeltaConnection`
The `maxMessageSize` property from `IConnectionDetails` and `IDocumentDeltaConnection` was deprecated in 0.51, and has now been removed from the `container-definitions` and `driver-definitions` packages respectively. To replace its functionality, use `serviceConfiguration.maxMessageSize`.

### Remove `IntervalCollection.getView()` from sequence dds
The `IntervalCollection.getView()` was removed.  If you were calling this API, you should instead refer to the `IntervalCollection` itself directly in places where you were using the view.

### Moved `ICodeDetailsLoader` and `IFluidModuleWithDetails` interface to `@fluidframework/container-definitions`
The `ICodeDetailsLoader` and `IFluidModuleWithDetails` interface are deprecated in `@fluidframework/container-loader` and moved to `@fluidframework/container-definitions`. The `ICodeDetailsLoader` interface should be imported from `@fluidframework/container-definition` package. The `ICodeDetailsLoader` and `IFluidModuleWithDetails` from `@fluidframework/container-loader` will be removed from `@fluidframework/container-loader` in further releases.

### Removed `errorMessage` property from `ISummaryNack` interface
The `errorMessage` property from the `ISummaryNack` interface was deprecated in 0.43, and has now been removed from the `protocol-definitions` package. To replace its functionality, use the `message` property.

### `ISequencedDocumentMessage` arg removed from `SharedMap` and `SharedDirectory` events
The `ISequencedDocumentMessage` argument in events emitted from `SharedMap` and `SharedDirectory` (the `"valueChanged"` and `"clear"` events) has been removed.  It is not recommended to access the protocol layer directly.  Note that if you were leveraging the `this` argument of these events, you will need to update your event listeners due to the arity change.

### Moved `@fluidframework/core-interface#fluidPackage.ts` to `@fluidframework/container-definition#fluidPackage.ts`
Moved the following interfaces and const from `@fluidframework/core-interface` to `@fluidframework/container-definitions`:
- `IFluidPackageEnvironment`
- `IFluidPackage`
- `isFluidPackage`
- `IFluidCodeDetailsConfig`
- `IFluidCodeDetailsConfig`
- `IFluidCodeDetails`
- `IFluidCodeDetailsComparer`
- `IProvideFluidCodeDetailsComparer`
- `IFluidCodeDetailsComparer`

They are deprecated from `@fluidframework/core-interface` and would be removed in future release. Please import them from `@fluidframework/container-definitions`.

### Deprecated `IFluidSerializer` in `IFluidDataStoreRuntime`
`IFluidSerializer` should only be used by DDSes to serialize data and they should use the one created by `SharedObject`.

### Errors thrown to DDS event handlers
Before this release, exceptions thrown from DDS event handlers resulted in Fluid Framework reporting non-error telemetry event and moving forward as if nothing happened. Starting with this release, such exceptions will result in critical error, i.e. container will be closed with such error and hosting app will be notified via Container's "closed" event. This will either happen immediately (if exception was thrown while processing remote op), or on later usage (if exception was thrown on local change). DDS will go into "broken" state and will keep throwing error on amy attempt to make local changes.
This process is supposed to be a catch-call case for cases where listeners did not do due diligence or have no better way to handle their errors.
If possible, it's recommended for DDS event listeners to not throw exceptions, but rather handle them appropriately without involving DDS itself.
The purpose of this change to ensure that data model stays always synchronized with data projection that event listeners are building. If event listener is not able to fully / correctly process change event, that likely means data synchronization is broken and it's not safe to continue (and potentially, corrupt document).

## 0.52 Breaking changes
- [chaincodePackage removed from Container](#chaincodePackage-removed-from-Container)
- [`OdspDocumentInfo` type replaced with `OdspFluidDataStoreLocator` interface](#OdspDocumentInfo-type-replaced-with-OdspFluidDataStoreLocator-interface)
- [close() removed from IDocumentDeltaConnection](#close-removed-from-IDocumentDeltaConnection)
- [Replace `createCreateNewRequest` function with `createOdspCreateContainerRequest` function](#Replace-createCreateNewRequest-function-with-createOdspCreateContainerRequest-function)
- [Deprecate IFluidObject and introduce FluidObject](#Deprecate-IFluidObject-and-introduce-FluidObject)

### `chaincodePackage` removed from `Container`
The `chaincodePackage` property on `Container` was deprecated in 0.28, and has now been removed.  Two new APIs have been added to replace its functionality, `getSpecifiedCodeDetails()` and `getLoadedCodeDetails()`.  Use `getSpecifiedCodeDetails()` to get the code details currently specified for the `Container`, or `getLoadedCodeDetails()` to get the code details that were used to load the `Container`.

### `OdspDocumentInfo` type replaced with `OdspFluidDataStoreLocator` interface
The `OdspDocumentInfo` type is removed from `odsp-driver` package. It is removed from `packages\drivers\odsp-driver\src\contractsPublic.ts` and replaced with `OdspFluidDataStoreLocator` interface as parameter in `OdspDriverUrlResolverForShareLink.createDocumentUrl()`. If there are any instances of `OdspDocumentInfo` type used, it can be simply replaced with `OdspFluidDataStoreLocator` interface.

### Replace `createCreateNewRequest` function with `createOdspCreateContainerRequest` function
The `createCreateNewRequest()` is removed and replaced with `createOdspCreateContainerRequest()` in the `odsp-driver` package. If any instances of `createCreateNewRequest()` are used, replace them with `createOdspCreateContainerRequest()` by importing it from `@fluidframework/odsp-driver` package.

### Deprecate IFluidObject and introduce FluidObject
This release deprecates the interface `IFluidObject` and introduces the utility type [`FluidObject`](https://github.com/microsoft/FluidFramework/blob/main/common/lib/core-interfaces/src/provider.ts). The primary reason for this change is that the module augmentation used by `IFluidObject` creates excessive type coupling where a small breaking change in any type exposed off `IFluidObject` can lead to type error in all usages of `IFluidObject`.
On investigation we also found that the uber type `IFluidObject` wasn't generally necessary, as consumers generally only used a small number of specific types that they knew in advance.

Given these points, we've introduced [`FluidObject`](https://github.com/microsoft/FluidFramework/blob/main/common/lib/core-interfaces/src/provider.ts). `FluidObject` is a utility type that is used in both its generic and non-generic forms.

The non-generic `FluidObject` is returned or taken in cases where the specific functionally isn't known, or is different based on scenario. You'll see this usage for things like `scope` and the request pattern.

The non-generic `FluidObject` is a hint that the generic form of `FluidObject` should be used to inspect it. For example
``` typescript
    const provider: FluidObject<IFluidHTMLView> = requestFluidObject(container, "/");
    if(provider.IFluidHTMLView !== undefined){
        provider.IFluidHTMLView.render(div)
    }
```

If you want to inspect for multiple interfaces via `FluidObject`, you can use an intersection:
``` typescript
    const provider: FluidObject<IFluidHTMLView & IFluidMountableView> = requestFluidObject(container, "/");
```

Please begin reducing the usage of `IFluidObject` and moving to `FluidObject`.  If you find any cases that `FluidObject` doesn't support please file an issue.

## 0.51 Breaking changes
- [`maxMessageSize` property has been deprecated from IConnectionDetails and IDocumentDeltaConnection](#maxmessagesize-property-has-been-deprecated-from-iconnectiondetails-and-idocumentdeltaconnection)
- [_createDataStoreWithProps and IFluidDataStoreChannel](#createdatastorewithprops-and-ifluiddatastorechannel)
- [Deprecated `Loader._create` is removed](#deprecated-loadercreate-is-removed)
- [Stop exporting internal class `CollabWindowTracker` ](#stop-exporting-internal-class-collabwindowtracker)
- [base-host package removed](#base-host-package-removed)
- [Registers removed from sequence and merge-tree](#Registers-removed-from-sequence-and-merge-tree)
- [Token fetch errors have proper errorType](#token-fetch-errors-have-proper-errorType)

### `maxMessageSize` property has been deprecated from IConnectionDetails and IDocumentDeltaConnection
`maxMessageSize` is redundant and will be removed soon. Please use the `serviceConfiguration.maxMessageSize` property instead.

### _createDataStoreWithProps and IFluidDataStoreChannel
ContainerRuntime._createDataStoreWithProps() is made consistent with the rest of API (same API on IContainerRuntimeBase interface, all other create methods to create data store) and returns now only IFluidRouter. IFluidDataStoreChannel is internal communication mechanism between ContainerRuntime and data stores and should be used only for this purpose, by data store authors. It is not a public interface that should be exposed by data stores.
While casting IFluidRouter objects returned by various data store creation APIs to IFluidDataStoreChannel would continue to work in this release, this is not supported and will be taken away in next releases due to upcoming work in GC & named component creation space.

### Deprecated `Loader._create` is removed
Removing API `Loader._create` from `@fluidframework/container-loader`, which was an interim replacement of the Loader constructor API change in version 0.28.
Use the Loader constructor with the `ILoaderProps` instead.

### Stop exporting internal class `CollabWindowTracker`
`CollabWindowTracker` is an internal implementation for `@fluidframework/container-loader` and should never been exported.

### base-host package removed
The `@fluidframework/base-host` package has been removed.  See the [quick-start guide](https://fluidframework.com/docs/start/quick-start/) for recommended hosting practices.

If you were using the `UpgradeManager` utility from this package, external access to Quorum proposals is planned to be deprecated and so this is no longer recommended.  To upgrade code, instead use the `Container` API `proposeCodeDetails`.

### Registers removed from sequence and merge-tree
The `@fluidframework/sequence` and `@fluidframework/merge-tree` packages provided cut/copy/paste functionalities that built on a register concept.  These functionalities were never fully implemented and have been removed.

### Token fetch errors have proper errorType
If the tokenFetcher provided by the host thrown an error, this error will be propagated through the code with errorType "fetchTokenError".
Previously, the errorType was either empty, or recently and incorrectly, "dataProcessingError".

## 0.50 Breaking changes
- [OpProcessingController removed](#opprocessingcontroller-removed)
- [Expose isDirty flag in the FluidContainer](#expose-isdirty-flag-in-the-fluidcontainer)
- [get-container API changed](#get-container-api-changed)
- [SharedCell serialization](#sharedcell-serialization)
- [Expose saved and dirty events in FluidContainer](#expose-saved-and-dirty-events-in-fluidcontainer)
- [Deprecated bindToContext in IFluidDataStoreChannel](#Deprecated-bindToContext-in-IFluidDataStoreChannel)

### OpProcessingController removed
OpProcessingController has been deprecated for very long time. It's being removed in this release.
Please use LoaderContainerTracker instead (see https://github.com/microsoft/FluidFramework/pull/7784 as an example of changes required)
If you can't make this transition, you can always copy implementation of LoaderContainerTracker to your repo and maintain it. That said, it has bugs and tests using it are easily broken but subtle changes in reconnection logic, as evident from PRs #7753, #7393)

### Expose isDirty flag in the FluidContainer
The `isDirty` flag is exposed onto the FluidContainer. The property is already exposed on the Container and it is just piped up to the FluidContainer.

### get-container API changed
The signature of methods `getTinyliciousContainer` and `getFRSContainer` exported from the `get-container` package has been changed to accomodate the new container create flow. Both methods now return a tuple of the container instance and container ID associated with it. The `documentId` parameter is ignored when a new container is requested. Client applications need to use the ID returned by the API.
The `get-container` API is widely used in multiple sample applications across the repository. All samples were refactored to reflect the change in the API. External samples consuming these methods should be updated accordingly.

### SharedCell serialization
`SharedCell` serialization format has changed. Values stored from previous versions will be broken.

### Expose saved and dirty events in FluidContainer
The `saved` and `dirty` container events are exposed onto the FluidContainer. The events are emitted on the Container already.

### Deprecated bindToContext in IFluidDataStoreChannel
bindToContext in IFluidDataStoreChannel has been deprecated. This should not be used to explicitly bind data stores. Root data stores will automatically be bound to container. Non-root data stores will be bound when their handles are stored in an already bound DDS.

## 0.49 Breaking changes
- [Deprecated dirty document events and property removed from ContainerRuntime](#deprecated-dirty-document-events-and-property-removed-from-containerruntime)
- [Removed deltaManager.ts from @fluidframework/container-loader export](#deltamanager-removed-from-fluid-framework-export)
- [Container class protected function resumeInternal made private](#resumeinternal-made-private)
- [url removed from ICreateBlobResponsee](#url-removed-from-ICreateBlobResponse)
- [encoding type change](#encoding-type-change)

### Deprecated dirty document events and property removed from ContainerRuntime
The `isDocumentDirty()` method, `"dirtyDocument"` and `"savedDocument"` events that were deprecated in 0.35 have now been removed.  For more information on replacements, see [DirtyDocument events and property](#DirtyDocument-events-and-property).

### DeltaManager removed from fluid-framework export
The `DeltaManager` class, the `IConnectionArgs` interface, the `IDeltaManagerInternalEvents` interface, and the `ReconnectedMode` enum have been removed from `@fluidframework/container-loader` package exports. Instead of `DeltaManager`, `IDeltaManager` should be used where appropriate.

### resumeInternal made private
The `protected` function `resumeInternal` under the class `Container` has been made `private`.

### `url` removed from ICreateBlobResponse
The unused `url` property of `ICreateBlobResponse` in `@fluidframework/protocol-definitions` has been removed

### `encoding` type change
The `encoding` property of `IBlob` in `@fluidframework/protocol-definitions` has changed type from `string` to `"utf-8" | "base64"` to match the only supported values.

## 0.48 Breaking changes
- [client-api package removed](#client-api-package-removed)
- [SignalManager removed from fluid-framework export](#signalmanager-removed-from-fluid-framework-export)
- [MockLogger removed from @fluidframework/test-runtime-utils](#mocklogger-removed-from-fluidframeworktest-runtime-utils)

### client-api package removed
The `@fluid-internal/client-api` package was deprecated in 0.20 and has now been removed.  Usage of this package should be replaced with direct usage of the `Loader`, `FluidDataStoreRuntime`, `ContainerRuntime`, and other supported functionality.

### SignalManager removed from fluid-framework export
The `SignalManager` and `Signaler` classes have been removed from the `@fluid-framework/fluid-static` and `fluid-framework` package exports and moved to the `@fluid-experimental/data-objects` package.  This is because of its experimental state and the intentional omission of experimental features from `fluid-framework`.  Users should instead import the classes from the `@fluid-experimental/data-objects` package.

### MockLogger removed from @fluidframework/test-runtime-utils
MockLogger is only used internally, so it's removed from @fluidframework/test-runtime-utils.

## 0.47 Breaking changes
- [Property removed from IFluidDataStoreContext](#Property-removed-from-IFluidDataStoreContext)
- [Changes to IFluidDataStoreFactory](#Changes-to-IFluidDataStoreFactory)
- [FlushMode enum values renamed](#FlushMode-enum-values-renamed)
- [name removed from ContainerSchema](#name-removed-from-ContainerSchema)
- [Anonymous return types for container calls in client packages](#Anonymous-return-types-for-container-calls-in-client-packages)
- [createContainer and getContainer response objects properties renamed](#createContainer-and-getContainer-response-objects-properties-renamed)
- [tinylicious and azure clients createContainer now detached](#tinylicious-and-azure-clients-createContainer-now-detached)
- [container id is returned from new attach() and not exposed on the container](#container-id-is-returned-from-new-attach-and-not-exposed-on-the-container)
- [AzureClient initialization as a singular config](#AzureClient-initialization-as-a-singular-config)

### Property removed from IFluidDataStoreContext
- the `existing` property from `IFluidDataStoreContext` (and `FluidDataStoreContext`) has been removed.

### Changes to IFluidDataStoreFactory
- The `existing` parameter from the `instantiateDataStore` function is now mandatory to differentiate creating vs loading.

### `FlushMode` enum values renamed
`FlushMode` enum values from `@fluidframework/runtime-definitions` have ben renamed as following:
- `FlushMode.Manual` to `FlushMode.TurnBased`
- `FlushMode.Automatic` to `FlushMode.Immediate`

### `name` removed from ContainerSchema
The `name` property on the ContainerSchema was used for multi-container scenarios but has not materialized to be a useful schema property. The feedback has been negative to neutral so it is being removed before it becomes formalized. Support for multi-container scenarios, if any is required, will be addressed as a future change.

### Anonymous return types for container calls in client packages
`createContainer` and `getContainer` in `@fluidframework/azure-client` and `@fluidframework/tinylicious-client` will no longer return typed objects but instead will return an anonymous type. This provide the flexibility that comes with tuple deconstruction with the strong typing of property names.

```javascript
// `@fluidframework/azure-client`
createContainer(containerSchema: ContainerSchema): Promise<{
    container: FluidContainer;
    services: AzureContainerServices;
}>;
getContainer(id: string, containerSchema: ContainerSchema): Promise<{
    container: FluidContainer;
    services: AzureContainerServices;
}>;

// `@fluidframework/tinylicious-client`
createContainer(containerSchema: ContainerSchema): Promise<{
    container: FluidContainer;
    services: TinyliciousContainerServices;
}>;
getContainer(id: string, containerSchema: ContainerSchema): Promise<{
    container: FluidContainer;
    services: TinyliciousContainerServices;
}>;
```

### createContainer and getContainer response objects properties renamed
For all `*-client` packages `createContainer` and `getContainer` would return an object with `fluidContainer` and `containerServices`. These have been renamed to the following for brevity.

- fluidContainer => container
- containerServices => services

```javascript
// old
const { fluidContainer, containerServices } = client.getContainer(...);

// new
const { container, services } = client.getContainer(...);
```

### tinylicious and azure clients createContainer now detached
Creating a new container now requires and explicit attach step. All changes made in between container creation, and attaching, will be persisted as part of creation and guaranteed to always be available to users. This allows developers to initialize `initialObjects` with state before the container is connected to the service. It also enables draft creation modes.

```javascript
// old
const { fluidContainer } = client.createContainer(...);

// new
const { container } = client.createContainer(...);
const id = container.attach();
```

### container id is returned from new attach() and not exposed on the container
Because we now have an explicit attach flow, the container id is part of that flow as well. The id is returned from the `attach()` call.

```javascript
// old
const { fluidContainer } = client.createContainer(...);
const containerId = fluidContainer.id;

// new
const { container } = client.createContainer(...);
const containerId = container.attach();
```

### AzureClient initialization as a singular config
AzureClient now takes a singular config instead of multiple parameters. This enables easier scaling of config properties as we introduce new functionality.

```js
// old
const connectionConfig = {...};
const logger = new MyLogger();
const client = new AzureClient(connectionConfig, logger);

// new
const config = {
    connection: {...},
    logger: new MyLogger(...)
}
const client = new AzureClient(config);
```

## 0.46 Breaking changes
- [@fluid-experimental/fluid-framework package name changed](#fluid-experimentalfluid-framework-package-name-changed)
- [FrsClient has been renamed to AzureClient and moved out of experimental state](#FrsClient-has-been-renamed-to-AzureClient-and-moved-out-of-experimental-state)
- [documentId removed from IFluidDataStoreRuntime and IFluidDataStoreContext](#documentId-removed-from-IFluidDataStoreRuntime-and-IFluidDataStoreContext)
- [@fluid-experimental/tinylicious-client package name changed](#fluid-experimentaltinylicious-client-package-name-changed)
- [@fluid-experimental/fluid-static package name changed](#fluid-experimentalfluid-static-package-name-changed)
- [TinyliciousClient and AzureClient container API changed](#tinyliciousclient-and-azureclient-container-api-changed)

### `@fluid-experimental/fluid-framework` package name changed
The `@fluid-experimental/fluid-framework` package has been renamed to now be `fluid-framework`. The scope has been removed.


### FrsClient has been renamed to AzureClient and moved out of experimental state
The `@fluid-experimental/frs-client` package for connecting with the Azure Fluid Relay service has been renamed to now be `@fluidframework/azure-client`. This also comes with the following name changes for the exported classes and interfaces from the package:
- `FrsClient` -> `AzureClient`
- `FrsAudience` -> `AzureAudience`
- `IFrsAudience` -> `IAzureAudience`
- `FrsMember` -> `AzureMember`
- `FrsConnectionConfig` -> `AzureConnectionConfig`
- `FrsContainerConfig` -> `AzureContainerConfig`
- `FrsResources` -> `AzureResources`
- `FrsAzFunctionTokenProvider` -> `AzureFunctionTokenProvider`
- `FrsUrlResolver` -> `AzureUrlResolver`

### documentId removed from IFluidDataStoreRuntime and IFluidDataStoreContext
- `documentId` property is removed from IFluidDataStoreRuntime and IFluidDataStoreContext. It is a document level concept and is no longer exposed from data store level.

### `@fluid-experimental/tinylicious-client` package name changed
The `@fluid-experimental/tinylicious-client` package has been renamed to now be `@fluidframework/tinylicious-client`.

### `@fluid-experimental/fluid-static` package name changed
The `@fluid-experimental/fluid-static` package has been renamed to now be `@fluidframework/fluid-static`.

### TinyliciousClient and AzureClient container API changed

Tinylicious and Azure client API changed to comply with the new container creation flow. From now on,
the new container ID will be generated by the framework. In addition to that, the `AzureContainerConfig`
parameter's got decommissioned and the logger's moved to the client's constructor.

```ts
// Create a client using connection settings and an optional logger
const client = new AzureClient(connectionConfig, logger);
// Create a new container
const { fluidContainer, containerServices } = await client.createContainer(containerSchema);
// Retrieve the new container ID
const containerId = fluidContainer.id;
// Access the existing container
const { fluidContainer, containerServices }= await client.getContainer(containerId, containerSchema);
```

## 0.45 Breaking changes
- [Changes to local testing in insecure environments and associated bundle size increase](#changes-to-local-testing-in-insecure-environments-and-associated-bundle-size-increase)
- [Property removed from IFluidDataStoreRuntime](#Property-removed-from-IFluidDataStoreRuntime)
- [Changes to client-api Document](#changes-to-client-api-Document)
- [Changes to PureDataObject](#changes-to-PureDataObject)
- [Changes to DataObject](#changes-to-DataObject)
- [Changes to PureDataObjectFactory](#changes-to-PureDataObjectFactory)
- [webpack-fluid-loader package name changed](#webpack-fluid-loader-package-name-changed)
- [Loggers without tag support now deprecated in ContainerContext](#loggers-without-tag-support-now-deprecated-in-containercontext)
- [Creating new containers with Container.load is no longer supported](#Creating-new-containers-with-Containerload-is-no-longer-supported)
- [getHashedDocumentId is now async](#gethasheddocumentid-is-now-async)

### Changes to local testing in insecure environments and associated bundle size increase
Previously the `@fluidframework/common-utils` package exposed a `setInsecureContextHashFn` function so users could set an override when testing locally in insecure environments because the `crypto.subtle` library is not available.  This is now done automatically as a fallback and the function is removed.  The fallback exists as a dynamic import of our equivalent Node platform implementation, and will show as a chunk named "FluidFramework-HashFallback" and be up to ~25KB parsed in size.  It will not be served when running normally in a modern browser.

### Property removed from IFluidDataStoreRuntime
- the `existing` property from `IFluidDataStoreRuntime` (and `FluidDataStoreRuntime`) has been removed. There is no need for this property in the class, as the flag can be supplied as a parameter to `FluidDataStoreRuntime.load` or to the constructor of `FluidDataStoreRuntime`. The `IFluidDataStoreFactory.instantiateDataStore` function has an `existing` parameter which can be supplied to the `FluidDataStoreRuntime` when the latter is created.

### Changes to client-api Document
- The `existing` property from the `Document` class in `@fluid-internal/client-api` has been removed. It can be assumed that the property would have always been `true`.

### Changes to PureDataObject
- The `initializeInternal` and the `finishInitialization` functions have a mandatory `existing` parameter to differentiate creating vs loading.

### Changes to DataObject
- The `initializeInternal` function has a mandatory `existing` parameter to differentiate creating vs loading.

### Changes to PureDataObjectFactory
- The `createDataObject` in `PureDataObjectFactory` has a mandatory `existing` parameter to differentiate creating vs loading.

### `webpack-fluid-loader` package name changed
The `webpack-fluid-loader` utility was previously available from a package named `@fluidframework/webpack-fluid-loader`.  However, since it is a tool and should not be used in production, it is now available under the tools scope `@fluid-tools/webpack-fluid-loader`.

### Loggers without tag support now deprecated in ContainerContext
The `logger` property of `ContainerContext` has been marked deprecated. Loggers passed to ContainerContext will need to support tagged events.

### Creating new containers with Container.load is no longer supported
- See [Creating new containers with Container.load has been deprecated](#Creating-new-containers-with-Containerload-has-been-deprecated)
- The `createOnLoad` flag to inside `IContainerLoadOptions` has been removed.
- `LegacyCreateOnLoadEnvironmentKey` from `@fluidframework/container-loader` has been removed.

### getHashedDocumentId is now async
`@fluidframework/odsp-driver`'s `getHashedDocumentId` function is now async to take advantage of shared hashing functionality.  It drops its dependency on the `sha.js` package as a result, which contributed ~37KB to the parsed size of the `odsp-driver` bundle.

## 0.44 Breaking changes
- [Property removed from ContainerRuntime class](#Property-removed-from-the-ContainerRuntime-class)
- [attach() should only be called once](#attach-should-only-be-called-once)
- [Loader access in data stores is removed](#loader-access-in-data-stores-is-removed)

### Property removed from the ContainerRuntime class
- the `existing` property from `ContainerRuntime` has been removed. Inspecting this property in order to decide whether or not to perform initialization operations should be replaced with extending the `RuntimeFactoryHelper` abstract class from `@fluidframework/runtime-utils` and overriding `instantiateFirstTime` and `instantiateFromExisting`. Alternatively, any class implementing `IRuntimeFactory` can supply an `existing` parameter to the `instantiateRuntime` method.

### attach() should only be called once
`Container.attach()` will now throw if called more than once. Once called, it is responsible for retrying on retriable errors or closing the container on non-retriable errors.

### Loader access in data stores is removed
Following the deprecation warning [Loader in data stores deprecated](#loader-in-data-stores-deprecated), the associated APIs have now been removed.  In addition to the original deprecation notes, users will automatically have an `ILoader` available on the container scope object as the `ILoader` property if the container was created through a `Loader`.

## 0.43 Breaking changes

- [TinyliciousClient and FrsClient are no longer static](#TinyliciousClient-and-FrsClient-are-no-longer-static)
- [Routerlicious Driver DeltaStorageService constructor changed](#Routerlicious-Driver-DeltaStorageService-constructor-changed)
- [addGlobalAgentSchedulerAndLeaderElection removed](#addGlobalAgentSchedulerAndLeaderElection-removed)
- [Property removed from the Container class](#Property-removed-from-the-Container-class)
- [Creating new containers with Container.load has been deprecated](#Creating-new-containers-with-Containerload-has-been-deprecated)
- [Changes to client-api](#changes-to-client-api)

### TinyliciousClient and FrsClient are no longer static
`TinyliciousClient` and `FrsClient` global static properties are removed. Instead, object instantiation is now required.

### Property removed from the Container class
- the `existing` property from `Container` has been removed. The caller should differentiate on how the container has been created (`Container.load` vs `Container.createDetached`). See also [Creating new containers with Container.load has been deprecated](#Creating-new-containers-with-Containerload-has-been-deprecated).

### Routerlicious Driver DeltaStorageService constructor changed
`DeltaStorageService` from `@fluidframework/routerlicious-driver` now takes a `RestWrapper` as the second constructor parameter, rather than a TokenProvider.

### addGlobalAgentSchedulerAndLeaderElection removed
In 0.38, the `IContainerRuntimeOptions` option `addGlobalAgentSchedulerAndLeaderElection` was added (on by default), which could be explicitly disabled to remove the built-in `AgentScheduler` and leader election functionality.  This flag was turned off by default in 0.40.  In 0.43 the flag (and the functionality it enabled) has been removed.

See [AgentScheduler-related deprecations](#AgentScheduler-related-deprecations) for more information on this deprecation and back-compat support, as well as recommendations on how to migrate away from the built-in.

### Creating new containers with Container.load has been deprecated
- `Container.load` with inexistent files will fail instead of creating a new container. Going forward, please use `Container.createDetached` for this scenario.
- To enable the legacy scenario, set the `createOnLoad` flag to true inside `IContainerLoadOptions`. `Loader.request` and `Loader.resolve` will enable the legacy scenario if the `IClientDetails.environment` property inside `IRequest.headers` contains the string `enable-legacy-create-on-load` (see `LegacyCreateOnLoadEnvironmentKey` from `@fluidframework/container-loader`).

### Changes to client-api
- The `load` function from `document.ts` will fail the container does not exist. Going forward, please use the `create` function to handle this scenario.

## 0.42 Breaking changes

- [Package renames](#0.42-package-renames)
- [IContainerRuntime property removed](#IContainerRuntime-property-removed)
- [IContainerRuntimeEvents changes](#IContainerRuntimeEvents-changes)
- [Removed IParsedUrl interface, parseUrl, getSnapshotTreeFromSerializedContainer and convertProtocolAndAppSummaryToSnapshotTree api from export](#Removed-IParsedUrl-interface,-parseUrl,-getSnapshotTreeFromSerializedContainer-and-convertProtocolAndAppSummaryToSnapshotTree-api-from-export)

### 0.42 package renames

We have renamed some packages to better reflect their status. See the [npm package
scopes](https://github.com/microsoft/FluidFramework/wiki/npm-package-scopes) page in the wiki for more information about
the npm scopes.

- `@fluidframework/react-inputs` is renamed to `@fluid-experimental/react-inputs`
- `@fluidframework/react` is renamed to `@fluid-experimental/react`

### IContainerRuntimeEvents changes
- `fluidDataStoreInstantiated` has been removed from the interface and will no longer be emitted by the `ContainerRuntime`.

### IContainerRuntime property removed
- the `existing` property from `IContainerRuntime` has been removed.

### Removed IParsedUrl interface, parseUrl, getSnapshotTreeFromSerializedContainer and convertProtocolAndAppSummaryToSnapshotTree api from export
These interface and apis are not supposed to be used outside the package. So stop exposing them.

## 0.41 Breaking changes

- [Package renames](#0.41-package-renames)
- [LoaderHeader.version could not be null](#LoaderHeader.version-could-not-be-null)
- [Leadership API surface removed](#Leadership-API-surface-removed)
- [IContainerContext and Container storage API return type changed](#IContainerContext-and-Container-storage-API-return-type-changed)

### 0.41 package renames

We have renamed some packages to better reflect their status. See the [npm package
scopes](https://github.com/microsoft/FluidFramework/wiki/npm-package-scopes) page in the wiki for more information about
the npm scopes.

- `@fluidframework/last-edited-experimental` is renamed to `@fluid-experimental/last-edited`

### LoaderHeader.version could not be null
`LoaderHeader.version` in ILoader can not be null as we always load from existing snapshot in `container.load()`;

### Leadership API surface removed
In 0.38, the leadership API surface was deprecated, and in 0.40 it was turned off by default.  In 0.41 it has now been removed.  If you still require leadership functionality, you can use a `TaskSubscription` in combination with an `AgentScheduler`.

See [AgentScheduler-related deprecations](#AgentScheduler-related-deprecations) for more information on how to use `TaskSubscription` to migrate away from leadership election.

### IContainerContext and Container storage API return type changed
IContainerContext and Container now will always have storage even in Detached mode, so its return type has changed and undefined is removed.

## 0.40 Breaking changes

- [AgentScheduler removed by default](#AgentScheduler-removed-by-default)
- [ITelemetryProperties may be tagged for privacy purposes](#itelemetryproperties-may-be-tagged-for-privacy-purposes)
- [IContainerRuntimeDirtyable removed](#IContainerRuntimeDirtyable-removed)
- [Most RouterliciousDocumentServiceFactory params removed](#Most-RouterliciousDocumentServiceFactory-params-removed)

### AgentScheduler removed by default
In 0.38, the `IContainerRuntimeOptions` option `addGlobalAgentSchedulerAndLeaderElection` was added (on by default), which could be explicitly disabled to remove the built-in `AgentScheduler` and leader election functionality.  This flag has now been turned off by default.  If you still depend on this functionality, you can re-enable it by setting the flag to `true`, though this option will be removed in a future release.

See [AgentScheduler-related deprecations](#AgentScheduler-related-deprecations) for more information on this deprecation and back-compat support, as well as recommendations on how to migrate away from the built-in.

### ITelemetryProperties may be tagged for privacy purposes
Telemetry properties on logs *can (but are **not** yet required to)* now be tagged. This is **not** a breaking change in 0.40, but users are strongly encouraged to add support for tags (see [UPCOMING.md](./UPCOMING.md) for more details).

_\[edit\]_

This actually was a breaking change in 0.40, in that the type of the `event` parameter of `ITelemetryBaseLogger.send` changed to
a more inclusive type which needs to be accounted for in implementations.  However, in releases 0.40 through 0.44,
_no tagged events are sent to any ITelemetryBaseLogger by the Fluid Framework_.  We are preparing to do so
soon, and will include an entry in BREAKING.md when we do.

### IContainerRuntimeDirtyable removed
The `IContainerRuntimeDirtyable` interface and `isMessageDirtyable()` method were deprecated in release 0.38.  They have now been removed in 0.40.  Please refer to the breaking change notice in 0.38 for instructions on migrating away from use of this interface.

### Most RouterliciousDocumentServiceFactory params removed

The `RouterliciousDocumentServiceFactory` constructor no longer accepts the following params: `useDocumentService2`, `disableCache`, `historianApi`, `gitCache`, and `credentials`. Please open an issue if these flags/params were important to your project so that they can be re-incorporated into the upcoming `IRouterliciousDriverPolicies` param.

## 0.39 Breaking changes
- [connect event removed from Container](#connect-event-removed-from-Container)
- [LoaderHeader.pause](#LoaderHeader.pause)
- [ODSP driver definitions](#ODSP-driver-definitions)
- [ITelemetryLogger Remove redundant methods](#ITelemetryLogger-Remove-redundant-methods)
- [fileOverwrittenInStorage](#fileOverwrittenInStorage)
- [absolutePath use in IFluidHandle is deprecated](#absolutepath-use-in-ifluidhandle-is-deprecated)

### connect event removed from Container
The `"connect"` event would previously fire on the `Container` after `connect_document_success` was received from the server (which likely happens before the client's own join message is processed).  This event does not represent a safe-to-use state, and has been removed.  To detect when the `Container` is fully connected, the `"connected"` event should be used instead.

### LoaderHeader.pause
LoaderHeader.pause has been removed. instead of
```typescript
[LoaderHeader.pause]: true
```
use
```typescript
[LoaderHeader.loadMode]: { deltaConnection: "none" }
```

### ODSP driver definitions
A lot of definitions have been moved from @fluidframework/odsp-driver to @fluidframework/odsp-driver-definitions. This change is required in preparation for driver to be dynamically loaded by host.
This new package contains all the dependencies of ODSP driver factory (like HostStoragePolicy, IPersistedCache, TokenFetcher) as well as outputs (OdspErrorType).
@fluidframework/odsp-driver will continue to have defintions for non-factory functionality (like URI resolver, helper functionality to deal with sharing links, URI parsing, etc.)

### ITelemetryLogger Remove redundant methods
Remove deprecated `shipAssert` `debugAssert` `logException` `logGenericError` in favor of `sendErrorEvent` as they provide the same behavior and semantics as `sendErrorEvent`and in general are relatively unused. These methods were deprecated in 0.36.

### fileOverwrittenInStorage
Please use `DriverErrorType.fileOverwrittenInStorage` instead of `OdspErrorType.epochVersionMismatch`

### absolutePath use in IFluidHandle is deprecated
Rather than retrieving the absolute path, ostensibly to be stored, one should instead store the handle itself. To load, first retrieve the handle and then call `get` on it to get the actual object. Note that it is assumed that the container is responsible both for mapping an external URI to an internal object and for requesting resolved objects with any remaining tail of the external URI. For example, if a container has some map that maps `/a --> <some handle>`, then a request like `request(/a/b/c)` should flow like `request(/a/b/c) --> <some handle> --> <object> -->  request(/b/c)`.

## 0.38 Breaking changes
- [IPersistedCache changes](#IPersistedCache-changes)
- [ODSP Driver Type Unification](#ODSP-Driver-Type-Unification)
- [ODSP Driver url resolver for share link parameter consolidation](#ODSP-Driver-url-resolver-for-share-link-parameter-consolidation)
- [AgentScheduler-related deprecations](#AgentScheduler-related-deprecations)
- [Removed containerUrl from IContainerLoadOptions and IContainerConfig](#Removed-containerUrl-from-IContainerLoadOptions-and-IContainerConfig)

### IPersistedCache changes
IPersistedCache implementation no longer needs to implement updateUsage() method (removed form interface).
Same goes for sequence number / maxOpCount arguments.
put() changed from fire-and-forget to promise, with intention of returning write errors back to caller. Driver could use this information to stop recording any data about given file if driver needs to follow all-or-nothing strategy in regards to info about a file.
Please note that format of data stored by driver changed. It will ignore cache entries recorded by previous versions of driver.

## ODSP Driver Type Unification
This change reuses existing contracts to reduce redundancy improve consistency.

The breaking portion of this change does rename some parameters to some helper functions, but the change are purely mechanical. In most cases you will likely find you are pulling properties off an object individually to pass them as params, whereas now you can just pass the object itself.

``` typescript
// before:
createOdspUrl(
    siteUrl,
    driveId,
    fileId,
    "/",
    containerPackageName,
);
fetchJoinSession(
    driveId,
    itemId,
    siteUrl,
    ...
)
getFileLink(
    getToken,
    something.driveId,
    something.itemId,
    something.siteUrl,
    ...
)

// After:
createOdspUrl({
    siteUrl,
    driveId,
    itemId: fileId,
    dataStorePath: "/",
    containerPackageName,
});

fetchJoinSession(
    {driveId, itemId, siteUrl},
    ...
);

getFileLink(
    getToken,
    something,
    ...
)
```

## ODSP Driver url resolver for share link parameter consolidation
OdspDriverUrlResolverForShareLink constructor signature has been changed to simplify instance
creation in case resolver is not supposed to generate share link. Instead of separately specifying
constructor parameters that are used to fetch share link there will be single parameter in shape of
object that consolidates all properties that are necessary to get share link.

``` typescript
// before:
new OdspDriverUrlResolverForShareLink(
    tokenFetcher,
    identityType,
    logger,
    appName,
);

// After:
new OdspDriverUrlResolverForShareLink(
    { tokenFetcher, identityType },
    logger,
    appName,
);
```

### AgentScheduler-related deprecations
`AgentScheduler` is currently a built-in part of `ContainerRuntime`, but will be removed in an upcoming release.  Correspondingly, the API surface of `ContainerRuntime` that relates to or relies on the `AgentScheduler` is deprecated.

#### Leadership deprecation
A `.leader` property and `"leader"`/`"notleader"` events are currently exposed on the `ContainerRuntime`, `FluidDataStoreContext`, and `FluidDataStoreRuntime`.  These are deprecated and will be removed in an upcoming release.

A `TaskSubscription` has been added to the `@fluidframework/agent-scheduler` package which can be used in conjunction with an `AgentScheduler` to get equivalent API surface:

```typescript
const leadershipTaskSubscription = new TaskSubscription(agentScheduler, "leader");
if (leadershipTaskSubscription.haveTask()) {
    // client is the leader
}
leadershipTaskSubscription.on("gotTask", () => {
    // client just became leader
});
leadershipTaskSubscription.on("lostTask", () => {
    // client is no longer leader
});
```

The `AgentScheduler` can be one of your choosing, or the built-in `AgentScheduler` can be retrieved for this purpose using `ContainerRuntime.getRootDataStore()` (however, as noted above this will be removed in an upcoming release):

```typescript
const agentScheduler = await requestFluidObject<IAgentScheduler>(
    await containerRuntime.getRootDataStore("_scheduler"),
    "",
);
```

#### IContainerRuntimeDirtyable deprecation
The `IContainerRuntimeDirtyable` interface provides the `isMessageDirtyable()` method, for use with last-edited functionality.  This is only used to differentiate messages for the built-in `AgentScheduler`.  With the deprecation of the `AgentScheduler`, this interface and method are no longer necessary and so are deprecated and will be removed in an upcoming release.  From the `ContainerRuntime`'s perspective all messages are considered dirtyable with this change.

If you continue to use the built-in `AgentScheduler` and want to replicate this filtering in your last-edited behavior, you can use the following in your `shouldDiscardMessage()` check:

```typescript
import { ContainerMessageType } from "@fluidframework/container-runtime";
import { IEnvelope, InboundAttachMessage } from "@fluidframework/runtime-definitions";

// In shouldDiscardMessage()...
if (type === ContainerMessageType.Attach) {
    const attachMessage = contents as InboundAttachMessage;
    if (attachMessage.id === "_scheduler") {
        return true;
    }
} else if (type === ContainerMessageType.FluidDataStoreOp) {
    const envelope = contents as IEnvelope;
    if (envelope.address === "_scheduler") {
        return true;
    }
}
// Otherwise, proceed with other discard logic...
```

#### Deprecation of AgentScheduler in the container registry and instantiation of the _scheduler
Finally, the automatic addition to the registry and creation of the `AgentScheduler` with ID `_scheduler` is deprecated and will also be removed in an upcoming release.  To prepare for this, you can proactively opt-out of the built-in by turning off the `IContainerRuntimeOptions` option `addGlobalAgentSchedulerAndLeaderElection` in your calls to `Container.load` or in the constructor of your `BaseContainerRuntimeFactory` or `ContainerRuntimeFactoryWithDefaultDataStore`.

For backwards compat with documents created prior to this change, you'll need to ensure the `AgentSchedulerFactory.registryEntry` is present in the container registry.  You can add it explicitly in your calls to `Container.load` or in the constructor of your `BaseContainerRuntimeFactory` or `ContainerRuntimeFactoryWithDefaultDataStore`.  The examples below show how to opt-out of the built-in while maintaining backward-compat with documents that were created with a built-in `AgentScheduler`.

```typescript
const runtime = await ContainerRuntime.load(
    context,
    [
        // Any other registry entries...
        AgentSchedulerFactory.registryEntry,
    ],
    requestHandler,
    // Opt-out of adding the AgentScheduler
    { addGlobalAgentSchedulerAndLeaderElection: false },
    scope);
```

```typescript
const SomeContainerRuntimeFactory = new ContainerRuntimeFactoryWithDefaultDataStore(
    DefaultFactory,
    new Map([
        // Any other registry entries...
        AgentSchedulerFactory.registryEntry,
    ]),
    providerEntries,
    requestHandlers,
    // Opt-out of adding the AgentScheduler
    { addGlobalAgentSchedulerAndLeaderElection: false },
);
```

If you use `AgentScheduler` functionality, it is recommended to instantiate this as a normal (non-root) data store (probably on your root data object).  But if you are not yet ready to migrate away from the root data store, you can instantiate it yourself on new containers (you should do this while the container is still detached):

```typescript
if (!context.existing) {
    await runtime.createRootDataStore(AgentSchedulerFactory.type, "_scheduler");
}
```

The option will be turned off by default in an upcoming release before being turned off permanently, so it is recommended to make these updates proactively.

### Removed containerUrl from IContainerLoadOptions and IContainerConfig
Removed containerUrl from IContainerLoadOptions and IContainerConfig. This is no longer needed to route request.

## 0.37 Breaking changes

-   [OpProcessingController marked for deprecation](#opprocessingcontroller-marked-for-deprecation)
-   [Loader in data stores deprecated](#Loader-in-data-stores-deprecated)
-   [TelemetryLogger Properties Format](#TelemetryLogger-Properties-Format)
-   [IContainerRuntimeOptions Format Change](#IContainerRuntimeOptions-Format-Change)
-   [AgentScheduler moves and renames](#AgentScheduler-moves-and-renames)

### OpProcessingController marked for deprecation

`OpProcessingController` is marked for deprecation and we be removed in 0.38.
`LoaderContainerTracker` is the replacement with better tracking. The API differs from `OpProcessingController` in the following ways:

-   Loader is added for tracking and any Container created/loaded will be automatically tracked
-   The op control APIs accept Container instead of DeltaManager

### Loader in data stores deprecated

The `loader` property on the `IContainerRuntime`, `IFluidDataStoreRuntime`, and `IFluidDataStoreContext` interfaces is now deprecated and will be removed in an upcoming release. Data store objects will no longer have access to an `ILoader` by default. To replicate the same behavior, existing users can make the `ILoader` used to create a `Container` available on the `scope` property of these interfaces instead by setting the `provideScopeLoader` `ILoaderOptions` flag when creating the loader.

```typescript
const loader = new Loader({
    urlResolver,
    documentServiceFactory,
    codeLoader,
    options: { provideScopeLoader: true },
});
```

```typescript
const loader: ILoader | undefined = this.context.scope.ILoader;
```

### TelemetryLogger Properties Format

The TelemetryLogger's properties format has been updated to support error only properties. This includes: `ChildLogger`, `MultiSinkLogger`,`DebugLogger`.
The previous format was just a property bag:
`ChildLogger.create(logger, undefined, { someProperty: uuid() });`
Whereas now it has nested property bags for error categories including `all` and `error`:
`ChildLogger.create(logger, undefined, {all:{ someProperty: uuid() }});`

### IContainerRuntimeOptions Format Change

The runtime options passed into `ContainerRuntime` have been subdivided into nested objects, because all of them fall under two categories currently:

-   `summaryOptions` - contains all summary/summarizer related options
    -   `generateSummaries`
    -   `initialSummarizerDelayMs`
    -   `summaryConfigOverrides`
    -   `disableIsolatedChannels`
-   `gcOptions` - contains all Garbage Collection related options
    -   `disableGC`
    -   `gcAllowed` (new)
    -   `runFullGC`

For a few versions we will keep supporting the old format, but the typings have already been updated.

### AgentScheduler moves and renames

`IAgentScheduler` and `IProvideAgentScheduler` have been moved to the `@fluidframework/agent-scheduler` package, and `taskSchedulerId` has been renamed to `agentSchedulerId`.

## 0.36 Breaking changes

-   [Some `ILoader` APIs moved to `IHostLoader`](#Some-ILoader-APIs-moved-to-IHostLoader)
-   [TaskManager removed](#TaskManager-removed)
-   [ContainerRuntime registerTasks removed](#ContainerRuntime-registerTasks-removed)
-   [getRootDataStore](#getRootDataStore)
-   [Share link generation no longer exposed externally](#Share-link-generation-no-longer-exposed-externally)
-   [ITelemetryLogger redundant method deprecation](#ITelemetryLogger-redundant-method-deprecation)

### Some `ILoader` APIs moved to `IHostLoader`

The `createDetachedContainer` and `rehydrateDetachedContainerFromSnapshot` APIs are removed from the `ILoader` interface, and have been moved to the new `IHostLoader` interface. The `Loader` class now implements `IHostLoader` instead, and consumers who need these methods should operate on an `IHostLoader` instead of an `ILoader`, such as by creating a `Loader`.

### TaskManager removed

The `TaskManager` has been removed, as well as methods to access it (e.g. the `.taskManager` member on `DataObject`). The `AgentScheduler` should be used instead for the time being and can be accessed via a request on the `ContainerRuntime` (e.g. `await this.context.containerRuntime.request({ url: "/_scheduler" })`), though we expect this will also be deprecated and removed in a future release when an alternative is made available (see #4413).

### ContainerRuntime registerTasks removed

The `registerTasks` method has been removed from `ContainerRuntime`. The `AgentScheduler` should be used instead for task scheduling.

### getRootDataStore

IContainerRuntime.getRootDataStore() used to have a backdoor allowing accessing any store, including non-root stores. This back door is removed - you can only access root data stores using this API.

### Share link generation no longer exposed externally

Share link generation implementation has been refactored to remove options for generating share links of various kinds.
Method for generating share link is no longer exported.
ShareLinkTokenFetchOptions has been removed and OdspDriverUrlResolverForShareLink constructor has been changed to accept tokenFetcher parameter which will pass OdspResourceTokenFetchOptions instead of ShareLin kTokenFetchOptions.

### ITelemetryLogger redundant method deprecation

Deprecate `shipAssert` `debugAssert` `logException` `logGenericError` in favor of `sendErrorEvent` as they provide the same behavior and semantics as `sendErrorEvent`and in general are relatively unused.

## 0.35 Breaking changes

-   [Removed some api implementations from odsp driver](#Removed-some-api-implemenations-from-odsp-driver)
-   [get-tinylicious-container and get-session-storage-container moved](#get-tinylicious-container-and-get-session-storage-container-moved)
-   [Moved parseAuthErrorClaims from @fluidframework/odsp-driver to @fluidframework/odsp-doclib-utils](#Moved-parseAuthErrorClaims-from-@fluidframework/odsp-driver-to-@fluidframework/odsp-doclib-utils)
-   [Refactored token fetcher types in odsp-driver](#refactored-token-fetcher-types-in-odsp-driver)
-   [DeltaManager `readonly` and `readOnlyPermissions` properties deprecated](#DeltaManager-`readonly`-and-`readOnlyPermissions`-properties-deprecated)
-   [DirtyDocument events and property](#DirtyDocument-events-and-property)
-   [Removed `createDocumentService` and `createDocumentService2` from r11s driver](#Removed-`createDocumentService`-and-`createDocumentService2`-from-r11s-driver)

### Removed-some-api-implementations-from-odsp-driver

Removed `authorizedFetchWithRetry`, `AuthorizedRequestTokenPolicy`, `AuthorizedFetchProps`, `asyncWithCache`, `asyncWithRetry`,
`fetchWithRetry` implementation from odspdriver.

### get-tinylicious-container and get-session-storage-container moved

The functionality from the packages `@fluidframework/get-tinylicious-container` and `@fluidframework/get-session-storage-container` has been moved to the package `@fluid-experimental/get-container`.

### Moved parseAuthErrorClaims from @fluidframework/odsp-driver to @fluidframework/odsp-doclib-utils

Moved `parseAuthErrorClaims` from `@fluidframework/odsp-driver` to `@fluidframework/odsp-doclib-utils`

### Refactored token fetcher types in odsp-driver

Streamlined interfaces and types used to facilitate access tokens needed by odsp-driver to call ODSP implementation of Fluid services.
Added support for passing siteUrl when fetching token that is used to establish co-authoring session for Fluid content stored in ODSP file which is hosted in external tenant. This token is used by ODSP ordering service implementation (aka ODSP Push service).

### DeltaManager `readonly` and `readOnlyPermissions` properties deprecated

`DeltaManager.readonly`/`Container.readonly` and `DeltaManager.readOnlyPermissions`/`Container.readOnlyPermissions` have been deprecated. Please use `DeltaManager.readOnlyInfo`/`Container.readOnlyInfo` instead, which exposes the same information.

### DirtyDocument events and property

The following 3 names have been deprecated - please use new names:
"dirtyDocument" event -> "dirty" event
"savedDocument" event -> "saved" event
isDocumentDirty property -> isDirty property

### Removed `createDocumentService` and `createDocumentService2` from r11s driver

Removed the deprecated methods `createDocumentService` and `createDocumentService2`. Please use `DocumentServiceFactory.createDocumentService` instead.

## 0.34 Breaking changes

-   [Aqueduct writeBlob() and BlobHandle implementation removed](#Aqueduct-writeBlob-and-BlobHandle-implementation-removed)
-   [Connected events raised on registration](#Connected-events-raised-on-registration)

### Aqueduct writeBlob() and BlobHandle implementation removed

`writeBlob()` and `BlobHandle` have been removed from aqueduct. Please use `FluidDataStoreRuntime.uploadBlob()` or `ContainerRuntime.uploadBlob()` instead.

### Connected events raised on registration

Connected / disconnected listeners are called on registration.
Please see [Connectivity events](packages/loader/container-loader/README.md#Connectivity-events) section of Loader readme.md for more details

## 0.33 Breaking changes

-   [Normalizing enum ContainerErrorType](#normalizing-enum-containererrortype)
-   [Map and Directory typing changes from enabling strictNullCheck](#map-and-directory-typing-changes-from-enabling-strictNullCheck)
-   [MergeTree's ReferencePosition.getTileLabels and ReferencePosition.getRangeLabels() return undefined if it doesn't exist](#mergetree-referenceposition-gettilelabels-getrangelabels-changes)
-   [Containers from Loader.request() are now cached by default](<#Containers-from-Loader.request()-are-now-cached-by-default>)

### Normalizing enum ContainerErrorType

In an effort to clarify error categorization, a name and value in this enumeration were changed.

### Map and Directory typing changes from enabling strictNullCheck

Typescript compile options `strictNullCheck` is enabled for the `@fluidframework/map` package. Some of the API signature is updated to include possibility of `undefined` and `null`, which can cause new typescript compile error when upgrading. Existing code may need to update to handle the possiblity of `undefined` or `null.

### MergeTree ReferencePosition getTileLabels getRangeLabels changes

This includes LocalReference and Marker. getTileLabels and getRangeLabels methods will return undefined instead of creating an empty if the properties for tile labels and range labels is not set.

### Containers from Loader.request() are now cached by default

Some loader request header options that previously prevented caching (`pause: true` and `reconnect: false`) no longer do. Callers must now explicitly spcify `cache: false` in the request header to prevent caching of the returned container. Containers are evicted from the cache in their `closed` event, and closed containers that are requested are not cached.

## 0.32 Breaking changes

-   [Node version 12.17 required](#Node-version-update)
-   [getAttachSnapshot removed IFluidDataStoreChannel](#getAttachSnapshot-removed-from-IFluidDataStoreChannel)
-   [resolveDataStore replaced](#resolveDataStore-replaced)

### Node version updated to 12.17

Due to changes in server packages and introduction of AsyncLocalStorage module which requires Node version 12.17 or above, you will need to update Node version to 12.17 or above.

### getAttachSnapshot removed from IFluidDataStoreChannel

`getAttachSnapshot()` has been removed from `IFluidDataStoreChannel`. It is replaced by `getAttachSummary()`.

### resolveDataStore replaced

The resolveDataStore method manually exported by the ODSP resolver has been replaced with checkUrl() from the same package.

## 0.30 Breaking Changes

-   [Branching removed](#Branching-removed)
-   [removeAllEntriesForDocId api name and signature change](#removeAllEntriesForDocId-api-name-and-signature-change)
-   [snapshot removed from IChannel and ISharedObject](#snapshot-removed-from-IChannel-and-ISharedObject)

### Branching removed

The branching feature has been removed. This includes all related members, methods, etc. such as `parentBranch`, `branchId`, `branch()`, etc.

### removeAllEntriesForDocId api name and signature change

`removeAllEntriesForDocId` api renamed to `removeEntries`. Now it takes `IFileEntry` as argument instead of just docId.

### snapshot removed from IChannel and ISharedObject

`snapshot` has been removed from `IChannel` and `ISharedObject`. It is replaced by `summarize` which should be used to get a summary of the channel / shared object.

## 0.29 Breaking Changes

-   [OdspDriverUrlResolver2 renamed to OdspDriverUrlResolverForShareLink](#OdspDriverUrlResolver2-renamed-to-OdspDriverUrlResolverForShareLink)
-   [removeAllEntriesForDocId api in host storage changed](#removeAllEntriesForDocId-api-in-host-storage-changed)
-   [IContainerRuntimeBase.IProvideFluidDataStoreRegistry](#IContainerRuntimeBase.IProvideFluidDataStoreRegistry)
-   [\_createDataStoreWithProps returns IFluidRouter](#_createDataStoreWithProps-returns-IFluidRouter)
-   [FluidDataStoreRuntime.registerRequestHandler deprecated](#FluidDataStoreRuntime.registerRequestHandler-deprecated)
-   [snapshot removed from IFluidDataStoreRuntime](#snapshot-removed-from-IFluidDataStoreRuntime)
-   [getAttachSnapshot deprecated in IFluidDataStoreChannel](#getAttachSnapshot-deprecated-in-IFluidDataStoreChannel)

### OdspDriverUrlResolver2 renamed to OdspDriverUrlResolverForShareLink

`OdspDriverUrlResolver2` renamed to `OdspDriverUrlResolverForShareLink`

### removeAllEntriesForDocId api in host storage changed

`removeAllEntriesForDocId` api in host storage is now an async api.

### IContainerRuntimeBase.IProvideFluidDataStoreRegistry

`IProvideFluidDataStoreRegistry` implementation moved from IContainerRuntimeBase to IContainerRuntime. Data stores and objects should not have access to global state in container.
`IProvideFluidDataStoreRegistry` is removed from IFluidDataStoreChannel - it has not been implemented there for a while (it moved to context).

### \_createDataStoreWithProps returns IFluidRouter

`IContainerRuntimeBase._createDataStoreWithProps` returns IFluidRouter instead of IFluidDataStoreChannel. This is done to be consistent with other APIs create data stores, and ensure we do not return internal interfaces. This likely to expose areas where IFluidDataStoreChannel.bindToContext() was called manually on data store. Such usage should be re-evaluate - lifetime management should be left up to runtime, storage of any handle form data store in attached DDS will result in automatic attachment of data store (and all of its objects) to container. If absolutely needed, and only for staging, casting can be done to implement old behavior.

### FluidDataStoreRuntime.registerRequestHandler deprecated

Please use mixinRequestHandler() as a way to create custom data store runtime factory/object and append request handling to existing implementation.

### snapshot removed from IFluidDataStoreRuntime

`snapshot` has been removed from `IFluidDataStoreRuntime`.

### getAttachSnapshot deprecated in IFluidDataStoreChannel

`getAttachSnapshot()` has been deprecated in `IFluidDataStoreChannel`. It is replaced by `getAttachSummary()`.

## 0.28 Breaking Changes

-   [FileName should contain extension for ODSP driver create new path](#FileName-should-contain-extension-for-ODSP-driver-create-new-path)
-   [ODSP Driver IPersistedCache changes](#ODSP-Driver-IPersistedCache-Changes)
-   [IFluidPackage Changes](#IFluidPackage-Changes)
-   [DataObject changes](#DataObject-changes)
-   [RequestParser](#RequestParser)
-   [IFluidLodable.url is removed](#IFluidLodable.url-is-removed)
-   [Loader Constructor Changes](#Loader-Constructor-Changes)
-   [Moving DriverHeader and merge with CreateNewHeader](#moving-driverheader-and-merge-with-createnewheader)
-   [ODSP status codes moved from odsp-driver to odsp-doclib-utils](#ODSP-status-codes-moved-modules-from-odsp-driver-to-odsp-doclib-utils)

### FileName should contain extension for ODSP driver create new path

Now the ODSP driver expects file extension in the file name while creating a new detached container.

### ODSP Driver IPersistedCache-Changes

Added api `removeAllEntriesForDocId` which allows removal of all entries for a given document id. Also the schema for entries stored inside odsp `IPersistedCache` has changed.
It now stores/expect values as `IPersistedCacheValueWithEpoch`. So host needs to clear its cached entries in this version.

### IFluidPackage Changes

-   Moving IFluidPackage and IFluidCodeDetails from "@fluidframework/container-definitions" to '@fluidframework/core-interfaces'
-   Remove npm specific IPackage interface
-   Simplify the IFluidPackage by removing browser and npm specific properties
-   Add new interface IFluidBrowserPackage, and isFluidBrowserPackage which defines browser specific properties
-   Added resolveFluidPackageEnvironment helper for resolving a package environment

### DataObject changes

DataObject are now always created when Data Store is created. Full initialization for existing objects (in file) continues to happen to be on demand, i.e. when request() is processed. Full DataObject initialization does happen for newly created (detached) DataObjects.
The impact of that change is that all changed objects would get loaded by summarizer container, but would not get initialized. Before this change, summarizer would not be loading any DataObjects.
This change

1. Ensures that initial summary generated for when data store attaches to container has fully initialized object, with all DDSes created. Before this change this initial snapshot was empty in most cases.
2. Allows DataObjects to modify FluidDataStoreRuntime behavior before it gets registered and used by the rest of the system, including setting various hooks.

But it also puts more constraints on DataObject - its constructor should be light and not do any expensive work (all such work should be done in corresponding initialize methods), or access any data store runtime functionality that requires fully initialized runtime (like loading DDSes will not work in this state)

### RequestParser

RequestParser's ctor is made protected. Please replace this code

```
    const a = new RequestParser(request);
```

with this one:

```
    const a = RequestParser.create(request);
```

### IFluidLodable.url is removed

`url` property is removed. If you need a path to an object (in a container), you can use IFluidLoadable.handle.absolutePath instead.

### Loader Constructor Changes

The loader constructor has changed to now take a props object, rather than a series of paramaters. This should make it easier to construct loaders as the optional services can be easily excluded.

Before:

```typescript
const loader = new Loader(
    urlResolver,
    documentServiceFactory,
    codeLoader,
    { blockUpdateMarkers: true },
    {},
    new Map()
);
```

After:

```typescript
const loader = new Loader({
    urlResolver,
    documentServiceFactory,
    codeLoader,
});
```

if for some reason this change causes you problems, we've added a deprecated `Loader._create` method that has the same parameters as the previous constructor which can be used in the interim.

### Moving DriverHeader and merge with CreateNewHeader

Compile time only API breaking change between runtime and driver. Only impacts driver implementer.
No back-compat or mix version impact.

DriverHeader is a driver concept, so move from core-interface to driver-definitions. CreateNewHeader is also a kind of driver header, merged it into DriverHeader.

### ODSP status codes moved modules from odsp-driver to odsp-doclib-utils

Error/status codes like `offlineFetchFailureStatusCode` which used to be imported like `import { offlineFetchFailureStatusCode } from '@fluidframework/@odsp-driver';` have been moved to `odspErrorUtils.ts` in `odsp-doclib-utils`.

## 0.27 Breaking Changes

-   [Local Web Host Removed](#Local-Web-Host-Removed)

### Local Web Host Removed

Local Web host is removed. Users who are using the local web host can use examples/utils/get-session-storage-container which provides the same functionality with the detached container flow.

## 0.25 Breaking Changes

-   [External Component Loader and IComponentDefaultFactoryName removed](#External-Component-Loader-and-IComponentDefaultFactoryName-removed)
-   [MockFluidDataStoreRuntime api rename](#MockFluidDataStoreRuntime-api-rename)
-   [Local Web Host API change](#Local-Web-Host-API-change)
-   [Container runtime event changes](#Container-runtime-event-changes)
-   [Component is removed from telemetry event names](#Component-is-removed-from-telemetry-event-names)
-   [IComponentContextLegacy is removed](#IComponentContextLegacy-is-removed)
-   [~~IContainerRuntimeBase.\_createDataStoreWithProps() is removed~~](#IContainerRuntimeBase._createDataStoreWithProps-is-removed)
-   [\_createDataStore() APIs are removed](#_createDataStore-APIs-are-removed)
-   [createDataStoreWithRealizationFn() APIs are removed](<#createDataStoreWithRealizationFn()-APIs-are-removed>)
-   [getDataStore() APIs is removed](<#getDataStore()-APIs-is-removed>)
-   [Package Renames](#package-renames)
-   [IComponent and IComponent Interfaces Removed](#IComponent-and-IComponent-Interfaces-Removed)
-   [@fluidframework/odsp-utils - Minor renames and signature changes](#odsp-utils-Changes)
-   [LastEditedTrackerComponent renamed to LastEditedTrackerDataObject](#lasteditedtrackercomponent-renamed)
-   [ComponentProvider renamed to FluidObjectProvider in @fluidframework/synthesize](#componentProvider-renamed-to-fluidobjectPpovider)

### External Component Loader and IComponentDefaultFactoryName removed

The @fluidframework/external-component-loader package has been removed from the repo. In addition to this, the IFluidExportDefaultFactoryName and the corresponding IProvideFluidExportDefaultFactoryName interfaces have also been dropped.

### MockFluidDataStoreRuntime api rename

Runtime Test Utils's MockFluidDataStoreRuntime now has "requestDataStore" instead of "requestComponent"

### Local Web Host API change

The renderDefaultComponent function has been updated to be renderDefaultFluidObject

### Container runtime event changes

Container runtime now emits the event "fluidDataStoreInstantiated" instead of "componentInstantiated"

### Component is removed from telemetry event names

The following telemetry event names have been updated to drop references to the term component:

ComponentRuntimeDisposeError -> ChannelDisposeError
ComponentContextDisposeError -> FluidDataStoreContextDisposeError
SignalComponentNotFound -> SignalFluidDataStoreNotFound

### IComponentContextLegacy is removed

Deprecated in 0.18, removed.

### IContainerRuntimeBase.\_createDataStoreWithProps is removed

**Note: This change has been reverted for 0.25 and will be pushed to a later release.**

`IContainerRuntimeBase._createDataStoreWithProps()` has been removed. Please use `IContainerRuntimeBase.createDataStore()` (returns IFluidRouter).
If you need to pass props to data store, either use request() route to pass initial props directly, or to query Fluid object to interact with it (pass props / call methods to configure object).

### \_createDataStore APIs are removed

`IFluidDataStoreContext._createDataStore()` & `IContainerRuntimeBase._createDataStore()` are removed
Please switch to using one of the following APIs:

1. `IContainerRuntime.createRootDataStore()` - data store created that way is automatically bound to container. It will immediately be visible to remote clients (when/if container is attached). Such data stores are never garbage collected. Note that this API is on `IContainerRuntime` interface, which is not directly accessible to data stores. The intention is that only container owners are creating roots.
2. `IContainerRuntimeBase.createDataStore()` - creates data store that is not bound to container. In order for this store to be bound to container (and thus be observable on remote clients), ensure that handle to it (or any of its objects / DDS) is stored into any other DDS that is already bound to container. In other words, newly created data store has to be reachable (there has to be a path) from some root data store in container. If, in future, such data store becomes unreachable from one of the roots, it will be garbage collected (implementation pending).

### createDataStoreWithRealizationFn() APIs are removed

Removed from IFluidDataStoreContext & IContainerRuntime.
Consider using (Pure)DataObject(Factory) for your objects - they support passing initial args.
Otherwise consider implementing similar flow of exposing interface from your Fluid object that is used to initialize object after creation.

## getDataStore() APIs is removed

IContainerRuntime.getDataStore() is removed. Only IContainerRuntime.getRootDataStore() is available to retrieve root data stores.
For couple versions we will allow retrieving non-root data stores using this API, but this functionality is temporary and will be removed soon.
You can use handleFromLegacyUri() for creating handles from container-internal URIs (i.e., in format `/${dataStoreId}`) and resolving those containers to get to non-root data stores. Please note that this functionality is strictly added for legacy files! In future, not using handles to refer to content (and storing handles in DDSes) will result in such data stores not being reachable from roots, and thus garbage collected (deleted) from file.

### Package Renames

As a follow up to the changes in 0.24 we are updating a number of package names

-   `@fluidframework/component-core-interfaces` is renamed to `@fluidframework/core-interfaces`
-   `@fluidframework/component-runtime-definitions` is renamed to `@fluidframework/datastore-definitions`
-   `@fluidframework/component-runtime` is renamed to `@fluidframework/datastore`
-   `@fluidframework/webpack-component-loader` is renamed to `@fluidframework/webpack-fluid-loader`

### IComponent and IComponent Interfaces Removed

In 0.24 IComponent and IComponent interfaces were deprecated, they are being removed in this build. Please move to IFluidObject and IFluidObject interfaces.

### odsp-utils Changes

To support additional authentication scenarios, the signature and/or name of a few auth-related functions was modified.

### LastEditedTrackerComponent renamed

It is renamed to LastEditedTrackerDataObject

### ComponentProvider renamed to FluidObjectProvider

In the package @fluidframework/synthesize, these types are renamed:

ComponentKey -> FluidObjectKey
ComponentSymbolProvider -> FluidObjectProvider
AsyncRequiredcomponentProvider -> AsyncRequiredFluidObjectProvider
AsyncOptionalComponentProvider -> AsyncOptionalFluidObjectProvider
AsyncComponentProvider -> AsyncFluidObjectProvider
NonNullableComponent -> NonNullableFluidObject

## 0.24 Breaking Changes

This release only contains renames. There are no functional changes in this release. You should ensure you have integrated and validated up to release 0.23 before integrating this release.

This is a followup to the forward compat added in release 0.22: [Forward Compat For Loader IComponent Interfaces](#Forward-Compat-For-Loader-IComponent-Interfaces)

You should ensure all container and components hosts are running at least 0.22 before integrating this release.

The below json describes all the renames done in this release. If you have a large typescript code base, we have automation that may help. Please contact us if that is the case.

All renames are 1-1, and global case senstive and whole word find replace for all should be safe. For IComponent Interfaces, both the type and property name were re-named.

```json
{
    "dataStore": {
        "types": {
            "IComponentRuntimeChannel": "IFluidDataStoreChannel",
            "IComponentAttributes": "IFluidDataStoretAttributes",

            "IComponentContext": "IFluidDataStoreContext",
            "ComponentContext": "FluidDataStoreContext",
            "LocalComponentContext": "LocalFluidDataStoreContext",
            "RemotedComponentContext": "RemotedFluidDataStoreContext ",

            "IComponentRuntime": "IFluidDataStoreRuntime",
            "ComponentRuntime": "FluidDataStoreRuntime",
            "MockComponentRuntime": "MockFluidDataStoreRuntime"
        },
        "methods": {
            "createComponent": "_createDataStore",
            "createComponentContext": "createDataStoreContext",
            "createComponentWithProps": "createDataStoreWithProps",
            "_createComponentWithProps": "_createDataStoreWithProps",
            "createComponentWithRealizationFn": "createDataStoreWithRealizationFn",
            "getComponentRuntime": "getDataStore",
            "notifyComponentInstantiated": "notifyDataStoreInstantiated"
        }
    },

    "aquaduct": {
        "IComponentInterfaces": {
            "IProvideComponentDefaultFactoryName": "IProvideFluidExportDefaultFactoryName",
            "IComponentDefaultFactoryName": "IFluidExportDefaultFactoryName"
        },
        "types": {
            "SharedComponentFactory": "PureDataObjectFactory",
            "SharedComponent": "PureDataObject",

            "PrimedComponentFactory": "DataObjectFactory",
            "PrimedComponent": "DataObject",

            "ContainerRuntimeFactoryWithDefaultComponent": "ContainerRuntimeFactoryWithDefaultDataStore",

            "defaultComponentRuntimeRequestHandler": "defaultRouteRequestHandler"
        },
        "methods": {
            "getComponent": "requestFluidObject",
            "asComponent": "asFluidObject",
            "createAndAttachComponent": "createAndAttachDataStore",
            "getComponentFromDirectory": "getFluidObjectFromDirectory",
            "getComponent_UNSAFE": "requestFluidObject_UNSAFE",
            "componentInitializingFirstTime": "initializingFirstTime",
            "componentInitializingFromExisting": "initializingFromExisting",
            "componentHasInitialized": "hasInitialized"
        }
    },

    "fluidObject": {
        "IComponentInterfaces": {
            "IProvideComponentRouter": "IProvideFluidRouter",
            "IComponentRouter": "IFluidRouter",

            "IProvideComponentLoadable": "IProvideFluidLoadable",
            "IComponentLoadable": "IFluidLoadable",

            "IProvideComponentHandle": "IProvideFluidHandle",
            "IComponentHandle": "IFluidHandle",

            "IProvideComponentHandleContext": "IProvideFluidHandleContext",
            "IComponentHandleContext": "IFluidHandleContext",

            "IProvideComponentSerializer": "IProvideFluidSerializer",
            "IComponentSerializer": "IFluidSerializer",

            "IProvideComponentRunnable": "IProvideFluidRunnable",
            "IComponentRunnable": "IFluidRunnable",

            "IProvideComponentConfiguration": "IProvideFluidConfiguration",
            "IComponentConfiguration": "IFluidConfiguration",

            "IProvideComponentHTMLView": "IProvideFluidHTMLView",
            "IComponentHTMLView": "IFluidHTMLView",
            "IComponentHTMLOptions": "IFluidHTMLOptions",

            "IProvideComponentMountableView": "IProvideFluidMountableView",
            "IComponentMountableViewClass": "IFluidMountableViewClass",
            "IComponentMountableView": "IFluidMountableView",

            "IProvideComponentLastEditedTracker": "IProvideFluidLastEditedTracker",
            "IComponentLastEditedTracker": "IFluidLastEditedTracker",

            "IProvideComponentRegistry": "IProvideFluidDataStoreRegistry",
            "IComponentRegistry": "IFluidDataStoreRegistry",

            "IProvideComponentFactory": "IProvideFluidDataStoreFactory",
            "IComponentFactory": "IFluidDataStoreFactory",

            "IProvideComponentCollection": "IProvideFluidObjectCollection",
            "IComponentCollection": "IFluidObjectCollection",

            "IProvideComponentDependencySynthesizer": "IProvideFluidDependencySynthesizer",
            "IComponentDependencySynthesizer": "IFluidDependencySynthesizer",

            "IProvideComponentTokenProvider": "IProvideFluidTokenProvider",
            "IComponentTokenProvider": "IFluidTokenProvider"
        },
        "types": {
            "IComponent": "IFluidObject",
            "fluid/component": "fluid/object",

            "SharedObjectComponentHandle": "SharedObjectHandle",
            "RemoteComponentHandle": "RemoteFluidObjectHandle",
            "ComponentHandle": "FluidObjectHandle",
            "ComponentSerializer": "FluidSerializer",

            "ComponentHandleContext": "FluidHandleContext",

            "ComponentRegistryEntry": "FluidDataStoreRegistryEntry",
            "NamedComponentRegistryEntry": "NamedFluidDataStoreRegistryEntry",
            "NamedComponentRegistryEntries": "NamedFluidDataStoreRegistryEntries",
            "ComponentRegistry": "FluidDataStoreRegistry",
            "ContainerRuntimeComponentRegistry": "ContainerRuntimeDataStoreRegistry"
        },
        "methods": {
            "instantiateComponent": "instantiateDataStore"
        }
    }
}
```

## 0.23 Breaking Changes

-   [Removed `collaborating` event on IComponentRuntime](#Removed-`collaborating`-event-on-IComponentRuntime)
-   [ISharedObjectFactory rename](#ISharedObjectFactory)
-   [LocalSessionStorageDbFactory moved to @fluidframework/local-driver](LocalSessionStorageDbFactory-moved-to-@fluidframework/local-driver)

### Removed `collaborating` event on IComponentRuntime

Component Runtime no longer fires the collaborating event on attaching. Now it fires `attaching` event.

### ISharedObjectFactory

`ISharedObjectFactory` renamed to `IChannelFactory` and moved from `@fluidframework/shared-object-base` to `@fluidframework/datastore-definitions`

### LocalSessionStorageDbFactory moved to @fluidframework/local-driver

Previously, `LocalSessionStorageDbFactory` was part of the `@fluidframework/webpack-component-loader` package. It has been moved to the `@fluidframework/local-driver` package.

## 0.22 Breaking Changes

-   [Deprecated `path` from `IComponentHandleContext`](#Deprecated-`path`-from-`IComponentHandleContext`)
-   [Dynamically loaded components compiled against older versions of runtime](#Dynamically-loaded-components)
-   [ContainerRuntime.load Request Handler Changes](#ContainerRuntime.load-Request-Handler-Changes)
-   [IComponentHTMLVisual removed](#IComponentHTMLVisual-removed)
-   [IComponentReactViewable deprecated](#IComponentReactViewable-deprecated)
-   [Forward Compat For Loader IComponent Interfaces](#Forward-Compat-For-Loader-IComponent-Interfaces)
-   [Add Undefined to getAbsoluteUrl return type](#Add-Undefined-to-getAbsoluteUrl-return-type)
-   [Renamed TestDeltaStorageService, TestDocumentDeltaConnection, TestDocumentService, TestDocumentServiceFactory and TestResolver](#Renamed-TestDeltaStorageService,-TestDocumentDeltaConnection,-TestDocumentService,-TestDocumentServiceFactory-and-TestResolver)
-   [DocumentDeltaEventManager has been renamed and moved to "@fluidframework/test-utils"](#DocumentDeltaEventManager-has-been-renamed-and-moved-to-"@fluidframework/test-utils")
-   [`isAttached` replaced with `attachState` property](#`isAttached`-replaced-with-`attachState`-property)

### Deprecated `path` from `IComponentHandleContext`

Deprecated the `path` field from the interface `IComponentHandleContext`. This means that `IComponentHandle` will not have this going forward as well.

Added an `absolutePath` field to `IComponentHandleContext` which is the absolute path to reach it from the container runtime.

### Dynamically loaded components

Components that were compiled against Fluid Framework <= 0.19.x releases will fail to load. A bunch of APIs has been deprecated in 0.20 & 0.21 and back compat support is being removed in 0.22. Some of the key APIs are:

-   IComponentRuntime.attach
-   ContainerContext.isAttached
-   ContainerContext.isLocal
    Such components needs to be compiled against >= 0.21 runtime and can be used in container that is built using >= 0.21 runtime as well.

### ContainerRuntime.load Request Handler Changes

ContainerRuntime.load no longer accepts an array of RuntimeRequestHandlers. It has been changed to a single function parameter with a compatible signature:
`requestHandler?: (request: IRequest, runtime: IContainerRuntime) => Promise<IResponse>`

To continue to use RuntimeRequestHandlers you can used the `RuntimeRequestHandlerBuilder` in the package `@fluidframework/request-handler`

example:

```typescript
const builder = new RuntimeRequestHandlerBuilder();
builder.pushHandler(...this.requestHandlers);
builder.pushHandler(defaultRouteRequestHandler("defaultComponent"));
builder.pushHandler(innerRequestHandler());

const runtime = await ContainerRuntime.load(
    context,
    this.registryEntries,
    async (req, rt) => builder.handleRequest(req, rt),
    undefined,
    scope
);
```

Additionally the class `RequestParser` has been moved to the `@fluidframework/runtime-utils` package

This will allow consumers of our ContainerRuntime to substitute other routing frameworks more easily.

### IComponentHTMLVisual removed

The `IComponentHTMLVisual` interface was deprecated in 0.21, and is now removed in 0.22. To support multiview scenarios, consider split view/model patterns like those demonstrated in the multiview sample.

### IComponentReactViewable deprecated

The `IComponentReactViewable` interface is deprecated and will be removed in an upcoming release. For multiview scenarios, instead use a pattern like the one demonstrated in the sample in /components/experimental/multiview. This sample demonstrates how to create multiple views for a component.

### Forward Compat For Loader IComponent Interfaces

As part of the Fluid Data Library (FDL) and Fluid Component Library (FCL) split we will be renaming a significant number of out interfaces. Some of these interfaces are used across the loader -> runtime boundary. For these interfaces we have introduced the newly renamed interfaces in this release. This will allow Host's to implment forward compatbitiy for these interfaces, so they are not broken when the implementations themselves are renamed.

-   `IComponentLastEditedTracker` will become `IFluidLastEditedTracker`
-   `IComponentHTMLView` will become `IFluidHTMLView`
-   `IComponentMountableViewClass` will become `IFluidMountableViewClass`
-   `IComponentLoadable` will become `IFluidLoadable`
-   `IComponentRunnable` will become `IFluidRunnable`
-   `IComponentConfiguration` will become `IFluidConfiguration`
-   `IComponentRouter` will become `IFluidRouter`
-   `IComponentHandleContext` will become `IFluidHandleContext`
-   `IComponentHandle` will become `IFluidHandle`
-   `IComponentSerializer `will become `IFluidSerializer`
-   `IComponentTokenProvider` will become `IFluidTokenProvider`

`IComponent` will also become `IFluidObject`, and the mime type for for requests will change from `fluid/component` to `fluid/object`

To ensure forward compatability when accessing the above interfaces outside the context of a container e.g. from the host, you should use the nullish coalesing operator (??).

For example

```typescript
        if (response.status !== 200 ||
            !(
                response.mimeType === "fluid/component" ||
                response.mimeType === "fluid/object"
            )) {
            return undefined;
        }

        const fluidObject = response.value as IComponent & IFluidObject;
        return fluidObject.IComponentHTMLView ?? fluidObject.IFluidHTMLView.

```

### Add Undefined to getAbsoluteUrl return type

getAbsoluteUrl on the container runtime and component context now returns `string | undefined`. `undefined` will be returned if the container or component is not attached. You can determine if a component is attached and get its url with the below snippit:

```typescript
import { waitForAttach } from "@fluidframework/aqueduct";


protected async hasInitialized() {
        waitForAttach(this.runtime)
            .then(async () => {
                const url = await this.context.getAbsoluteUrl(this.url);
                this._absoluteUrl = url;
                this.emit("stateChanged");
            })
            .catch(console.error);
}
```

### Renamed TestDeltaStorageService, TestDocumentDeltaConnection, TestDocumentService, TestDocumentServiceFactory and TestResolver

Renamed the following in "@fluidframework/local-driver" since these are used beyond testing:

-   `TestDeltaStorageService` -> `LocalDeltaStorageService`
-   `TestDocumentDeltaConnection` -> `LocalDocumentDeltaConnection`
-   `TestDocumentService` -> `LocalDocumentService`
-   `TestDocumentServiceFactory` -> `LocalDocumentServiceFactory`
-   `TestResolver` -> `LocalResolver`

### DocumentDeltaEventManager has been renamed and moved to "@fluidframework/test-utils"

`DocumentDeltaEventManager` has moved to "@fluidframework/test-utils" and renamed to `OpProcessingController`.

The `registerDocuments` method has been renamed to `addDeltaManagers` and should be called with a list of delta managers. Similarly, all the other methods have been updated to be called with delta managers.

So, the usage has now changed to pass in the deltaManager from the object that was passed earlier. For example:

```typescript
// Old usage
containerDeltaEventManager = new DocumentDeltaEventManager(
    deltaConnectionServer
);
containerDeltaEventManager.registerDocuments(
    component1.runtime,
    component2.runtime
);

// New usage
opProcessingController = new OpProcessingController(deltaConnectionServer);
opProcessingController.addDeltaManagers(
    component1.runtime.deltaManager,
    component2.runtime.deltaManager
);
```

### `isAttached` replaced with `attachState` property

`isAttached` is replaced with `attachState` property on `IContainerContext`, `IContainerRuntime` and `IComponentContext`.
`isAttached` returned true when the entity was either attaching or attached to the storage.
So if `attachState` is `AttachState.Attaching` or `AttachState.Attached` then `isAttached` would have returned true.
Attaching is introduced in regards to Detached container where there is a time where state is neither AttachState.Detached nor AttachState.Attached.

## 0.21 Breaking Changes

-   [Removed `@fluidframework/local-test-utils`](#removed-`@fluidframework/local-test-utils`)
-   [IComponentHTMLVisual deprecated](#IComponentHTMLVisual-deprecated)
-   [createValueType removed from SharedMap and SharedDirectory](#createValueType-removed-from-SharedMap-and-SharedDirectory)
-   [Sequence snapshot format change](#Sequence-snapshot-format-change)
-   [isLocal api removed](#isLocal-api-removed)
-   [register/attach api renames on handles, components and dds](#register/attach-api-rename-on-handles,-components-and-dds)
-   [Error handling changes](#Error-handling-changes)

### Removed `@fluidframework/local-test-utils`

Removed this package so classes like `TestHost` are no longer supported. Please contact us if there were dependencies on this or if any assistance in required to get rid of it.

### IComponentHTMLVisual deprecated

The `IComponentHTMLVisual` interface is deprecated and will be removed in an upcoming release. For multiview scenarios, instead use a pattern like the one demonstrated in the sample in /components/experimental/multiview. This sample demonstrates how to create multiple views for a component.

### createValueType removed from SharedMap and SharedDirectory

The `createValueType()` method on `SharedMap` and `SharedDirectory` was deprecated in 0.20, and is now removed in 0.21. If `Counter` functionality is required, the `@fluidframework/counter` DDS can be used for counter functionality.

### isLocal api removed

isLocal api is removed from the repo. It is now replaced with isAttached which tells that the entity is attached or getting attached to storage. So its meaning is opposite to isLocal.

### register/attach api renames on handles, components and dds

Register on dds and attach on data store runtime is renamed to bindToContext(). attach on handles is renamed to attachGraph().

### Error handling changes

ErrorType enum has been broken into 3 distinct enums / layers:

1. [ContainerErrorType](./packages/loader/container-definitions/src/error.ts) - errors & warnings raised at loader level
2. [OdspErrorType](./packages/drivers/odsp-driver/src/odspError.ts) and [R11sErrorType](./packages/drivers/routerlicious-driver/src/documentDeltaConnection.ts) - errors raised by ODSP and R11S drivers.
3. Runtime errors, like `"summarizingError"`, `"dataCorruptionError"`. This class of errors it not pre-determined and depends on type of container loaded.

[ICriticalContainerError.errorType](./packages/loader/container-definitions/src/error.ts) is now a string, not enum, as loader has no visibility into full set of errors that can be potentially raised. Hosting application may package different drivers and open different types of containers, thus making errors list raised at container level dynamic.

### Sequence snapshot format change

Due to a change in the sequence's snapshot format clients running a version less than 0.19 will not be able to load snapshots generated in 0.21. This will affect all sequence types includes shared string, and sparse matrix. If you need to support pre-0.19 clients please contact us for mitigations.

## 0.20 Breaking Changes

-   [Value types deprecated on SharedMap and SharedDirectory](#Value-types-deprecated-on-sharedmap-and-shareddirectory)
-   [rename @fluidframework/aqueduct-react to @fluidframework/react-inputs](#rename-@fluidframework/aqueduct-react-to-@fluidframework/react-inputs)

### Value types deprecated on SharedMap and SharedDirectory

The `Counter` value type and `createValueType()` method on `SharedMap` and `SharedDirectory` are now deprecated and will be removed in an upcoming release. Instead, the `@fluidframework/counter` DDS can be used for counter functionality.

### rename @fluidframework/aqueduct-react to @fluidframework/react-inputs

aqueduct-react is actually just a react library and renamed it to reflect such.

## 0.19 Breaking Changes

-   [Container's "error" event](#Container-Error-Event)
-   [IUrlResolver change from requestUrl to getAbsoluteUrl](#IUrlResolver-change-from-requestUrl-to-getAbsoluteUrl)
-   [Package rename from `@microsoft/fluid-*` to `@fluidframework/*`](#package-rename)

### Package rename

Package with the prefix "@microsoft/fluid-" is renamed to "@fluidframework/" to take advanage a separate namespace for Fluid Framework SDK packages.

### Container Error Event

"error" event is gone. All critical errors are raised on "closed" event via optiona error object.
"warning" event is added to expose warnings. Currently it contains summarizer errors and throttling errors.

### IUrlResolver change from requestUrl to getAbsoluteUrl

As we continue to refine our API around detached containers, and component urls, we've renamed IUrlResolver from requestUrl to getAbsoluteUrl

## 0.18 Breaking Changes

-   [App Id removed as a parameter to OdspDocumentServiceFactory](#App-Id-removed-as-a-parameter-to-OdspDocumentServiceFactory)
-   [ConsensusRegisterCollection now supports storing handles](#ConsensusRegisterCollection-now-supports-storing-handles)
-   [Summarizing errors on parent container](#Summarizing-errors-on-parent-container)
-   [OdspDocumentServiceFactory no longer requires a logger]
    (#OdspDocumentServiceFactory-no-longer-requires-a-logger)

### `App Id` removed as a parameter to OdspDocumentServiceFactory

`@microsoft/fluid-odsp-driver` no longer requires consumers to pass in an app id as an input. Consumers should simply remove this parameter from the OdspDocumentServiceFactory/OdspDocumentServiceFactoryWithCodeSplit constructor.

### ConsensusRegisterCollection now supports storing handles

ConsensusRegisterCollection will properly serialize/deserialize handles added as values.

### Summarizing errors on parent container

The parent container of the summarizing container will now raise "error" events related to summarization problems. These will be of type `ISummarizingError` and will have a description indicating either a problem creating the summarizing container, a problem generating a summary, or a nack or ack wait timeout from the server.

### OdspDocumentServiceFactory no longer requires a logger

The logger will be passed in on createDocumentService or createContainer, no need to pass in one on construction of OdspDocumentServiceFactory.

## 0.17 and earlier Breaking Changes

For older versions' breaking changes, go [here](https://github.com/microsoft/FluidFramework/blob/release/0.17.x/BREAKING.md)<|MERGE_RESOLUTION|>--- conflicted
+++ resolved
@@ -23,11 +23,7 @@
 - [`IContainerRuntime.flush` is deprecated](#icontainerruntimeflush-is-deprecated)
 
 ### Remove `documentId` field from `MockFluidDataStoreContext`
-<<<<<<< HEAD
 This field has been deprecated and will be removed in a future breaking change.
-=======
-This field was deprecated and has been removed in this release.
->>>>>>> 55223da9
 
 ### Narrow type of `clientId` field on `MockFluidDataStoreRuntime`
 `clientId` can only ever be of type `string`, so it is superfluous for the type
@@ -36,10 +32,9 @@
 ### Remove `ConnectionState.Connecting`
 `ConnectionState.Connecting` will be removed. Migrate all usage to `ConnectionState.CatchingUp`.
 
-<<<<<<< HEAD
 ### `IContainerRuntime.flush` is deprecated
 `IContainerRuntime.flush` is deprecated and will be removed in a future release. If a more manual flushing process is needed, move all usage to `IContainerRuntimeBase.orderSequentially` if possible.
-=======
+
 ## 2.0.0 Breaking changes
 - [Deprecate ISummaryConfigurationHeuristics.idleTime](#Deprecate-ISummaryConfigurationHeuristicsidleTime)
 - [LocalReference class and method deprecations removed](#LocalReference-class-and-method-deprecations-removed)
@@ -83,7 +78,6 @@
 
 ### Remove `aliasing` return value from `AliasResult`
 The `aliasing` return value from `AliasResult` has been removed from `@fluidframework/runtime-definitions`, as it's no longer returned by the API. Instead of `aliasing`, the API will return the promise of the ongoing aliasing operation.
->>>>>>> 55223da9
 
 # 1.1.0
 
