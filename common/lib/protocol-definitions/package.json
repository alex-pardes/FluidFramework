--- conflicted
+++ resolved
@@ -64,153 +64,8 @@
     "typescript-formatter": "7.1.0"
   },
   "typeValidation": {
-<<<<<<< HEAD
     "version": "0.1028.1000",
     "broken": {
-      "0.1024.0": {
-        "InterfaceDeclaration_IBlob": {
-          "forwardCompat": false
-        },
-        "InterfaceDeclaration_IQuorum": {
-          "backCompat": false,
-          "forwardCompat": false
-        },
-        "InterfaceDeclaration_ITree": {
-          "forwardCompat": false
-        },
-        "TypeAliasDeclaration_ITreeEntry": {
-          "forwardCompat": false
-        },
-        "InterfaceDeclaration_IDocumentAttributes": {
-          "backCompat": false
-        },
-        "InterfaceDeclaration_ISummaryNack": {
-          "backCompat": false
-        },
-        "EnumDeclaration_MessageType": {
-          "forwardCompat": false
-        },
-        "InterfaceDeclaration_ICreateBlobResponse": {
-          "backCompat": false
-        },
-        "RemovedInterfaceDeclaration_IPendingProposal": {
-          "backCompat": false,
-          "forwardCompat": false
-        },
-        "InterfaceDeclaration_ISnapshotTree": {
-          "backCompat": false
-        },
-        "InterfaceDeclaration_ISnapshotTreeEx": {
-          "backCompat": false
-        },
-        "EnumDeclaration_TreeEntry": {
-          "forwardCompat": false
-        },
-        "EnumDeclaration_FileMode": {
-          "forwardCompat": false
-        }
-      },
-      "0.1025.1": {
-        "InterfaceDeclaration_IDocumentAttributes": {
-          "backCompat": false
-        },
-        "InterfaceDeclaration_ISummaryNack": {
-          "backCompat": false
-        },
-        "EnumDeclaration_MessageType": {
-          "forwardCompat": false
-        },
-        "InterfaceDeclaration_ICreateBlobResponse": {
-          "backCompat": false
-        },
-        "RemovedInterfaceDeclaration_IPendingProposal": {
-          "backCompat": false,
-          "forwardCompat": false
-        },
-        "InterfaceDeclaration_IQuorum": {
-          "backCompat": false
-        },
-        "InterfaceDeclaration_IQuorumProposals": {
-          "backCompat": false
-        },
-        "InterfaceDeclaration_ISnapshotTree": {
-          "backCompat": false
-        },
-        "InterfaceDeclaration_ISnapshotTreeEx": {
-          "backCompat": false
-        },
-        "EnumDeclaration_TreeEntry": {
-          "forwardCompat": false
-        },
-        "InterfaceDeclaration_ITree": {
-          "forwardCompat": false
-        },
-        "TypeAliasDeclaration_ITreeEntry": {
-          "forwardCompat": false
-        },
-        "EnumDeclaration_FileMode": {
-          "forwardCompat": false
-        }
-      },
-      "0.1026.0": {
-        "InterfaceDeclaration_ISummaryNack": {
-          "backCompat": false
-        },
-        "EnumDeclaration_MessageType": {
-          "forwardCompat": false
-        },
-        "InterfaceDeclaration_ICreateBlobResponse": {
-          "backCompat": false
-        },
-        "RemovedInterfaceDeclaration_IPendingProposal": {
-          "backCompat": false,
-          "forwardCompat": false
-        },
-        "InterfaceDeclaration_IQuorum": {
-          "backCompat": false
-        },
-        "InterfaceDeclaration_IQuorumProposals": {
-          "backCompat": false
-        },
-        "InterfaceDeclaration_ISnapshotTree": {
-          "backCompat": false
-        },
-        "InterfaceDeclaration_ISnapshotTreeEx": {
-          "backCompat": false
-        },
-        "EnumDeclaration_TreeEntry": {
-          "forwardCompat": false
-        },
-        "InterfaceDeclaration_ITree": {
-          "forwardCompat": false
-        },
-        "TypeAliasDeclaration_ITreeEntry": {
-          "forwardCompat": false
-        },
-        "EnumDeclaration_FileMode": {
-          "forwardCompat": false
-        }
-      },
-      "0.1027.0": {
-        "InterfaceDeclaration_ISnapshotTree": {
-          "backCompat": false
-        },
-        "InterfaceDeclaration_ISnapshotTreeEx": {
-          "backCompat": false
-        },
-        "EnumDeclaration_TreeEntry": {
-          "forwardCompat": false
-        },
-        "InterfaceDeclaration_ITree": {
-          "forwardCompat": false
-        },
-        "TypeAliasDeclaration_ITreeEntry": {
-          "forwardCompat": false
-        },
-        "EnumDeclaration_FileMode": {
-          "forwardCompat": false
-        }
-      },
       "0.1027.1000": {
         "EnumDeclaration_FileMode": {
           "forwardCompat": false
@@ -232,9 +87,5 @@
         }
       }
     }
-=======
-    "version": "0.1027.2000",
-    "broken": {}
->>>>>>> ce39d612
   }
 }