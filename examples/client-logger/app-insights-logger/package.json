--- conflicted
+++ resolved
@@ -1,10 +1,6 @@
 {
 	"name": "@fluid-example/app-insights-logger",
-<<<<<<< HEAD
-	"version": "2.0.0-internal.4.4.0",
-=======
 	"version": "2.0.0-internal.5.0.0",
->>>>>>> f3c58479
 	"private": true,
 	"description": "Provides a simple Fluid application with a UI view written in React to test the Fluid App Insights telemetry logger that will route typical Fluid telemetry to configured Azure App Insights",
 	"homepage": "https://fluidframework.com",
