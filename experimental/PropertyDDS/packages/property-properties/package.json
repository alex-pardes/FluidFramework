--- conflicted
+++ resolved
@@ -73,13 +73,8 @@
   },
   "devDependencies": {
     "@fluid-experimental/property-properties-previous": "npm:@fluid-experimental/property-properties@2.0.0-internal.2.0.0",
-<<<<<<< HEAD
     "@fluidframework/build-common": "^1.1.0",
-    "@fluidframework/mocha-test-setup": ">=2.0.0-internal.2.1.0 <2.0.0-internal.3.0.0",
-=======
-    "@fluidframework/build-common": "^1.0.0",
     "@fluidframework/mocha-test-setup": ">=2.0.0-internal.3.0.0 <2.0.0-internal.4.0.0",
->>>>>>> 65f8fd5b
     "@types/mocha": "^9.1.1",
     "chai": "^4.2.0",
     "concurrently": "^6.2.0",
