/*!
 * Copyright (c) Microsoft Corporation and contributors. All rights reserved.
 * Licensed under the MIT License.
 */

import { ObjectOptions, TSchema, Type } from "@sinclair/typebox";
import { ITreeCursorSynchronous, JsonableTree, RevisionTag, RevisionTagSchema } from "../../core";
import {
	ChangeAtomId,
	ChangesetLocalId,
	ChangesetLocalIdSchema,
	EncodedChangeAtomId,
	NodeChangeset,
} from "../modular-schema";

// TODO:AB#4259 Decouple types used for sequence-field's in-memory representation from their encoded variants.
// Currently, types in this file are largely used for both.
// See for example `Revive` whose type uses ITreeCursorSynchronous,
// but the schema for the serialized type uses ProtoNode (which is the result of serializing that cursor).

const noAdditionalProps: ObjectOptions = { additionalProperties: false };

/**
 * The contents of a node to be created
 */
export type ProtoNode = JsonableTree;
export const ProtoNode = Type.Any();

export type CellCount = number;
export const CellCount = Type.Number();

/**
 * Left undefined for terseness.
 */
export const NoopMarkType = undefined;

/**
 * A monotonically increasing positive integer assigned to an individual mark within the changeset.
 * MoveIds are scoped to a single changeset, so referring to MoveIds across changesets requires
 * qualifying them by change tag.
 *
 * The uniqueness of IDs is leveraged to uniquely identify the matching move-out for a move-in/return and vice-versa.
 */
export type MoveId = ChangesetLocalId;
export const MoveId = ChangesetLocalIdSchema;

export interface HasMoveId {
	/**
	 * The sequential ID assigned to a change within a transaction.
	 */
	id: MoveId;
}
export const HasMoveId = Type.Object({ id: MoveId });

export type NodeChangeType = NodeChangeset;

// Boolean encodings can use this alternative to save space for frequently false values.
const OptionalTrue = Type.Optional(Type.Literal(true));

/**
 * Represents a position within a contiguous range of nodes detached by a single changeset.
 * Note that `LineageEvent`s with the same revision are not necessarily referring to the same detach.
 * `LineageEvent`s for a given revision can only be meaningfully compared if it is known that they must refer to the
 * same detach.
 * @alpha
 */
export interface LineageEvent {
	readonly revision: RevisionTag;
	readonly id: ChangesetLocalId;
	readonly count: number;

	/**
	 * The position of this mark within a range of nodes which were detached in this revision.
	 */
	readonly offset: number;
}
export const LineageEvent = Type.Object(
	{
		revision: Type.Readonly(RevisionTagSchema),
		id: Type.Readonly(ChangesetLocalIdSchema),
		count: Type.Readonly(Type.Number()),
		offset: Type.Readonly(Type.Number()),
	},
	noAdditionalProps,
);

/**
 * @alpha
 */
export interface HasLineage {
	/**
	 * History of detaches adjacent to the cells described by this `ChangeAtomId`.
	 */
	lineage?: LineageEvent[];
}

export const HasLineage = Type.Object({ lineage: Type.Optional(Type.Array(LineageEvent)) });

export interface IdRange {
	id: ChangesetLocalId;
	count: CellCount;
}

export const IdRange = Type.Object({
	id: ChangesetLocalIdSchema,
	count: CellCount,
});

/**
 * @alpha
 */
export interface CellId extends ChangeAtomId, HasLineage {
	adjacentCells?: IdRange[];
}

export const CellId = Type.Composite(
	[EncodedChangeAtomId, HasLineage, Type.Object({ adjacentCells: Type.Optional(IdRange) })],
	noAdditionalProps,
);

/**
 * Mark which targets a range of existing cells instead of creating new cells.
 */
export interface HasMarkFields<TNodeChange = never> {
	/**
	 * Describes the detach which last emptied the target cells,
	 * or the attach which allocated the cells if the cells have never been filled.
	 * Undefined if the target cells are not empty in this mark's input context.
	 */
	cellId?: CellId;

	changes?: TNodeChange;

	count: CellCount;
}
export const HasMarkFields = <TNodeChange extends TSchema>(tNodeChange: TNodeChange) =>
	Type.Object({
		cellId: Type.Optional(CellId),
		changes: Type.Optional(tNodeChange),
		count: CellCount,
	});

export interface HasReattachFields<TNodeChange = never> extends HasMarkFields<TNodeChange> {
	/**
	 * The revision this mark is inverting a detach from.
	 * If defined this mark is a revert-only inverse,
	 * meaning that it will only reattach nodes if those nodes were last detached by `inverseOf`.
	 * If `inverseOf` is undefined, this mark will reattach nodes regardless of when they were last detached.
	 */
	inverseOf?: RevisionTag;
}
export const HasReattachFields = <TNodeChange extends TSchema>(tNodeChange: TNodeChange) =>
	Type.Composite([
		Type.Object({
			inverseOf: Type.Optional(RevisionTagSchema),
		}),
		HasMarkFields(tNodeChange),
	]);

export interface NoopMark<TNodeChange> extends HasMarkFields<TNodeChange> {
	/**
	 * Declared for consistency with other marks.
	 * Left undefined for terseness.
	 */
	type?: typeof NoopMarkType;
}
export const NoopMark = <TNodeChange extends TSchema>(tNodeChange: TNodeChange) =>
	Type.Composite([HasMarkFields(tNodeChange)], noAdditionalProps);

export interface HasRevisionTag {
	/**
	 * The revision this mark is part of.
	 * Only set for marks in fields which are a composition of multiple revisions.
	 */
	revision?: RevisionTag;
}
export const HasRevisionTag = Type.Object({ revision: Type.Optional(RevisionTagSchema) });

export interface Transient {
	/**
	 * The details of the change that deletes the transient content.
	 */
	transientDetach: ChangeAtomId;
}
export const Transient = Type.Object({ detachedBy: EncodedChangeAtomId });

export type CanBeTransient = Partial<Transient>;
export const CanBeTransient = Type.Partial(Transient);

export interface Insert<TNodeChange = NodeChangeType>
	extends HasMarkFields<TNodeChange>,
		HasRevisionTag,
		CanBeTransient {
	type: "Insert";
	content: ProtoNode[];
}
export const Insert = <Schema extends TSchema>(tNodeChange: Schema) =>
	Type.Composite(
		[
			HasMarkFields(tNodeChange),
			HasRevisionTag,
			CanBeTransient,
			Type.Object({
				type: Type.Literal("Insert"),
				content: Type.Array(ProtoNode),
			}),
		],
		noAdditionalProps,
	);

export interface MoveIn extends HasMoveId, HasMarkFields, HasRevisionTag {
	type: "MoveIn";
	/**
	 * When true, the corresponding MoveOut has a conflict.
	 * This is independent of whether this mark has a conflict.
	 */
	isSrcConflicted?: true;
}

export const MoveIn = Type.Composite(
	[
		HasMoveId,
		HasMarkFields(Type.Undefined()),
		HasRevisionTag,
		Type.Object({
			type: Type.Literal("MoveIn"),
			isSrcConflicted: OptionalTrue,
		}),
	],
	noAdditionalProps,
);

export interface InverseAttachFields {
	detachIdOverride?: ChangeAtomId;
}

export const InverseAttachFields = Type.Object({
	detachIdOverride: Type.Optional(EncodedChangeAtomId),
});

export interface Delete<TNodeChange = NodeChangeType>
	extends HasRevisionTag,
<<<<<<< HEAD
		HasChanges<TNodeChange>,
		InverseAttachFields,
		HasMarkFields {
=======
		HasMarkFields<TNodeChange> {
>>>>>>> eefcfcf7
	type: "Delete";
	id: ChangesetLocalId;
}

export const Delete = <Schema extends TSchema>(tNodeChange: Schema) =>
	Type.Composite(
		[
			HasRevisionTag,
<<<<<<< HEAD
			HasChanges(tNodeChange),
			HasMarkFields,
			InverseAttachFields,
=======
			HasMarkFields(tNodeChange),
>>>>>>> eefcfcf7
			Type.Object({
				type: Type.Literal("Delete"),
				id: ChangesetLocalIdSchema,
			}),
		],
		noAdditionalProps,
	);

export interface MoveOut<TNodeChange = NodeChangeType>
	extends HasRevisionTag,
		HasMoveId,
		HasMarkFields<TNodeChange> {
	type: "MoveOut";
}
export const MoveOut = <Schema extends TSchema>(tNodeChange: Schema) =>
	Type.Composite(
		[
			HasRevisionTag,
			HasMoveId,
			HasMarkFields(tNodeChange),
			Type.Object({
				type: Type.Literal("MoveOut"),
			}),
		],
		noAdditionalProps,
	);

export interface Revive<TNodeChange = NodeChangeType>
	extends HasReattachFields<TNodeChange>,
		HasRevisionTag,
		CanBeTransient {
	type: "Revive";
	content: ITreeCursorSynchronous[];
}
export const Revive = <Schema extends TSchema>(tNodeChange: Schema) =>
	Type.Composite(
		[
			HasReattachFields(tNodeChange),
			HasRevisionTag,
			CanBeTransient,
			Type.Object({
				type: Type.Literal("Revive"),
				content: Type.Array(ProtoNode),
			}),
		],
		noAdditionalProps,
	);

export interface ReturnTo extends HasReattachFields, HasRevisionTag, HasMoveId {
	type: "ReturnTo";

	/**
	 * When true, the corresponding ReturnFrom has a conflict.
	 * This is independent of whether this mark has a conflict.
	 */
	isSrcConflicted?: true;
}
export const ReturnTo = Type.Composite(
	[
		HasReattachFields(Type.Undefined()),
		HasRevisionTag,
		HasMoveId,
		Type.Object({
			type: Type.Literal("ReturnTo"),
			isSrcConflicted: OptionalTrue,
		}),
	],
	noAdditionalProps,
);

export interface ReturnFrom<TNodeChange = NodeChangeType>
	extends HasRevisionTag,
		HasMoveId,
<<<<<<< HEAD
		HasChanges<TNodeChange>,
		InverseAttachFields,
		HasMarkFields {
=======
		HasMarkFields<TNodeChange> {
>>>>>>> eefcfcf7
	type: "ReturnFrom";

	/**
	 * When true, the corresponding ReturnTo has a conflict.
	 * This is independent of whether this mark has a conflict.
	 */
	isDstConflicted?: true;
}
export const ReturnFrom = <Schema extends TSchema>(tNodeChange: Schema) =>
	Type.Composite(
		[
			HasRevisionTag,
			HasMoveId,
<<<<<<< HEAD
			HasChanges(tNodeChange),
			InverseAttachFields,
			HasMarkFields,
=======
			HasMarkFields(tNodeChange),
>>>>>>> eefcfcf7
			Type.Object({
				type: Type.Literal("ReturnFrom"),
				isDstConflicted: OptionalTrue,
			}),
		],
		noAdditionalProps,
	);

/**
 * An attach mark that allocates new cells.
 */
export type NewAttach<TNodeChange = NodeChangeType> = Insert<TNodeChange> | MoveIn;
export const NewAttach = <Schema extends TSchema>(tNodeChange: Schema) =>
	Type.Union([Insert(tNodeChange), MoveIn]);

export type Reattach<TNodeChange = NodeChangeType> = Revive<TNodeChange> | ReturnTo;
export const Reattach = <Schema extends TSchema>(tNodeChange: Schema) =>
	Type.Union([Revive(tNodeChange), ReturnTo]);

export type Attach<TNodeChange = NodeChangeType> = NewAttach<TNodeChange> | Reattach<TNodeChange>;
export const Attach = <Schema extends TSchema>(tNodeChange: Schema) =>
	Type.Union([NewAttach(tNodeChange), Reattach(tNodeChange)]);

export type Detach<TNodeChange = NodeChangeType> =
	| Delete<TNodeChange>
	| MoveOut<TNodeChange>
	| ReturnFrom<TNodeChange>;
export const Detach = <Schema extends TSchema>(tNodeChange: Schema) =>
	Type.Union([Delete(tNodeChange), MoveOut(tNodeChange), ReturnFrom(tNodeChange)]);

/**
 * Mark used during compose to temporarily remember the position of nodes which were being moved
 * but had their move cancelled with an inverse.
 * This mark should only exist as part of intermediate output of compose and should be removed during the amendCompose pass.
 */
export interface MovePlaceholder<TNodeChange>
	extends HasMarkFields<TNodeChange>,
		HasRevisionTag,
		HasMoveId {
	type: "Placeholder";
}

export type Mark<TNodeChange = NodeChangeType> =
	| NoopMark<TNodeChange>
	| MovePlaceholder<TNodeChange>
	| Attach<TNodeChange>
	| Detach<TNodeChange>;
export const Mark = <Schema extends TSchema>(tNodeChange: Schema) =>
	Type.Union([NoopMark(tNodeChange), Attach(tNodeChange), Detach(tNodeChange)]);

export type MarkList<TNodeChange = NodeChangeType> = Mark<TNodeChange>[];

export type Changeset<TNodeChange = NodeChangeType> = MarkList<TNodeChange>;
export const Changeset = <Schema extends TSchema>(tNodeChange: Schema) =>
	Type.Array(Mark(tNodeChange));<|MERGE_RESOLUTION|>--- conflicted
+++ resolved
@@ -240,13 +240,8 @@
 
 export interface Delete<TNodeChange = NodeChangeType>
 	extends HasRevisionTag,
-<<<<<<< HEAD
-		HasChanges<TNodeChange>,
-		InverseAttachFields,
-		HasMarkFields {
-=======
-		HasMarkFields<TNodeChange> {
->>>>>>> eefcfcf7
+		HasMarkFields<TNodeChange>,
+		InverseAttachFields {
 	type: "Delete";
 	id: ChangesetLocalId;
 }
@@ -255,13 +250,8 @@
 	Type.Composite(
 		[
 			HasRevisionTag,
-<<<<<<< HEAD
-			HasChanges(tNodeChange),
-			HasMarkFields,
+			HasMarkFields(tNodeChange),
 			InverseAttachFields,
-=======
-			HasMarkFields(tNodeChange),
->>>>>>> eefcfcf7
 			Type.Object({
 				type: Type.Literal("Delete"),
 				id: ChangesetLocalIdSchema,
@@ -335,13 +325,8 @@
 export interface ReturnFrom<TNodeChange = NodeChangeType>
 	extends HasRevisionTag,
 		HasMoveId,
-<<<<<<< HEAD
-		HasChanges<TNodeChange>,
-		InverseAttachFields,
-		HasMarkFields {
-=======
-		HasMarkFields<TNodeChange> {
->>>>>>> eefcfcf7
+		HasMarkFields<TNodeChange>,
+		InverseAttachFields {
 	type: "ReturnFrom";
 
 	/**
@@ -355,13 +340,8 @@
 		[
 			HasRevisionTag,
 			HasMoveId,
-<<<<<<< HEAD
-			HasChanges(tNodeChange),
+			HasMarkFields(tNodeChange),
 			InverseAttachFields,
-			HasMarkFields,
-=======
-			HasMarkFields(tNodeChange),
->>>>>>> eefcfcf7
 			Type.Object({
 				type: Type.Literal("ReturnFrom"),
 				isDstConflicted: OptionalTrue,
