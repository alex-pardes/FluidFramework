--- conflicted
+++ resolved
@@ -21,9 +21,7 @@
 	ReturnFrom,
 	NoopMarkType,
 	MoveOut,
-	Revive,
 	Delete,
-	ReturnTo,
 } from "./format";
 import { MarkListFactory } from "./markListFactory";
 import {
@@ -148,14 +146,6 @@
 		}
 		case "Delete": {
 			assert(revision !== undefined, 0x5a1 /* Unable to revert to undefined revision */);
-<<<<<<< HEAD
-			if (mark.detachEvent === undefined) {
-				const revive: Revive<TNodeChange> = {
-					type: "Revive",
-					detachEvent: mark.detachIdOverride ?? {
-						revision: mark.revision ?? revision,
-						localId: mark.id,
-=======
 			if (mark.cellId === undefined) {
 				const inverse = withNodeChange(
 					{
@@ -164,20 +154,10 @@
 						content: reviver(revision, inputIndex, mark.count),
 						count: mark.count,
 						inverseOf: mark.revision ?? revision,
->>>>>>> a67a0d2c
 					},
-					content: reviver(revision, inputIndex, mark.count),
-					count: mark.count,
-					inverseOf: mark.revision ?? revision,
-				};
-
-				if (mark.detachLineageOverride !== undefined) {
-					revive.lineage = mark.detachLineageOverride;
-				}
-
-				return [
-					withNodeChange(revive, invertNodeChange(mark.changes, inputIndex, invertChild)),
-				];
+					invertNodeChange(mark.changes, inputIndex, invertChild),
+				);
+				return [inverse];
 			}
 			// TODO: preserve modifications to the removed nodes.
 			return [];
@@ -215,24 +195,12 @@
 				const deleteMark: Delete<TNodeChange> = {
 					type: "Delete",
 					count: mark.count,
-					id: mark.detachEvent.localId,
-					detachIdOverride: mark.detachEvent,
+					id: mark.cellId.localId,
+					detachIdOverride: mark.cellId,
 				};
 
-				if (mark.lineage !== undefined) {
-					deleteMark.detachLineageOverride = mark.lineage;
-				}
-
 				const inverse = withNodeChange(
-<<<<<<< HEAD
 					deleteMark,
-=======
-					{
-						type: "Delete",
-						count: mark.count,
-						id: mark.cellId.localId,
-					},
->>>>>>> a67a0d2c
 					invertNodeChange(mark.changes, inputIndex, invertChild),
 				);
 				return [inverse];
@@ -298,68 +266,26 @@
 					true,
 				);
 			}
-<<<<<<< HEAD
-
-			const detachEvent =
+
+			const cellId =
 				mark.type === "ReturnFrom" && mark.detachIdOverride !== undefined
 					? mark.detachIdOverride
 					: {
 							revision: mark.revision ?? revision ?? fail("Revision must be defined"),
 							localId: mark.id,
 					  };
-
-			const returnTo: ReturnTo = {
-				type: "ReturnTo",
-				id: mark.id,
-				count: mark.count,
-				detachEvent,
-			};
-
-			if (mark.type === "ReturnFrom" && mark.detachLineageOverride !== undefined) {
-				returnTo.lineage = mark.detachLineageOverride;
-			}
-
-			return [returnTo];
-		}
-		case "MoveIn": {
-			if (mark.isSrcConflicted) {
-				return [];
-			}
-
-			const invertedMark: ReturnFrom<TNodeChange> = {
-				type: "ReturnFrom",
-				id: mark.id,
-				count: mark.count,
-			};
-
-			return applyMovedChanges(invertedMark, revision, crossFieldManager);
-=======
 			return [
 				{
 					type: "ReturnTo",
 					id: mark.id,
 					count: mark.count,
-					cellId: {
-						revision: mark.revision ?? revision ?? fail("Revision must be defined"),
-						localId: mark.id,
-					},
+					cellId,
 				},
 			];
->>>>>>> a67a0d2c
-		}
+		}
+		case "MoveIn":
 		case "ReturnTo": {
 			if (mark.isSrcConflicted) {
-<<<<<<< HEAD
-				return mark.detachEvent === undefined ? [{ count: mark.count }] : [];
-			}
-
-			if (mark.detachEvent === undefined) {
-				// The nodes were already attached, so the mark did not affect them.
-				return [{ count: mark.count }];
-			} else if (isConflictedReattach(mark)) {
-				// The nodes were not attached and could not be attached.
-				return [];
-=======
 				return mark.type === "ReturnTo" && mark.cellId === undefined
 					? [{ count: mark.count }]
 					: [];
@@ -372,18 +298,16 @@
 					// The nodes were not attached and could not be attached.
 					return [];
 				}
->>>>>>> a67a0d2c
 			}
 
 			const invertedMark: ReturnFrom<TNodeChange> = {
 				type: "ReturnFrom",
 				id: mark.id,
-				detachIdOverride: mark.detachEvent,
 				count: mark.count,
 			};
 
-			if (mark.lineage !== undefined) {
-				invertedMark.lineage = mark.lineage;
+			if (mark.type === "ReturnTo" && mark.cellId !== undefined) {
+				invertedMark.detachIdOverride = mark.cellId;
 			}
 
 			return applyMovedChanges(invertedMark, revision, crossFieldManager);
