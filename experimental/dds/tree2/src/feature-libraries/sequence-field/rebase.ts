--- conflicted
+++ resolved
@@ -31,11 +31,8 @@
 	withNodeChange,
 	getMarkMoveId,
 	areOverlappingIdRanges,
-<<<<<<< HEAD
 	cloneCellId,
-=======
 	areOutputCellsEmpty,
->>>>>>> e8201285
 } from "./utils";
 import {
 	Changeset,
@@ -143,63 +140,10 @@
 				0x4f3 /* Unable to keep track of the base input offset in composite changeset */,
 			);
 		}
-<<<<<<< HEAD
-		if (baseMark === undefined) {
-			assert(
-				currMark !== undefined,
-				0x4f4 /* Non-empty queue should return at least one mark */,
-			);
-			if (areInputCellsEmpty(currMark)) {
-				const rebasedMark = cloneMark(currMark);
-				handleLineage(rebasedMark, lineageRecipients, lineageEntries, baseIntention);
-				factory.push(rebasedMark);
-			} else {
-				factory.push(cloneMark(currMark));
-			}
-		} else if (currMark === undefined) {
-			if (markEmptiesCells(baseMark)) {
-				assert(isDetachMark(baseMark), 0x708 /* Only detach marks should empty cells */);
-				addIdRange(lineageEntries, { id: baseMark.id, count: baseMark.count });
-			} else if (isAttach(baseMark)) {
-				if (baseMark.type === "MoveIn" || baseMark.type === "ReturnTo") {
-					const movedMark = getMovedMark(
-						moveEffects,
-						baseMark.revision ?? baseRevision,
-						baseMark.id,
-						baseMark.count,
-					);
-					if (movedMark !== undefined) {
-						factory.push(movedMark);
-					} else {
-						factory.pushOffset(getOutputLength(baseMark));
-					}
-				} else if (baseMark.transientDetach === undefined) {
-					factory.pushOffset(getOutputLength(baseMark));
-				}
-				lineageRecipients.length = 0;
-				lineageEntries = [];
-			}
-		} else {
-			assert(
-				getInputLength(baseMark) === getInputLength(currMark),
-				0x4f6 /* The two marks should be the same size */,
-			);
-
-			const rebasedMark = rebaseMark(
-				currMark,
-				baseMark,
-				baseRevision,
-				baseIntention,
-				rebaseChild,
-				moveEffects,
-				nodeExistenceState,
-			);
-=======
 		assert(
 			getInputLength(baseMark) === getInputLength(currMark),
 			0x4f6 /* The two marks should be the same size */,
 		);
->>>>>>> e8201285
 
 		const rebasedMark = rebaseMark(
 			currMark,
@@ -211,27 +155,6 @@
 			nodeExistenceState,
 		);
 
-<<<<<<< HEAD
-			if (areInputCellsEmpty(rebasedMark)) {
-				if (markEmptiesCells(baseMark)) {
-					assert(isDetachMark(baseMark), "Only detaches empty cells");
-					if (baseMark.type === "MoveOut" || baseMark.detachIdOverride === undefined) {
-						setMarkAdjacentCells(rebasedMark, lineageEntries);
-					}
-				} else {
-					handleLineage(rebasedMark, lineageRecipients, lineageEntries, baseIntention);
-				}
-			}
-			factory.push(rebasedMark);
-
-			if (markEmptiesCells(baseMark)) {
-				assert(isDetachMark(baseMark), 0x70a /* Only detach marks should empty cells */);
-				addIdRange(lineageEntries, { id: baseMark.id, count: baseMark.count });
-			} else {
-				lineageRecipients.length = 0;
-				lineageEntries = [];
-			}
-=======
 		// Note that we first add lineage for `baseMark` to `lineageRecipients`, then handle adding lineage to `rebasedMark`,
 		// then add `baseMark` to `lineageEntries` so that `rebasedMark` does not get an entry for `baseMark`.
 		// `rebasedMark` should already have a detach event for `baseMark`.
@@ -241,25 +164,29 @@
 		}
 
 		if (areInputCellsEmpty(rebasedMark)) {
-			handleLineage(rebasedMark, lineageRecipients, lineageEntries, baseIntention);
+			if (markEmptiesCells(baseMark)) {
+				assert(isDetachMark(baseMark), "Only detaches empty cells");
+				if (baseMark.type === "MoveOut" || baseMark.detachIdOverride === undefined) {
+					setMarkAdjacentCells(rebasedMark, lineageEntries);
+				}
+			} else {
+				handleLineage(rebasedMark, lineageRecipients, lineageEntries, baseIntention);
+			}
 		}
 		factory.push(rebasedMark);
 
 		if (markEmptiesCells(baseMark)) {
 			assert(isDetachMark(baseMark), 0x70a /* Only detach marks should empty cells */);
-			lineageEntries.push({ id: baseMark.id, count: baseMark.count });
+			addIdRange(lineageEntries, { id: baseMark.id, count: baseMark.count });
 		} else if (!areOutputCellsEmpty(baseMark)) {
 			lineageRecipients.length = 0;
-			lineageEntries.length = 0;
->>>>>>> e8201285
+			lineageEntries = [];
 		}
 	}
 
 	return factory.list;
 }
 
-<<<<<<< HEAD
-=======
 /**
  * Generates a NoOp mark that targets the same cells as the input mark.
  * @param mark - The mark the NoOp should target.
@@ -272,12 +199,6 @@
 	return cellId === undefined ? { count: length } : { count: length, cellId };
 }
 
-interface IdRange {
-	id: ChangesetLocalId;
-	count: number;
-}
-
->>>>>>> e8201285
 class RebaseQueue<T> {
 	private readonly baseMarks: MarkQueue<T>;
 	private readonly newMarks: MarkQueue<T>;
@@ -619,19 +540,7 @@
 	return withNodeChange(currMark, nodeRebaser(currChange, baseChange));
 }
 
-<<<<<<< HEAD
-function makeDetachedMark<T>(mark: NoopMark | ExistingCellMark<T>, cellId: ChangeAtomId): Mark<T> {
-	if (isNoopMark(mark)) {
-		return { count: 0 };
-	}
-
-=======
-function makeDetachedMark<T>(
-	mark: Mark<T>,
-	detachIntention: RevisionTag,
-	detachId: ChangesetLocalId,
-): Mark<T> {
->>>>>>> e8201285
+function makeDetachedMark<T>(mark: Mark<T>, cellId: ChangeAtomId): Mark<T> {
 	assert(mark.cellId === undefined, 0x69f /* Expected mark to be attached */);
 	return { ...mark, cellId };
 }
@@ -848,9 +757,8 @@
 }
 
 function setMarkAdjacentCells(mark: Mark<unknown>, adjacentCells: IdRange[]): void {
-	assert(isExistingCellMark(mark), "");
-	assert(mark.cellId !== undefined, "");
-	assert(mark.cellId.adjacentCells === undefined, "");
+	assert(mark.cellId !== undefined, "Can only set adjacent cells on a mark with cell ID");
+	assert(mark.cellId.adjacentCells === undefined, "Should not overwrite adjacentCells");
 	mark.cellId.adjacentCells = adjacentCells;
 }
 
