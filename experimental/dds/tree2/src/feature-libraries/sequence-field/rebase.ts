/*!
 * Copyright (c) Microsoft Corporation and contributors. All rights reserved.
 * Licensed under the MIT License.
 */

import { assert, unreachableCase } from "@fluidframework/core-utils";
import { StableId } from "@fluidframework/runtime-definitions";
import { IdAllocator, brand, fail, getOrAddEmptyToMap } from "../../util";
import { ChangeAtomId, ChangesetLocalId, RevisionTag, TaggedChange } from "../../core";
import {
	CrossFieldManager,
	CrossFieldTarget,
	NodeExistenceState,
	RevisionMetadataSource,
	getIntention,
} from "../modular-schema";
import {
	isDetach,
	cloneMark,
	areInputCellsEmpty,
	markEmptiesCells,
	markFillsCells,
	getOffsetInCellRange,
	compareLineages,
	withNodeChange,
	areOverlappingIdRanges,
	cloneCellId,
	areOutputCellsEmpty,
	isNewAttach,
	getInputCellId,
	isAttachAndDetachEffect,
	getOutputCellId,
	getEndpoint,
	splitMark,
	isAttach,
	getDetachOutputId,
	isCellRename,
} from "./utils";
import {
	Changeset,
	Mark,
	MarkList,
	NoopMark,
	MoveId,
	NoopMarkType,
	HasLineage,
	IdRange,
	CellMark,
	CellId,
	MarkEffect,
	ReturnFrom,
	MoveIn,
} from "./format";
import { MarkListFactory } from "./markListFactory";
import {
	getMoveEffect,
	setMoveEffect,
	isMoveMark,
	MoveEffect,
	MoveEffectTable,
	isMoveSource,
	isMoveDestination,
} from "./moveEffectTable";
import { MarkQueue } from "./markQueue";
import { EmptyInputCellMark } from "./helperTypes";

/**
 * Rebases `change` over `base` assuming they both apply to the same initial state.
 * @param change - The changeset to rebase.
 * @param base - The changeset to rebase over.
 * @returns A changeset that performs the changes in `change` but does so assuming `base` has been applied first.
 *
 * WARNING! This implementation is incomplete:
 * - Some marks that affect existing content are removed instead of marked as conflicted when rebased over the deletion
 * of that content. This prevents us from then reinstating the mark when rebasing over the revive.
 * - Tombs are not added when rebasing an insert over a gap that is immediately left of deleted content.
 * This prevents us from being able to accurately track the position of the insert.
 * - Tiebreak ordering is not respected.
 * - Support for moves is not implemented.
 * - Support for slices is not implemented.
 */
export function rebase<TNodeChange>(
	change: Changeset<TNodeChange>,
	base: TaggedChange<Changeset<TNodeChange>>,
	rebaseChild: NodeChangeRebaser<TNodeChange>,
	genId: IdAllocator,
	manager: CrossFieldManager,
	revisionMetadata: RevisionMetadataSource,
	nodeExistenceState: NodeExistenceState = NodeExistenceState.Alive,
): Changeset<TNodeChange> {
	return rebaseMarkList(
		change,
		base.change,
		base.revision,
		revisionMetadata,
		rebaseChild,
		genId,
		manager as MoveEffectTable<TNodeChange>,
		nodeExistenceState,
	);
}

export type NodeChangeRebaser<TNodeChange> = (
	change: TNodeChange | undefined,
	baseChange: TNodeChange | undefined,
	stateChange?: NodeExistenceState,
) => TNodeChange | undefined;

function rebaseMarkList<TNodeChange>(
	currMarkList: MarkList<TNodeChange>,
	baseMarkList: MarkList<TNodeChange>,
	baseRevision: RevisionTag | undefined,
	metadata: RevisionMetadataSource,
	rebaseChild: NodeChangeRebaser<TNodeChange>,
	genId: IdAllocator,
	moveEffects: CrossFieldManager<MoveEffect<TNodeChange>>,
	nodeExistenceState: NodeExistenceState,
): MarkList<TNodeChange> {
	const rebasedMarks: Mark<TNodeChange>[] = [];
	const queue = new RebaseQueue(
		baseRevision,
		baseMarkList,
		currMarkList,
		metadata,
		genId,
		moveEffects,
	);

	// Each mark with empty input cells in `currMarkList` should have a lineage event added for all adjacent detaches in the base changeset.
	// At the time we process an attach we don't know about detaches of later nodes,
	// so we record marks which should have their lineage updated if we encounter a detach.
	const rebasedCellBlocks: CellBlockList = [];

	// For each revision, stores a list of IDs of detaches encountered in the base changeset which are adjacent to the current position.
	const detachBlocks = new Map<RevisionTag, IdRange[]>();
	while (!queue.isEmpty()) {
		const { baseMark, newMark: currMark } = queue.pop();
		const rebasedMark = rebaseMark(
			currMark,
			baseMark,
			baseRevision,
			metadata,
			rebaseChild,
			moveEffects,
			nodeExistenceState,
		);

		// Inverse attaches do not contribute to lineage as they are effectively reinstating
		// an older detach which cells should already have any necessary lineage for.
		if ((markEmptiesCells(baseMark) || isCellRename(baseMark)) && !isInverseAttach(baseMark)) {
			const detachId = getOutputCellId(baseMark, baseRevision, metadata);
			assert(
				detachId !== undefined,
				0x816 /* Mark which empties cells should have a detach ID */,
			);
			assert(detachId.revision !== undefined, 0x74a /* Detach ID should have a revision */);
			addIdRange(getOrAddEmptyToMap(detachBlocks, detachId.revision), {
				id: detachId.localId,
				count: baseMark.count,
			});

			addLineageToRecipients(
				rebasedCellBlocks,
				detachId.revision,
				detachId.localId,
				baseMark.count,
				metadata,
			);

			assert(
				areInputCellsEmpty(rebasedMark) && rebasedMark.cellId.revision !== undefined,
				0x817 /* Mark should have empty input cells after rebasing over a cell-emptying mark */,
			);

			setMarkAdjacentCells(rebasedMark, detachBlocks.get(rebasedMark.cellId.revision) ?? []);
		}

		if (areInputCellsEmpty(rebasedMark)) {
			handleLineage(rebasedMark.cellId, detachBlocks, metadata);
		}
		rebasedMarks.push(rebasedMark);
		updateLineageState(
			rebasedCellBlocks,
			detachBlocks,
			baseMark,
			baseRevision,
			rebasedMark,
			metadata,
		);
	}

	return mergeMarkList(rebasedMarks);
}

function mergeMarkList<T>(marks: Mark<T>[]): Mark<T>[] {
	const factory = new MarkListFactory<T>();
	for (const mark of marks) {
		factory.push(mark);
	}

	return factory.list;
}

function isInverseAttach(effect: MarkEffect): boolean {
	switch (effect.type) {
		case "Delete":
		case "ReturnFrom":
			return effect.detachIdOverride !== undefined;
		case "AttachAndDetach":
			return isInverseAttach(effect.detach);
		default:
			return false;
	}
}

/**
 * Generates a NoOp mark that targets the same cells as the input mark.
 * @param mark - The mark the NoOp should target.
 * @param revision - The revision, if available.
 * @returns A NoOp mark that targets the same cells as the input mark.
 */
function generateNoOpWithCellId<T>(
	mark: Mark<T>,
	revision: StableId | undefined,
	metadata: RevisionMetadataSource,
): CellMark<NoopMark, T> {
	const length = mark.count;
	const cellId = getInputCellId(mark, revision, metadata);
	return cellId === undefined ? { count: length } : { count: length, cellId };
}

class RebaseQueue<T> {
	private readonly baseMarks: MarkQueue<T>;
	private readonly newMarks: MarkQueue<T>;

	public constructor(
		baseRevision: RevisionTag | undefined,
		baseMarks: Changeset<T>,
		newMarks: Changeset<T>,
		private readonly metadata: RevisionMetadataSource,
		genId: IdAllocator,
		private readonly moveEffects: MoveEffectTable<T>,
	) {
		this.baseMarks = new MarkQueue(baseMarks, baseRevision, moveEffects, false, genId);
		this.newMarks = new MarkQueue(newMarks, undefined, moveEffects, false, genId);
	}

	public isEmpty(): boolean {
		return this.baseMarks.isEmpty() && this.newMarks.isEmpty();
	}

	public pop(): RebaseMarks<T> {
		const baseMark = this.baseMarks.peek();
		const newMark = this.newMarks.peek();
		assert(
			!(baseMark === undefined && newMark === undefined),
			0x722 /* Cannot pop from empty queue */,
		);

		if (baseMark === undefined) {
			const dequeuedNewMark = this.newMarks.dequeue();
			return {
				baseMark: generateNoOpWithCellId(dequeuedNewMark, undefined, this.metadata),
				newMark: dequeuedNewMark,
			};
		} else if (newMark === undefined) {
			return this.dequeueBase();
		} else if (areInputCellsEmpty(baseMark) && areInputCellsEmpty(newMark)) {
			const cmp = compareCellPositions(
				this.baseMarks.revision,
				baseMark,
				newMark,
				this.metadata,
			);
			if (cmp < 0) {
				return this.dequeueBase(-cmp);
			} else if (cmp > 0) {
				const dequeuedNewMark = this.newMarks.dequeueUpTo(cmp);
				return {
					newMark: dequeuedNewMark,
					baseMark: generateNoOpWithCellId(dequeuedNewMark, undefined, this.metadata),
				};
			} else {
				return this.dequeueBoth();
			}
		} else if (areInputCellsEmpty(newMark)) {
			return this.dequeueNew();
		} else if (areInputCellsEmpty(baseMark)) {
			return this.dequeueBase();
		} else {
			return this.dequeueBoth();
		}
	}

	private dequeueBase(length?: number): RebaseMarks<T> {
		const baseMark =
			length !== undefined ? this.baseMarks.dequeueUpTo(length) : this.baseMarks.dequeue();

		const movedMark = getMovedMarkFromBaseMark(
			this.moveEffects,
			baseMark,
			this.baseMarks.revision,
		);
		const newMark =
			movedMark !== undefined
				? withCellId(
						movedMark,
						getInputCellId(baseMark, this.baseMarks.revision, undefined),
				  )
				: generateNoOpWithCellId(baseMark, this.baseMarks.revision, this.metadata);

		return {
			baseMark,
			newMark,
		};
	}

	private dequeueNew(): RebaseMarks<T> {
		const newMark = this.newMarks.dequeue();
		return { newMark, baseMark: generateNoOpWithCellId(newMark, undefined, this.metadata) };
	}

	private dequeueBoth(): RebaseMarks<T> {
		const baseMark = this.baseMarks.peek();
		const newMark = this.newMarks.peek();
		assert(
			baseMark !== undefined && newMark !== undefined,
			0x69c /* Cannot dequeue both unless both mark queues are non-empty */,
		);
		const length = Math.min(newMark.count, baseMark.count);
		const sizedBaseMark = this.baseMarks.dequeueUpTo(length);
		const sizedNewMark = this.newMarks.dequeueUpTo(length);
		const movedMark = getMovedMarkFromBaseMark(
			this.moveEffects,
			sizedBaseMark,
			this.baseMarks.revision,
		);
		return {
			baseMark: sizedBaseMark,
			newMark: movedMark === undefined ? sizedNewMark : fuseMarks(sizedNewMark, movedMark),
		};
	}
}

function fuseMarks<T>(newMark: Mark<T>, movedMark: Mark<T>): Mark<T> {
	if (isMoveDestination(newMark) && movedMark.type === "ReturnFrom") {
		const fusedMark: Mark<T> = {
			type: "Insert",
			count: newMark.count,
			id: newMark.id,
		};
		if (movedMark.cellId !== undefined) {
			fusedMark.cellId = cloneCellId(movedMark.cellId);
		}
		if (movedMark.revision !== undefined) {
			fusedMark.revision = movedMark.revision;
		}
		if (movedMark.changes !== undefined) {
			fusedMark.changes = movedMark.changes;
		}
		return fusedMark;
	}
	// The only case we expect for two marks from the same changeset to overlap is when one is a move source
	// and the other is a move destination bringing the nodes back into place.
	assert(false, 0x818 /* Unexpected combination of moved and new marks */);
}

/**
 * Represents the marks rebasing should process next.
 * If `baseMark` and `newMark` are both defined, then they are `SizedMark`s covering the same range of nodes.
 */
interface RebaseMarks<T> {
	baseMark: Mark<T>;
	newMark: Mark<T>;
}

function rebaseMark<TNodeChange>(
	currMark: Mark<TNodeChange>,
	baseMark: Mark<TNodeChange>,
	baseRevision: RevisionTag | undefined,
	metadata: RevisionMetadataSource,
	rebaseChild: NodeChangeRebaser<TNodeChange>,
	moveEffects: MoveEffectTable<TNodeChange>,
	nodeExistenceState: NodeExistenceState,
): Mark<TNodeChange> {
	const rebasedMark = rebaseNodeChange(cloneMark(currMark), baseMark, rebaseChild);
	return rebaseMarkIgnoreChild(
		rebasedMark,
		baseMark,
		baseRevision,
		metadata,
		moveEffects,
		nodeExistenceState,
	);
}

function rebaseMarkIgnoreChild<TNodeChange>(
	currMark: Mark<TNodeChange>,
	baseMark: Mark<TNodeChange>,
	baseRevision: RevisionTag | undefined,
	metadata: RevisionMetadataSource,
	moveEffects: MoveEffectTable<TNodeChange>,
	nodeExistenceState: NodeExistenceState,
): Mark<TNodeChange> {
	let rebasedMark: Mark<TNodeChange>;
	if (isDetach(baseMark)) {
		if (baseMark.cellId !== undefined) {
			// Detaches on empty cells have an implicit revive effect.
			delete currMark.cellId;
		}
		assert(
			!isNewAttach(currMark),
			0x69d /* A new attach should not be rebased over its cell being emptied */,
		);
		const baseCellId = getDetachOutputId(baseMark, baseRevision, metadata);

		if (isMoveSource(baseMark)) {
			assert(isMoveMark(baseMark), 0x6f0 /* Only move marks have move IDs */);
			assert(
				!isNewAttach(currMark),
				0x819 /* New attaches should not be rebased over moves */,
			);
			const { remains, follows } = separateEffectsForMove(currMark);
			if (follows !== undefined || currMark.changes !== undefined) {
				sendMarkToDest(
					withNodeChange({ ...follows, count: baseMark.count }, currMark.changes),
					moveEffects,
					getEndpoint(baseMark, baseRevision),
					baseMark.count,
				);
			}
			rebasedMark = { ...(remains ?? {}), count: baseMark.count };
		} else {
			rebasedMark = currMark;
		}
		rebasedMark = makeDetachedMark(rebasedMark, cloneCellId(baseCellId));
	} else if (markFillsCells(baseMark)) {
		rebasedMark = isAttachAndDetachEffect(currMark)
			? withNodeChange({ ...currMark.detach, count: currMark.count }, currMark.changes)
			: withCellId(currMark, undefined);
	} else if (isAttachAndDetachEffect(baseMark)) {
		assert(
			baseMark.cellId !== undefined,
			0x81a /* AttachAndDetach mark should target an empty cell */,
		);
		const halfRebasedMark = rebaseMarkIgnoreChild(
			currMark,
			{ ...baseMark.attach, cellId: cloneCellId(baseMark.cellId), count: baseMark.count },
			baseRevision,
			metadata,
			moveEffects,
			nodeExistenceState,
		);
		rebasedMark = rebaseMarkIgnoreChild(
			halfRebasedMark,
			{ ...baseMark.detach, count: baseMark.count },
			baseRevision,
			metadata,
			moveEffects,
			nodeExistenceState,
		);
	} else {
		rebasedMark = currMark;
	}
	return rebasedMark;
}

/**
 * @returns A pair of marks that represent the effects which should remain in place in the face of concurrent move,
 * and the effects that should be sent to the move destination.
 */
function separateEffectsForMove(mark: MarkEffect): { remains?: MarkEffect; follows?: MarkEffect } {
	const type = mark.type;
	switch (type) {
		case "Delete":
		case "MoveOut":
		case "ReturnFrom":
			return { follows: mark };
		case "AttachAndDetach":
			return { follows: mark.detach, remains: mark.attach };
		case "MoveIn":
			return { remains: mark };
		case NoopMarkType:
			return {};
		case "Insert": {
			const follows: ReturnFrom = {
				type: "ReturnFrom",
				id: mark.id,
			};
			const remains: MoveIn = {
				type: "MoveIn",
				id: mark.id,
			};
			if (mark.revision !== undefined) {
				follows.revision = mark.revision;
				remains.revision = mark.revision;
			}
			return { remains, follows };
		}
		case "Placeholder":
			fail("Placeholder marks should not be rebased");
		default:
			unreachableCase(type);
	}
}

// It is expected that the range from `id` to `id + count - 1` has the same move effect.
// The call sites to this function are making queries about a mark which has already been split by a `MarkQueue`
// to match the ranges in `moveEffects`.
// TODO: Reduce the duplication between this and other MoveEffect helpers
function sendMarkToDest<T>(
	mark: Mark<T>,
	moveEffects: MoveEffectTable<T>,
	{ revision, localId: id }: ChangeAtomId,
	count: number,
) {
	const effect = getMoveEffect(
		moveEffects,
		CrossFieldTarget.Destination,
		revision,
		id,
		count,
		false,
	);
	if (effect.length < count) {
		const [mark1, mark2] = splitMark(mark, effect.length);
		const newEffect =
			effect.value !== undefined
				? { ...effect.value, movedMark: mark1 }
				: { movedMark: mark1 };
		setMoveEffect(
			moveEffects,
			CrossFieldTarget.Destination,
			revision,
			id,
			effect.length,
			newEffect,
		);
		sendMarkToDest(
			mark2,
			moveEffects,
			{ revision, localId: brand(id + effect.length) },
			count - effect.length,
		);
	} else {
		const newEffect =
			effect.value !== undefined ? { ...effect.value, movedMark: mark } : { movedMark: mark };
		setMoveEffect(moveEffects, CrossFieldTarget.Destination, revision, id, count, newEffect);
	}
}

function rebaseNodeChange<TNodeChange>(
	currMark: Mark<TNodeChange>,
	baseMark: Mark<TNodeChange>,
	nodeRebaser: NodeChangeRebaser<TNodeChange>,
): Mark<TNodeChange> {
	const baseChange = baseMark.changes;
	const currChange = currMark.changes;

	if (markEmptiesCells(baseMark) && !isMoveMark(baseMark)) {
		return withNodeChange(
			currMark,
			nodeRebaser(currChange, baseChange, NodeExistenceState.Dead),
		);
	} else if (markFillsCells(baseMark) && !isMoveMark(baseMark)) {
		return withNodeChange(
			currMark,
			nodeRebaser(currChange, baseChange, NodeExistenceState.Alive),
		);
	}

	return withNodeChange(currMark, nodeRebaser(currChange, baseChange));
}

function makeDetachedMark<T>(mark: Mark<T>, cellId: ChangeAtomId): Mark<T> {
	assert(mark.cellId === undefined, 0x69f /* Expected mark to be attached */);
	return { ...mark, cellId };
}

function withCellId<TMark extends Mark<unknown>>(mark: TMark, cellId: CellId | undefined): TMark {
	const newMark = { ...mark, cellId };
	if (cellId === undefined) {
		delete newMark.cellId;
	}
	return newMark;
}

<<<<<<< HEAD
=======
export function amendRebase<TNodeChange>(
	rebasedMarks: MarkList<TNodeChange>,
	baseMarks: TaggedChange<MarkList<TNodeChange>>,
	rebaseChild: NodeChangeRebaser<TNodeChange>,
	genId: IdAllocator,
	crossFieldManager: CrossFieldManager,
	revisionMetadata: RevisionMetadataSource,
): Changeset<TNodeChange> {
	return amendRebaseI(
		baseMarks.revision,
		baseMarks.change,
		rebasedMarks,
		rebaseChild,
		crossFieldManager as MoveEffectTable<TNodeChange>,
		revisionMetadata,
	);
}

function amendRebaseI<TNodeChange>(
	baseRevision: RevisionTag | undefined,
	baseMarks: MarkList<TNodeChange>,
	rebasedMarks: MarkList<TNodeChange>,
	rebaseChild: NodeChangeRebaser<TNodeChange>,
	moveEffects: CrossFieldManager<MoveEffect<TNodeChange>>,
	revisionMetadata: RevisionMetadataSource,
): Changeset<TNodeChange> {
	// Is it correct to use ComposeQueue here?
	// If we used a special AmendRebaseQueue, we could ignore any base marks which don't have associated move-ins
	const queue = new ComposeQueue<TNodeChange>(
		baseRevision,
		baseMarks,
		undefined,
		rebasedMarks,
		// Should not generate new IDs when applying move effects
		fakeIdAllocator,
		moveEffects,
		revisionMetadata,
	);
	const factory = new MarkListFactory<TNodeChange>();

	while (!queue.isEmpty()) {
		const { baseMark, newMark } = queue.pop();

		if (baseMark === undefined) {
			assert(
				newMark !== undefined,
				0x70c /* Non-empty RebaseQueue should not provide two empty marks */,
			);
			factory.push(withNodeChange(newMark, rebaseChild(newMark.changes, undefined)));
			continue;
		}

		const movedMark = getMovedMarkFromBaseMark(moveEffects, baseMark, baseRevision);
		let fusedMark: Mark<TNodeChange>;
		if (movedMark !== undefined) {
			fusedMark =
				newMark === undefined ||
				(newMark.type === NoopMarkType && newMark.changes === undefined)
					? cloneMark(movedMark)
					: fuseMarks(newMark, movedMark);
			factory.push(rebaseNodeChange(fusedMark, baseMark, rebaseChild));
			continue;
		}

		if (newMark !== undefined) {
			const rebasedMark = rebaseNodeChange(cloneMark(newMark), baseMark, rebaseChild);
			factory.push(rebasedMark);
		}
	}

	return factory.list;
}

>>>>>>> ddada796
function getMovedMarkFromBaseMark<T>(
	moveEffects: MoveEffectTable<T>,
	baseMark: Mark<T>,
	baseRevision: RevisionTag | undefined,
): Mark<T> | undefined {
	if (isMoveDestination(baseMark)) {
		return getMovedMark(
			moveEffects,
			baseMark.revision ?? baseRevision,
			baseMark.id,
			baseMark.count,
		);
	} else if (isAttachAndDetachEffect(baseMark) && isMoveDestination(baseMark.attach)) {
		return getMovedMark(
			moveEffects,
			baseMark.attach.revision ?? baseRevision,
			baseMark.attach.id,
			baseMark.count,
		);
	} else {
		return undefined;
	}
}

// It is expected that the range from `id` to `id + count - 1` has the same move effect.
// The call sites to this function are making queries about a mark which has already been split by a `MarkQueue`
// to match the ranges in `moveEffects`.
// TODO: Reduce the duplication between this and other MoveEffect helpers
function getMovedMark<T>(
	moveEffects: MoveEffectTable<T>,
	revision: RevisionTag | undefined,
	id: MoveId,
	count: number,
): Mark<T> | undefined {
	const effect = getMoveEffect(moveEffects, CrossFieldTarget.Destination, revision, id, count);
	assert(effect.length === count, 0x6f3 /* Expected effect to cover entire mark */);

	if (effect.value?.movedMark !== undefined) {
		const newEffect = { ...effect.value };
		delete newEffect.movedMark;
		setMoveEffect(
			moveEffects,
			CrossFieldTarget.Destination,
			revision,
			id,
			count,
			newEffect,
			false,
		);

		if (effect.value.movedMark.count === count) {
			return effect.value.movedMark;
		}
		const [mark1, _mark2] = splitMark(effect.value.movedMark, count);
		return mark1;
	}

	return undefined;
}

type CellBlockList = CellBlock[];

interface CellBlock {
	readonly cellId: CellId | undefined;

	// The index of the oldest revision where this cell is full in its output context.
	// May be -Infinity if the cell was full in the input context of the base changeset,
	// or +Infinity if the cell was empty for all revisions in the base changeset.
	readonly firstAttachedRevisionIndex: number;

	// The index of the newest revision where this cell is full in its output context.
	// May be -Infinity if the cell was empty for all revisions in the base changeset,
	// or +Infinity if the cell is full in the output context of the base changeset.
	readonly lastAttachedRevisionIndex: number;
}

function handleLineage(
	cellId: CellId,
	detachBlocks: Map<RevisionTag, IdRange[]>,
	metadata: RevisionMetadataSource,
) {
	tryRemoveLineageEvents(
		cellId,
		new Set(
			metadata
				.getRevisions()
				.map((r) => getIntention(r, metadata) ?? fail("Intention should be defined")),
		),
	);

	// An undefined cell revision means this cell has never been filled or emptied.
	// It is being created by the anonymous rebasing revision.
	// This cell should get lineage from all revisions, so we treat it as older than all of them.
	const revisionIndex =
		cellId.revision === undefined ? -Infinity : getRevisionIndex(metadata, cellId.revision);

	for (const [revision, detachBlock] of detachBlocks.entries()) {
		if (revisionIndex < getRevisionIndex(metadata, revision)) {
			for (const entry of detachBlock) {
				addLineageEntry(cellId, revision, entry.id, entry.count, entry.count);
			}
		}
	}
}

function getRevisionIndex(metadata: RevisionMetadataSource, revision: RevisionTag): number {
	const index = metadata.getIndex(revision);
	if (index !== undefined) {
		return index;
	}

	const revisions = metadata.getRevisions();
	const rollbackIndex = revisions.findIndex(
		(r) => metadata.tryGetInfo(r)?.rollbackOf === revision,
	);

	if (rollbackIndex >= 0) {
		// `revision` is not in the metadata, but we've found a rollback of it,
		// so `revision` must come after all changes in the metadata.
		return Infinity;
	}

	// This revision is not in the changesets being handled and must be older than them.
	return -Infinity;
}

function updateLineageState(
	cellBlocks: CellBlockList,
	detachBlocks: Map<RevisionTag, IdRange[]>,
	baseMark: Mark<unknown>,
	baseRevision: RevisionTag | undefined,
	rebasedMark: Mark<unknown>,
	metadata: RevisionMetadataSource,
) {
	const attachRevisionIndex = getAttachRevisionIndex(metadata, baseMark, baseRevision);
	const detachRevisionIndex = getDetachRevisionIndex(metadata, baseMark, baseRevision);
	for (const revision of detachBlocks.keys()) {
		const revisionIndex = getRevisionIndex(metadata, revision);
		if (attachRevisionIndex <= revisionIndex && revisionIndex < detachRevisionIndex) {
			detachBlocks.delete(revision);
		}
	}

	cellBlocks.push({
		cellId: rebasedMark.cellId,
		firstAttachedRevisionIndex: attachRevisionIndex,
		lastAttachedRevisionIndex: detachRevisionIndex - 1,
	});
}

function getAttachRevisionIndex(
	metadata: RevisionMetadataSource,
	baseMark: Mark<unknown>,
	baseRevision: RevisionTag | undefined,
): number {
	if (!areInputCellsEmpty(baseMark)) {
		return -Infinity;
	}

	if (markFillsCells(baseMark)) {
		assert(isAttach(baseMark), 0x81b /* Only attach marks can fill cells */);
		return getRevisionIndex(
			metadata,
			baseMark.revision ?? baseRevision ?? fail("Mark must have revision"),
		);
	}

	if (isAttachAndDetachEffect(baseMark)) {
		return getRevisionIndex(
			metadata,
			baseMark.attach.revision ?? baseRevision ?? fail("Mark must have revision"),
		);
	}

	return Infinity;
}

function getDetachRevisionIndex(
	metadata: RevisionMetadataSource,
	baseMark: Mark<unknown>,
	baseRevision: RevisionTag | undefined,
): number {
	if (!areOutputCellsEmpty(baseMark)) {
		return Infinity;
	}

	if (markEmptiesCells(baseMark)) {
		assert(isDetach(baseMark), 0x81c /* Only detach marks can empty cells */);
		return getRevisionIndex(
			metadata,
			baseMark.revision ?? baseRevision ?? fail("Mark must have revision"),
		);
	}

	if (isAttachAndDetachEffect(baseMark)) {
		return getRevisionIndex(
			metadata,
			baseMark.detach.revision ?? baseRevision ?? fail("Mark must have revision"),
		);
	}

	return -Infinity;
}

function addLineageToRecipients(
	cellBlocks: CellBlockList,
	revision: RevisionTag,
	id: ChangesetLocalId,
	count: number,
	metadata: RevisionMetadataSource,
) {
	const revisionIndex = getRevisionIndex(metadata, revision);
	for (let i = cellBlocks.length - 1; i >= 0; i--) {
		const entry = cellBlocks[i];
		if (
			entry.firstAttachedRevisionIndex <= revisionIndex &&
			revisionIndex <= entry.lastAttachedRevisionIndex
		) {
			// These cells were full in this revision, so cells earlier in the sequence
			// do not need to know about this lineage event.
			return;
		}

		// We only add lineage to cells which were detached before the lineage event occurred.
		if (
			entry.cellId !== undefined &&
			(entry.cellId.revision === undefined ||
				revisionIndex > getRevisionIndex(metadata, entry.cellId.revision))
		) {
			addLineageEntry(entry.cellId, revision, id, count, 0);
		}
	}
}

function addLineageEntry(
	lineageHolder: HasLineage,
	revision: RevisionTag,
	id: ChangesetLocalId,
	count: number,
	offset: number,
) {
	if (lineageHolder.lineage === undefined) {
		lineageHolder.lineage = [];
	}

	if (lineageHolder.lineage.length > 0) {
		const lastEntry = lineageHolder.lineage[lineageHolder.lineage.length - 1];
		if (lastEntry.revision === revision && (lastEntry.id as number) + lastEntry.count === id) {
			if (lastEntry.offset === lastEntry.count) {
				lineageHolder.lineage[lineageHolder.lineage.length - 1] = {
					...lastEntry,
					count: lastEntry.count + count,
					offset: lastEntry.offset + offset,
				};
				return;
			} else if (offset === 0) {
				lineageHolder.lineage[lineageHolder.lineage.length - 1] = {
					...lastEntry,
					count: lastEntry.count + count,
				};
				return;
			}
		}
	}

	lineageHolder.lineage.push({ revision, id, count, offset });
}

function tryRemoveLineageEvents(lineageHolder: HasLineage, revisionsToRemove: Set<RevisionTag>) {
	if (lineageHolder.lineage === undefined) {
		return;
	}

	lineageHolder.lineage = lineageHolder.lineage.filter(
		(event) => !revisionsToRemove.has(event.revision),
	);
	if (lineageHolder.lineage.length === 0) {
		delete lineageHolder.lineage;
	}
}

function addIdRange(lineageEntries: IdRange[], range: IdRange): void {
	if (lineageEntries.length > 0) {
		const lastEntry = lineageEntries[lineageEntries.length - 1];
		if ((lastEntry.id as number) + lastEntry.count === range.id) {
			lastEntry.count += range.count;
			return;
		}
	}

	lineageEntries.push(range);
}

function setMarkAdjacentCells(mark: Mark<unknown>, adjacentCells: IdRange[]): void {
	assert(
		mark.cellId !== undefined,
		0x74d /* Can only set adjacent cells on a mark with cell ID */,
	);
	assert(mark.cellId.adjacentCells === undefined, 0x74e /* Should not overwrite adjacentCells */);
	mark.cellId.adjacentCells = adjacentCells;
}

/**
 * Returns a number N which encodes how the cells of the two marks are aligned.
 * - If N is zero, then the first cell of `baseMark` is the same as the first cell of `newMark`.
 * - If N is positive, then the first N cells of `newMark` (or all its cells if N is greater than its length)
 * are before the first cell of `baseMark`.
 * - If N is negative, then the first N cells of `baseMark` (or all its cells if N is greater than its length)
 * are before the first cell of `newMark`.
 */
function compareCellPositions(
	baseRevision: RevisionTag | undefined,
	baseMark: EmptyInputCellMark<unknown>,
	newMark: EmptyInputCellMark<unknown>,
	metadata: RevisionMetadataSource,
): number {
	const baseId = getInputCellId(baseMark, baseRevision, metadata);
	const baseLength = baseMark.count;
	assert(baseId !== undefined, 0x6a0 /* baseMark should have cell ID */);
	const newId = getInputCellId(newMark, undefined, metadata);
	const newLength = newMark.count;
	if (newId !== undefined && baseId.revision === newId.revision) {
		if (areOverlappingIdRanges(baseId.localId, baseLength, newId.localId, newLength)) {
			return baseId.localId - newId.localId;
		}

		const adjacentCells = baseId.adjacentCells ?? newId.adjacentCells;
		if (adjacentCells !== undefined) {
			return (
				getPositionAmongAdjacentCells(adjacentCells, baseId.localId) -
				getPositionAmongAdjacentCells(adjacentCells, newId.localId)
			);
		}
	}

	if (newId !== undefined) {
		const offset = getOffsetInCellRange(
			baseId.lineage,
			newId.revision,
			newId.localId,
			newLength,
		);
		if (offset !== undefined) {
			return offset > 0 ? offset : -Infinity;
		}

		const newOffset = getOffsetInCellRange(
			newId.lineage,
			baseId.revision,
			baseId.localId,
			baseLength,
		);
		if (newOffset !== undefined) {
			return newOffset > 0 ? -newOffset : Infinity;
		}
	}

	if (newId !== undefined) {
		const cmp = compareLineages(baseId.lineage, newId.lineage);
		if (cmp !== 0) {
			return Math.sign(cmp) * Infinity;
		}
	}

	if (isNewAttach(newMark)) {
		// When the marks are at the same position, we use the tiebreak of `newMark`.
		// TODO: Use specified tiebreak instead of always tiebreaking left.
		return Infinity;
	}

	assert(
		isNewAttach(baseMark),
		0x6a1 /* Lineage should determine order of marks unless one is a new attach */,
	);

	// `newMark` points to cells which were emptied before `baseMark` was created.
	// We use `baseMark`'s tiebreak policy as if `newMark`'s cells were created concurrently and before `baseMark`.
	// TODO: Use specified tiebreak instead of always tiebreaking left.
	// BUG 5351: The above assumption is incorrect as `newMark` may be targeting cells which were created on its branch,
	// in revisions that are sequenced after the base changeset.
	// When that's the case, we should use the tiebreak of the mark that creates the cells instead.
	// This will be a challenge as `newMark` does not carry the tiebreak information of the mark that created its cells.
	return -Infinity;
}

function getPositionAmongAdjacentCells(adjacentCells: IdRange[], id: ChangesetLocalId): number {
	let priorCells = 0;
	for (const range of adjacentCells) {
		if (areOverlappingIdRanges(range.id, range.count, id, 1)) {
			return priorCells + (id - range.id);
		}

		priorCells += range.count;
	}

	fail("Could not find id in adjacentCells");
}<|MERGE_RESOLUTION|>--- conflicted
+++ resolved
@@ -585,82 +585,6 @@
 	return newMark;
 }
 
-<<<<<<< HEAD
-=======
-export function amendRebase<TNodeChange>(
-	rebasedMarks: MarkList<TNodeChange>,
-	baseMarks: TaggedChange<MarkList<TNodeChange>>,
-	rebaseChild: NodeChangeRebaser<TNodeChange>,
-	genId: IdAllocator,
-	crossFieldManager: CrossFieldManager,
-	revisionMetadata: RevisionMetadataSource,
-): Changeset<TNodeChange> {
-	return amendRebaseI(
-		baseMarks.revision,
-		baseMarks.change,
-		rebasedMarks,
-		rebaseChild,
-		crossFieldManager as MoveEffectTable<TNodeChange>,
-		revisionMetadata,
-	);
-}
-
-function amendRebaseI<TNodeChange>(
-	baseRevision: RevisionTag | undefined,
-	baseMarks: MarkList<TNodeChange>,
-	rebasedMarks: MarkList<TNodeChange>,
-	rebaseChild: NodeChangeRebaser<TNodeChange>,
-	moveEffects: CrossFieldManager<MoveEffect<TNodeChange>>,
-	revisionMetadata: RevisionMetadataSource,
-): Changeset<TNodeChange> {
-	// Is it correct to use ComposeQueue here?
-	// If we used a special AmendRebaseQueue, we could ignore any base marks which don't have associated move-ins
-	const queue = new ComposeQueue<TNodeChange>(
-		baseRevision,
-		baseMarks,
-		undefined,
-		rebasedMarks,
-		// Should not generate new IDs when applying move effects
-		fakeIdAllocator,
-		moveEffects,
-		revisionMetadata,
-	);
-	const factory = new MarkListFactory<TNodeChange>();
-
-	while (!queue.isEmpty()) {
-		const { baseMark, newMark } = queue.pop();
-
-		if (baseMark === undefined) {
-			assert(
-				newMark !== undefined,
-				0x70c /* Non-empty RebaseQueue should not provide two empty marks */,
-			);
-			factory.push(withNodeChange(newMark, rebaseChild(newMark.changes, undefined)));
-			continue;
-		}
-
-		const movedMark = getMovedMarkFromBaseMark(moveEffects, baseMark, baseRevision);
-		let fusedMark: Mark<TNodeChange>;
-		if (movedMark !== undefined) {
-			fusedMark =
-				newMark === undefined ||
-				(newMark.type === NoopMarkType && newMark.changes === undefined)
-					? cloneMark(movedMark)
-					: fuseMarks(newMark, movedMark);
-			factory.push(rebaseNodeChange(fusedMark, baseMark, rebaseChild));
-			continue;
-		}
-
-		if (newMark !== undefined) {
-			const rebasedMark = rebaseNodeChange(cloneMark(newMark), baseMark, rebaseChild);
-			factory.push(rebasedMark);
-		}
-	}
-
-	return factory.list;
-}
-
->>>>>>> ddada796
 function getMovedMarkFromBaseMark<T>(
 	moveEffects: MoveEffectTable<T>,
 	baseMark: Mark<T>,
