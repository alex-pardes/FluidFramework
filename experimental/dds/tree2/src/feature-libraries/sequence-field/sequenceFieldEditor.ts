/*!
 * Copyright (c) Microsoft Corporation and contributors. All rights reserved.
 * Licensed under the MIT License.
 */

import { assert } from "@fluidframework/common-utils";
import { jsonableTreeFromCursor } from "../treeTextCursor";
import { ITreeCursor } from "../../core";
import { ChangesetLocalId, FieldEditor, NodeReviver } from "../modular-schema";
import { brand } from "../../util";
import {
	CellId,
	Changeset,
<<<<<<< HEAD
=======
	Insert,
	LineageEvent,
>>>>>>> 04da9d84
	Mark,
	MoveId,
	NodeChangeType,
	Reattach,
	ReturnFrom,
	ReturnTo,
} from "./format";
import { MarkListFactory } from "./markListFactory";

export interface SequenceFieldEditor extends FieldEditor<Changeset> {
	insert(index: number, cursor: readonly ITreeCursor[], id: ChangesetLocalId): Changeset<never>;
	delete(index: number, count: number, id: ChangesetLocalId): Changeset<never>;
	revive(
		index: number,
		count: number,
		detachEvent: CellId,
		reviver: NodeReviver,
		isIntention?: true,
	): Changeset<never>;

	/**
	 *
	 * @param sourceIndex - The index of the first node move
	 * @param count - The number of nodes to move
	 * @param destIndex - The index the nodes should be moved to, interpreted after removing the moving nodes
	 * @returns a tuple containing a changeset for the move out and a changeset for the move in
	 */
	move(
		sourceIndex: number,
		count: number,
		destIndex: number,
		id: ChangesetLocalId,
	): [moveOut: Changeset<never>, moveIn: Changeset<never>];
	return(
		sourceIndex: number,
		count: number,
		destIndex: number,
		detachEvent: CellId,
	): Changeset<never>;
}

export const sequenceFieldEditor = {
	buildChildChange: <TNodeChange = NodeChangeType>(
		index: number,
		change: TNodeChange,
	): Changeset<TNodeChange> => markAtIndex(index, { type: "Modify", changes: change }),
	insert: (
		index: number,
		cursors: readonly ITreeCursor[],
		id: ChangesetLocalId,
	): Changeset<never> => {
		const mark: Insert<never> = {
			type: "Insert",
			content: cursors.map(jsonableTreeFromCursor),
			id,
		};
		return markAtIndex(index, mark);
	},
	delete: (index: number, count: number, id: ChangesetLocalId): Changeset<never> =>
		count === 0 ? [] : markAtIndex(index, { type: "Delete", count, id }),

	revive: (
		index: number,
		count: number,
		detachEvent: CellId,
		reviver: NodeReviver,
		isIntention: boolean = false,
	): Changeset<never> => {
<<<<<<< HEAD
		assert(detachEvent.revision !== undefined, "Detach event must have a revision");
=======
		const detachEvent = { revision: detachedBy, localId: detachId };
>>>>>>> 04da9d84
		const mark: Reattach<never> = {
			type: "Revive",
			content: reviver(detachEvent.revision, detachEvent.localId, count),
			count,
			detachEvent,
		};
		if (!isIntention) {
			mark.inverseOf = detachEvent.revision;
		}
		return count === 0 ? [] : markAtIndex(index, mark);
	},

	move(
		sourceIndex: number,
		count: number,
		destIndex: number,
		id: ChangesetLocalId,
	): [moveOut: Changeset<never>, moveIn: Changeset<never>] {
		const moveOut: Mark<never> = {
			type: "MoveOut",
			id,
			count,
		};

		const moveIn: Mark<never> = {
			type: "MoveIn",
			id,
			count,
		};

		return [markAtIndex(sourceIndex, moveOut), markAtIndex(destIndex, moveIn)];
	},

	return(
		sourceIndex: number,
		count: number,
		destIndex: number,
		detachEvent: CellId,
	): Changeset<never> {
		if (count === 0) {
			return [];
		}

		const id = brand<MoveId>(0);
		const returnFrom: ReturnFrom<never> = {
			type: "ReturnFrom",
			id,
			count,
		};

		const returnTo: ReturnTo = {
			type: "ReturnTo",
			id,
			count,
			detachEvent,
		};

		const factory = new MarkListFactory<never>();
		if (sourceIndex < destIndex) {
			factory.pushOffset(sourceIndex);
			factory.pushContent(returnFrom);
			factory.pushOffset(destIndex - sourceIndex);
			factory.pushContent(returnTo);
		} else {
			factory.pushOffset(destIndex);
			factory.pushContent(returnTo);
			factory.pushOffset(sourceIndex - destIndex);
			factory.pushContent(returnFrom);
		}
		return factory.list;
	},
};

function markAtIndex<TNodeChange>(index: number, mark: Mark<TNodeChange>): Changeset<TNodeChange> {
	return index === 0 ? [mark] : [{ count: index }, mark];
}<|MERGE_RESOLUTION|>--- conflicted
+++ resolved
@@ -11,11 +11,7 @@
 import {
 	CellId,
 	Changeset,
-<<<<<<< HEAD
-=======
 	Insert,
-	LineageEvent,
->>>>>>> 04da9d84
 	Mark,
 	MoveId,
 	NodeChangeType,
@@ -84,11 +80,7 @@
 		reviver: NodeReviver,
 		isIntention: boolean = false,
 	): Changeset<never> => {
-<<<<<<< HEAD
 		assert(detachEvent.revision !== undefined, "Detach event must have a revision");
-=======
-		const detachEvent = { revision: detachedBy, localId: detachId };
->>>>>>> 04da9d84
 		const mark: Reattach<never> = {
 			type: "Revive",
 			content: reviver(detachEvent.revision, detachEvent.localId, count),
