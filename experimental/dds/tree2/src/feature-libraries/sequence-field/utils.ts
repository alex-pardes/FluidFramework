/*!
 * Copyright (c) Microsoft Corporation and contributors. All rights reserved.
 * Licensed under the MIT License.
 */

import { assert, unreachableCase } from "@fluidframework/common-utils";
import { RevisionTag, TaggedChange } from "../../core";
import { brand, fail, getFirstFromRangeMap, getOrAddEmptyToMap, RangeMap } from "../../util";
import {
	addCrossFieldQuery,
	ChangeAtomId,
	ChangesetLocalId,
	CrossFieldManager,
	CrossFieldQuerySet,
	CrossFieldTarget,
	setInCrossFieldMap,
} from "../modular-schema";
import {
	Attach,
	Detach,
	HasChanges,
	HasRevisionTag,
	Insert,
	LineageEvent,
	Mark,
	Modify,
	MoveIn,
	NewAttach,
	MoveOut,
	Reattach,
	ReturnFrom,
	ReturnTo,
	NoopMark,
	Changeset,
	MoveId,
	Revive,
	Delete,
	EmptyInputCellMark,
	ExistingCellMark,
	NoopMarkType,
	Transient,
	DetachedCellMark,
	CellTargetingMark,
	CellId,
	HasPlaceFields,
	HasReattachFields,
} from "./format";
import { MarkListFactory } from "./markListFactory";
import { isMoveMark, MoveEffectTable } from "./moveEffectTable";

export function isModify<TNodeChange>(mark: Mark<TNodeChange>): mark is Modify<TNodeChange> {
	return mark.type === "Modify";
}

export function isNewAttach<TNodeChange>(mark: Mark<TNodeChange>): mark is NewAttach<TNodeChange> {
	return mark.type === "Insert" || mark.type === "MoveIn";
}

export type GenerativeMark<TNodeChange> = Insert<TNodeChange> | Revive<TNodeChange>;

export type TransientMark<TNodeChange> = GenerativeMark<TNodeChange> & Transient;

export type EmptyOutputCellMark<TNodeChange> = TransientMark<TNodeChange> | Detach<TNodeChange>;

export function isGenerativeMark<TNodeChange>(
	mark: Mark<TNodeChange>,
): mark is GenerativeMark<TNodeChange> {
	return mark.type === "Insert" || mark.type === "Revive";
}

export function isAttach<TNodeChange>(mark: Mark<TNodeChange>): mark is Attach<TNodeChange> {
	return isNewAttach(mark) || isReattach(mark);
}

export function isReattach<TNodeChange>(mark: Mark<TNodeChange>): mark is Reattach<TNodeChange> {
	return mark.type === "Revive" || mark.type === "ReturnTo";
}

export function isActiveReattach<TNodeChange>(
	mark: Mark<TNodeChange>,
): mark is Reattach<TNodeChange> & { conflictsWith?: undefined } {
	// No need to check Reattach.lastDeletedBy because it can only be set if the mark is conflicted
	return isReattach(mark) && !isConflictedReattach(mark);
}

// TODO: Name is misleading
export function isConflictedReattach<TNodeChange>(mark: Mark<TNodeChange>): boolean {
	return isReattach(mark) && isReattachConflicted(mark);
}

// TODO: Name is misleading
export function isReattachConflicted(mark: Reattach<unknown>): boolean {
	return (
		mark.cellId === undefined ||
		(mark.inverseOf !== undefined && mark.inverseOf !== mark.cellId.revision)
	);
}

export function isReturnMuted(mark: ReturnTo): boolean {
	return mark.isSrcConflicted ?? isReattachConflicted(mark);
}

export function areEqualCellIds(a: CellId | undefined, b: CellId | undefined): boolean {
	if (a === undefined || b === undefined) {
		return a === b;
	}
	return (
		a.localId === b.localId && a.revision === b.revision && areSameLineage(a.lineage, b.lineage)
	);
}

export function getCellId(
	mark: Mark<unknown>,
	revision: RevisionTag | undefined,
): CellId | undefined {
	if (isNewAttach(mark)) {
		const rev = mark.revision ?? revision;
		return { revision: rev, localId: mark.id, lineage: mark.lineage };
	}

<<<<<<< HEAD
	if (markEmptiesCells(mark)) {
		assert(isDetachMark(mark), "Only detach marks should empty cells");
		return mark.type !== "MoveOut" && mark.detachIdOverride !== undefined
			? mark.detachIdOverride
			: { revision: mark.revision ?? revision, localId: mark.id };
	}

	return mark.detachEvent;
=======
	return mark.cellId;
>>>>>>> a67a0d2c
}

export function cloneMark<TMark extends Mark<TNodeChange>, TNodeChange>(mark: TMark): TMark {
	const clone = { ...mark };
	if (clone.type === "Insert" || clone.type === "Revive") {
		clone.content = [...clone.content];
	}
	if (isNewAttach(clone)) {
		if (clone.lineage !== undefined) {
			clone.lineage = [...clone.lineage];
		}
	} else if (clone.cellId !== undefined) {
		clone.cellId = { ...clone.cellId };
		if (clone.cellId.lineage !== undefined) {
			clone.cellId.lineage = [...clone.cellId.lineage];
		}
	}
	return clone;
}

/**
 * @returns `true` iff `lhs` and `rhs`'s `HasPlaceFields` fields are structurally equal.
 */
export function isEqualPlace(
	lhs: Readonly<HasPlaceFields>,
	rhs: Readonly<HasPlaceFields>,
): boolean {
	return (
		lhs.heed === rhs.heed &&
		lhs.tiebreak === rhs.tiebreak &&
		areSameLineage(lhs.lineage, rhs.lineage)
	);
}

function haveEqualReattachFields(
	lhs: Readonly<HasReattachFields>,
	rhs: Readonly<HasReattachFields>,
): boolean {
	return lhs.inverseOf === rhs.inverseOf && areEqualCellIds(lhs.cellId, rhs.cellId);
}

function areSameLineage(
	lineage1: LineageEvent[] | undefined,
	lineage2: LineageEvent[] | undefined,
): boolean {
	if (lineage1 === undefined && lineage2 === undefined) {
		return true;
	}

	if (lineage1 === undefined || lineage2 === undefined) {
		return false;
	}

	if (lineage1.length !== lineage2.length) {
		return false;
	}

	for (let i = 0; i < lineage1.length; i++) {
		const event1 = lineage1[i];
		const event2 = lineage2[i];
		if (event1.revision !== event2.revision || event1.offset !== event2.offset) {
			return false;
		}
	}

	return true;
}

/**
 * @param mark - The mark to get the length of.
 * @param ignorePairing - When true, the length of a paired mark (e.g. MoveIn/MoveOut) whose matching mark is not active
 * will be treated the same as if the matching mark were active.
 * @returns The number of nodes within the output context of the mark.
 */
export function getOutputLength(mark: Mark<unknown>, ignorePairing: boolean = false): number {
	return areOutputCellsEmpty(mark) ? 0 : getMarkLength(mark);
}

/**
 * @param mark - The mark to get the length of.
 * @returns The number of nodes within the input context of the mark.
 */
export function getInputLength(mark: Mark<unknown>): number {
	return areInputCellsEmpty(mark) ? 0 : getMarkLength(mark);
}

export function markEmptiesCells(mark: Mark<unknown>): boolean {
	return !areInputCellsEmpty(mark) && areOutputCellsEmpty(mark);
}

export function markFillsCells(mark: Mark<unknown>): boolean {
	return areInputCellsEmpty(mark) && !areOutputCellsEmpty(mark);
}

export function markHasCellEffect(mark: Mark<unknown>): boolean {
	return areInputCellsEmpty(mark) !== areOutputCellsEmpty(mark);
}

export function markIsTransient<T>(mark: Mark<T>): mark is TransientMark<T> {
	return isGenerativeMark(mark) && mark.transientDetach !== undefined;
}

export function isExistingCellMark<T>(mark: Mark<T>): mark is ExistingCellMark<T> {
	const type = mark.type;
	switch (type) {
		case NoopMarkType:
		case "Delete":
		case "Modify":
		case "MoveOut":
		case "ReturnFrom":
		case "ReturnTo":
		case "Revive":
		case "Placeholder":
			return true;
		case "Insert":
		case "MoveIn":
			return false;
		default:
			unreachableCase(type);
	}
}

export function areInputCellsEmpty<T>(mark: Mark<T>): mark is EmptyInputCellMark<T> {
	if (isNewAttach(mark)) {
		return true;
	}

	return mark.cellId !== undefined;
}

export function areOutputCellsEmpty(mark: Mark<unknown>): boolean {
	const type = mark.type;
	switch (type) {
		case NoopMarkType:
			return false;
		case "Insert":
			return mark.transientDetach !== undefined;
		case "MoveIn":
			return mark.isSrcConflicted ?? false;
		case "Delete":
		case "MoveOut":
			return true;
		case "Modify":
		case "Placeholder":
			return mark.cellId !== undefined;
		case "ReturnFrom":
			return mark.cellId !== undefined || !mark.isDstConflicted;
		case "ReturnTo":
			return (
				mark.cellId !== undefined &&
				((mark.isSrcConflicted ?? false) || isReattachConflicted(mark))
			);
		case "Revive":
			return (
				(mark.cellId !== undefined && isReattachConflicted(mark)) ||
				mark.transientDetach !== undefined
			);
		default:
			unreachableCase(type);
	}
}

export function getMarkLength(mark: Mark<unknown>): number {
	const type = mark.type;
	switch (type) {
		case "Insert":
			return mark.content.length;
		case "Modify":
			return 1;
		case NoopMarkType:
		case "Delete":
		case "MoveIn":
		case "MoveOut":
		case "ReturnFrom":
		case "ReturnTo":
		case "Revive":
		case "Placeholder":
			return mark.count;
		default:
			unreachableCase(type);
	}
}

export function isNoopMark(mark: Mark<unknown>): mark is NoopMark {
	return mark.type === NoopMarkType;
}

/**
 * @returns The number of cells in the range which come before the position described by `lineage`.
 */
export function getOffsetInCellRange(
	lineage: LineageEvent[] | undefined,
	revision: RevisionTag | undefined,
	id: ChangesetLocalId,
	count: number,
): number | undefined {
	if (lineage === undefined || revision === undefined) {
		return undefined;
	}

	for (const event of lineage) {
		if (
			event.revision === revision &&
			areOverlappingIdRanges(id, count, event.id, event.count)
		) {
			return (event.id as number) + event.offset - id;
		}
	}

	return undefined;
}

export function areOverlappingIdRanges(
	id1: ChangesetLocalId,
	count1: number,
	id2: ChangesetLocalId,
	count2: number,
): boolean {
	const lastId1 = (id1 as number) + count1 - 1;
	const lastId2 = (id2 as number) + count2 - 1;
	return (id2 <= id1 && id1 <= lastId2) || (id1 <= id2 && id2 <= lastId1);
}

export function isDetachMark<TNodeChange>(
	mark: Mark<TNodeChange> | undefined,
): mark is Detach<TNodeChange> {
	const type = mark?.type;
	return type === "Delete" || type === "MoveOut" || type === "ReturnFrom";
}

export function isDeleteMark<TNodeChange>(
	mark: Mark<TNodeChange> | undefined,
): mark is Delete<TNodeChange> {
	return mark?.type === "Delete";
}

function areMergeableChangeAtoms(
	lhs: ChangeAtomId | undefined,
	lhsCount: number,
	rhs: ChangeAtomId | undefined,
): boolean {
	if (lhs === undefined || rhs === undefined) {
		return lhs === undefined && rhs === undefined;
	}

	return lhs.revision === rhs.revision && (lhs.localId as number) + lhsCount === rhs.localId;
}

/**
 * Attempts to extend `lhs` to include the effects of `rhs`.
 * @param lhs - The mark to extend.
 * @param rhs - The effect so extend `rhs` with.
 * @returns `true` iff the function was able to mutate `lhs` to include the effects of `rhs`.
 * When `false` is returned, `lhs` is left untouched.
 */
export function tryExtendMark<T>(lhs: Mark<T>, rhs: Readonly<Mark<T>>): boolean {
	if (rhs.type !== lhs.type) {
		return false;
	}
	const type = rhs.type;
	if (type === NoopMarkType) {
		(lhs as NoopMark).count += rhs.count;
		return true;
	}
	if (type !== "Modify" && rhs.revision !== (lhs as HasRevisionTag).revision) {
		return false;
	}

	if (
		(type !== "MoveIn" && type !== "ReturnTo" && rhs.changes !== undefined) ||
		(lhs as Modify | HasChanges).changes !== undefined
	) {
		return false;
	}

	if (isExistingCellMark(lhs)) {
		assert(isExistingCellMark(rhs), 0x6a6 /* Should be existing cell mark */);
		if (lhs.cellId?.revision !== rhs.cellId?.revision) {
			return false;
		}

		if (
			lhs.cellId !== undefined &&
			(lhs.cellId.localId as number) + getMarkLength(lhs) !== rhs.cellId?.localId
		) {
			return false;
		}
	}

	switch (type) {
		case "Insert": {
			const lhsInsert = lhs as Insert;
			if (
				isEqualPlace(lhsInsert, rhs) &&
				(lhsInsert.id as number) + lhsInsert.content.length === rhs.id &&
				areMergeableChangeAtoms(
					lhsInsert.transientDetach,
					getMarkLength(lhs),
					rhs.transientDetach,
				)
			) {
				lhsInsert.content.push(...rhs.content);
				return true;
			}
			break;
		}
		case "MoveIn": {
			const lhsMoveIn = lhs as MoveIn;
			if (
				isEqualPlace(lhsMoveIn, rhs) &&
				lhsMoveIn.isSrcConflicted === rhs.isSrcConflicted &&
				(lhsMoveIn.id as number) + lhsMoveIn.count === rhs.id
			) {
				lhsMoveIn.count += rhs.count;
				return true;
			}
			break;
		}
		case "ReturnTo": {
			const lhsReturnTo = lhs as ReturnTo;
			if (
				haveEqualReattachFields(lhsReturnTo, rhs) &&
				lhsReturnTo.isSrcConflicted === rhs.isSrcConflicted &&
				(lhsReturnTo.id as number) + lhsReturnTo.count === rhs.id
			) {
				lhsReturnTo.count += rhs.count;
				return true;
			}
		}
		case "Delete": {
			const lhsDetach = lhs as Detach;
			if ((lhsDetach.id as number) + lhsDetach.count === rhs.id) {
				lhsDetach.count += rhs.count;
				return true;
			}
			break;
		}
		case "MoveOut":
		case "ReturnFrom": {
			const lhsMoveOut = lhs as MoveOut<T> | ReturnFrom<T>;
			if ((lhsMoveOut.id as number) + lhsMoveOut.count === rhs.id) {
				lhsMoveOut.count += rhs.count;
				return true;
			}
			break;
		}
		case "Revive": {
			const lhsRevive = lhs as Revive;
			if (
				lhsRevive.inverseOf === rhs.inverseOf &&
				areMergeableChangeAtoms(
					lhsRevive.transientDetach,
					getMarkLength(lhs),
					rhs.transientDetach,
				)
			) {
				lhsRevive.content.push(...rhs.content);
				lhsRevive.count += rhs.count;
				return true;
			}
			break;
		}
		default:
			break;
	}
	return false;
}

/**
 * Keeps track of the different ways detached nodes may be referred to.
 * Allows updating changesets so they refer to a detached node by the details
 * of the last detach that affected them.
 *
 * WARNING: this code consumes O(N) space and time for marks that affect N nodes.
 * This is code is currently meant for usage in tests.
 * It should be tested and made more efficient before production use.
 */
export class DetachedNodeTracker {
	// Maps the index for a node to its last characterization as a reattached node.
	private nodes: Map<number, CellId> = new Map();
	private readonly equivalences: { old: CellId; new: CellId }[] = [];

	public constructor() {}

	/**
	 * Updates the internals of this instance to account for `change` having been applied.
	 * @param change - The change that is being applied. Not mutated.
	 * Must be applicable (i.e., `isApplicable(change)` must be true).
	 */
	public apply(change: TaggedChange<Changeset<unknown>>): void {
		let index = 0;
		for (const mark of change.change) {
			const inputLength: number = getInputLength(mark);
			if (markEmptiesCells(mark)) {
				assert(isDetachMark(mark), 0x70d /* Only detach marks should empty cells */);
				const newNodes: Map<number, CellId> = new Map();
				const after = index + inputLength;
				for (const [k, v] of this.nodes) {
					if (k >= index) {
						if (k >= after) {
							newNodes.set(k - inputLength, v);
						} else {
							// The node is removed
							this.equivalences.push({
								old: v,
								new: {
									revision:
										change.rollbackOf ??
										mark.revision ??
										change.revision ??
										fail("Unable to track detached nodes"),
									localId: brand((mark.id as number) + (k - index)),
								},
							});
						}
					} else {
						newNodes.set(k, v);
					}
				}
				this.nodes = newNodes;
			}
			index += inputLength;
		}
		index = 0;
		for (const mark of change.change) {
			const inputLength: number = getInputLength(mark);
			if (isActiveReattach(mark)) {
				const newNodes: Map<number, CellId> = new Map();
				for (const [k, v] of this.nodes) {
					if (k >= index) {
						newNodes.set(k + inputLength, v);
					} else {
						newNodes.set(k, v);
					}
				}
				const detachEvent = mark.cellId ?? fail("Unable to track detached nodes");
				for (let i = 0; i < mark.count; ++i) {
					newNodes.set(index + i, {
						revision: detachEvent.revision,
						localId: brand((detachEvent.localId as number) + i),
					});
				}
				this.nodes = newNodes;
			}
			if (!markEmptiesCells(mark)) {
				index += inputLength;
			}
		}
	}

	/**
	 * Checks whether the given `change` is applicable based on previous changes.
	 * @param change - The change to verify the applicability of. Not mutated.
	 * @returns false iff `change`'s description of detached nodes is inconsistent with that of changes applied
	 * earlier. Returns true otherwise.
	 */
	public isApplicable(change: Changeset<unknown>): boolean {
		for (const mark of change) {
			if (isActiveReattach(mark)) {
				const detachEvent = mark.cellId ?? fail("Unable to track detached nodes");
				const revision = detachEvent.revision;
				for (let i = 0; i < mark.count; ++i) {
					const localId = brand<ChangesetLocalId>((detachEvent.localId as number) + i);
					const original: CellId = { revision, localId };
					const updated = this.getUpdatedDetach(original);
					for (const detached of this.nodes.values()) {
						if (
							updated.revision === detached.revision &&
							updated.localId === detached.localId
						) {
							// The new change is attempting to reattach nodes in a location that has already been
							// filled by a prior reattach.
							return false;
						}
					}
				}
			}
		}
		return true;
	}

	/**
	 * Creates an updated representation of the given `change` so that it refers to detached nodes using the revision
	 * that last detached them.
	 * @param change - The change to update. Not mutated.
	 * Must be applicable (i.e., `isApplicable(change)` must be true).
	 * @param genId - An ID allocator that produces ID unique within this changeset.
	 * @returns A change equivalent to `change` that refers to detached nodes using the revision that last detached
	 * them. May reuse parts of the input `change` structure.
	 */
	public update<T>(change: TaggedChange<Changeset<T>>): TaggedChange<Changeset<T>> {
		const factory = new MarkListFactory<T>();
		for (const mark of change.change) {
			const cloned = cloneMark(mark);
			if (areInputCellsEmpty(cloned) && !isNewAttach(cloned)) {
				let remainder = cloned;
				while (getMarkLength(remainder) > 1) {
					const [head, tail] = splitMark(remainder, 1);
					this.updateMark(head);
					factory.push(head);
					remainder = tail;
				}
				this.updateMark(remainder);
				factory.push(remainder);
			} else {
				factory.push(cloned);
			}
		}

		return {
			...change,
			change: factory.list,
		};
	}

	private updateMark(mark: CellTargetingMark & DetachedCellMark): void {
		const detachEvent = mark.cellId;
		const original = { revision: detachEvent.revision, localId: detachEvent.localId };
		const updated = this.getUpdatedDetach(original);
		if (updated.revision !== original.revision || updated.localId !== original.localId) {
			mark.cellId = { ...updated };
		}
	}

	private getUpdatedDetach(detach: CellId): CellId {
		let curr = detach;
		for (const eq of this.equivalences) {
			if (curr.revision === eq.old.revision && curr.localId === eq.old.localId) {
				curr = eq.new;
			}
		}
		return curr;
	}
}

/**
 * Checks whether `branch` changeset is consistent with a `target` changeset that is may be rebased over.
 *
 * WARNING: this code consumes O(N) space and time for marks that affect N nodes.
 * This is code is currently meant for usage in tests.
 * It should be tested and made more efficient before production use.
 *
 * @param branch - The changeset that would be rebased over `target`.
 * @param target - The changeset that `branch` would be rebased over.
 * @returns false iff `branch`'s description of detached nodes is inconsistent with that of `target`.
 * Returns true otherwise.
 */
export function areRebasable(branch: Changeset<unknown>, target: Changeset<unknown>): boolean {
	const indexToReattach: Map<number, string[]> = new Map();
	const reattachToIndex: Map<string, number> = new Map();
	let index = 0;
	for (const mark of branch) {
		if (isActiveReattach(mark)) {
			const list = getOrAddEmptyToMap(indexToReattach, index);
			for (let i = 0; i < mark.count; ++i) {
				const detachEvent = mark.cellId ?? fail("Unable to track detached nodes");
				const entry: CellId = {
					...detachEvent,
					localId: brand((detachEvent.localId as number) + i),
				};
				const key = `${entry.revision}|${entry.localId}`;
				assert(
					!reattachToIndex.has(key),
					0x506 /* First changeset as inconsistent characterization of detached nodes */,
				);
				list.push(key);
				reattachToIndex.set(key, index);
			}
		}
		index += getInputLength(mark);
	}
	index = 0;
	let listIndex = 0;
	for (const mark of target) {
		if (isActiveReattach(mark)) {
			const list = getOrAddEmptyToMap(indexToReattach, index);
			for (let i = 0; i < mark.count; ++i) {
				const detachEvent = mark.cellId ?? fail("Unable to track detached nodes");
				const entry: CellId = {
					...detachEvent,
					localId: brand((detachEvent.localId as number) + i),
				};
				const key = `${entry.revision}|${entry.localId}`;
				const indexInA = reattachToIndex.get(key);
				if (indexInA !== undefined && indexInA !== index) {
					// change b tries to reattach the same content as change a but in a different location
					return false;
				}
				if (list.includes(key)) {
					while (list[listIndex] !== undefined && list[listIndex] !== key) {
						++listIndex;
					}
					if (list.slice(0, listIndex).includes(key)) {
						// change b tries to reattach the same content as change a but in a different order
						return false;
					}
				}
			}
		}
		const inputLength = getInputLength(mark);
		if (inputLength > 0) {
			listIndex = 0;
		}
		index += inputLength;
	}
	return true;
}

/**
 * Checks whether sequential changesets are consistent.
 *
 * WARNING: this code consumes O(N) space and time for marks that affect N nodes.
 * This is code is currently meant for usage in tests.
 * It should be tested and made more efficient before production use.
 *
 * @param changes - The changesets that would be composed together.
 * @returns false iff the changesets in `changes` are inconsistent/incompatible in their description of detached nodes.
 * Returns true otherwise.
 */
export function areComposable(changes: TaggedChange<Changeset<unknown>>[]): boolean {
	const tracker = new DetachedNodeTracker();
	for (const change of changes) {
		if (!tracker.isApplicable(change.change)) {
			return false;
		}
		tracker.apply(change);
	}
	return true;
}

/**
 * @alpha
 */
export interface CrossFieldTable<T = unknown> extends CrossFieldManager<T> {
	srcQueries: CrossFieldQuerySet;
	dstQueries: CrossFieldQuerySet;
	isInvalidated: boolean;
	mapSrc: Map<RevisionTag | undefined, RangeMap<T>>;
	mapDst: Map<RevisionTag | undefined, RangeMap<T>>;
	reset: () => void;
}

/**
 * @alpha
 */
export function newCrossFieldTable<T = unknown>(): CrossFieldTable<T> {
	const srcQueries: CrossFieldQuerySet = new Map();
	const dstQueries: CrossFieldQuerySet = new Map();
	const mapSrc: Map<RevisionTag | undefined, RangeMap<T>> = new Map();
	const mapDst: Map<RevisionTag | undefined, RangeMap<T>> = new Map();

	const getMap = (target: CrossFieldTarget) =>
		target === CrossFieldTarget.Source ? mapSrc : mapDst;

	const getQueries = (target: CrossFieldTarget) =>
		target === CrossFieldTarget.Source ? srcQueries : dstQueries;

	const table = {
		srcQueries,
		dstQueries,
		isInvalidated: false,
		mapSrc,
		mapDst,

		get: (
			target: CrossFieldTarget,
			revision: RevisionTag | undefined,
			id: MoveId,
			count: number,
			addDependency: boolean,
		) => {
			if (addDependency) {
				addCrossFieldQuery(getQueries(target), revision, id, count);
			}
			return getFirstFromRangeMap(getMap(target).get(revision) ?? [], id, count);
		},
		set: (
			target: CrossFieldTarget,
			revision: RevisionTag | undefined,
			id: MoveId,
			count: number,
			value: T,
			invalidateDependents: boolean,
		) => {
			if (
				invalidateDependents &&
				getFirstFromRangeMap(getQueries(target).get(revision) ?? [], id, count) !==
					undefined
			) {
				table.isInvalidated = true;
			}
			setInCrossFieldMap(getMap(target), revision, id, count, value);
		},

		reset: () => {
			table.isInvalidated = false;
			table.srcQueries.clear();
			table.dstQueries.clear();
		},
	};

	return table;
}

/**
 * @alpha
 */
export function newMoveEffectTable<T>(): MoveEffectTable<T> {
	return newCrossFieldTable();
}

/**
 * Splits the `mark` into two marks such that the first returned mark has length `length`.
 * @param mark - The mark to split.
 * @param revision - The revision of the changeset the mark is part of.
 * @param length - The desired length for the first of the two returned marks.
 * @param genId - An ID allocator
 * @param moveEffects - The table in which to record splitting of move marks
 * @param recordMoveEffect - Whether when splitting a move an entry should be added to `moveEffects` indicating that the mark should be split (in case we process this mark again).
 * An entry is always added to `moveEffects` indicating that the opposite end of the move should be split.
 * @returns A pair of marks equivalent to the original `mark`
 * such that the first returned mark has input length `length`.
 */
export function splitMark<T, TMark extends Mark<T>>(mark: TMark, length: number): [TMark, TMark] {
	const markLength = getMarkLength(mark);
	const remainder = markLength - length;
	if (length < 1 || remainder < 1) {
		fail("Unable to split mark due to lengths");
	}
	const type = mark.type;
	switch (type) {
		case NoopMarkType:
			return [{ count: length }, { count: remainder }] as [TMark, TMark];
		case "Modify":
			fail("Unable to split Modify mark of length 1");
		case "Insert": {
			const mark1: TMark = { ...mark, content: mark.content.slice(0, length) };
			const mark2: TMark = {
				...mark,
				content: mark.content.slice(length),
				id: (mark.id as number) + length,
			};
			if (mark.transientDetach !== undefined) {
				(mark2 as Transient).transientDetach = {
					revision: mark.transientDetach.revision,
					localId: brand((mark.transientDetach.localId as number) + length),
				};
			}
			return [mark1, mark2];
		}
		case "MoveIn":
		case "ReturnTo": {
			const mark1: TMark = { ...mark, count: length };
			const mark2: TMark = { ...mark, id: (mark.id as number) + length, count: remainder };
			if (mark.type === "ReturnTo") {
				if (mark.cellId !== undefined) {
					(mark2 as ReturnTo).cellId = splitDetachEvent(mark.cellId, length);
				}

				return [mark1, mark2];
			}
			return [mark1, mark2];
		}
		case "Revive": {
			const mark1: TMark = { ...mark, content: mark.content.slice(0, length), count: length };
			const mark2: TMark = {
				...mark,
				content: mark.content.slice(length),
				count: remainder,
			};

			if (mark.cellId !== undefined) {
				(mark2 as Revive).cellId = splitDetachEvent(mark.cellId, length);
			}
			if (mark.transientDetach !== undefined) {
				(mark2 as Transient).transientDetach = {
					revision: mark.transientDetach.revision,
					localId: brand((mark.transientDetach.localId as number) + length),
				};
			}
			return [mark1, mark2];
		}
		case "Delete": {
			const mark1 = { ...mark, count: length };
			const id2: ChangesetLocalId = brand((mark.id as number) + length);
<<<<<<< HEAD
			const mark2 = { ...mark, id: id2, count: remainder };
			const mark2Delete = mark2 as Delete<T>;
			if (mark2Delete.detachEvent !== undefined) {
				mark2Delete.detachEvent = splitDetachEvent(mark2Delete.detachEvent, length);
			}
=======
			const mark2 =
				mark.cellId !== undefined
					? {
							...mark,
							id: id2,
							count: remainder,
							cellId: splitDetachEvent(mark.cellId, length),
					  }
					: {
							...mark,
							id: id2,
							count: remainder,
					  };
>>>>>>> a67a0d2c

			if (mark2Delete.detachIdOverride !== undefined) {
				mark2Delete.detachIdOverride = splitDetachEvent(
					mark2Delete.detachIdOverride,
					length,
				);
			}
			return [mark1, mark2];
		}
		case "MoveOut":
		case "ReturnFrom": {
			const mark1 = { ...mark, count: length };
			const mark2 = {
				...mark,
				id: (mark.id as number) + length,
				count: remainder,
			};
			if (mark.cellId !== undefined) {
				(mark2 as Detach).cellId = splitDetachEvent(mark.cellId, length);
			}

			if (mark2.type === "ReturnFrom") {
				const mark2Return = mark2 as ReturnFrom<T>;
				if (mark2Return.detachIdOverride !== undefined) {
					mark2Return.detachIdOverride = splitDetachEvent(
						mark2Return.detachIdOverride,
						length,
					);
				}
			}
			return [mark1, mark2];
		}
		case "Placeholder":
			fail("TODO");
		default:
			unreachableCase(type);
	}
}

function splitDetachEvent(detachEvent: CellId, length: number): CellId {
	return { ...detachEvent, localId: brand((detachEvent.localId as number) + length) };
}

export function compareLineages(
	lineage1: readonly LineageEvent[] | undefined,
	lineage2: readonly LineageEvent[] | undefined,
): number {
	if (lineage1 === undefined || lineage2 === undefined) {
		return 0;
	}

	const lineage1Offsets = new Map<RevisionTag, number>();
	for (const event of lineage1) {
		lineage1Offsets.set(event.revision, event.offset);
	}

	for (let i = lineage2.length - 1; i >= 0; i--) {
		const event2 = lineage2[i];
		const offset1 = lineage1Offsets.get(event2.revision);
		if (offset1 !== undefined) {
			const offset2 = event2.offset;
			if (offset1 < offset2) {
				return -1;
			} else if (offset1 > offset2) {
				return 1;
			}
		}
	}
	return 0;
}

export function getNodeChange<TNodeChange>(mark: Mark<TNodeChange>): TNodeChange | undefined {
	const type = mark.type;
	switch (type) {
		case NoopMarkType:
		case "MoveIn":
		case "ReturnTo":
			return undefined;
		case "Delete":
		case "Insert":
		case "Modify":
		case "MoveOut":
		case "ReturnFrom":
		case "Revive":
		case "Placeholder":
			return mark.changes;
		default:
			unreachableCase(type);
	}
}

export function withNodeChange<TNodeChange>(
	mark: Mark<TNodeChange>,
	changes: TNodeChange | undefined,
): Mark<TNodeChange> {
	const type = mark.type;
	switch (type) {
		case NoopMarkType:
			return changes !== undefined ? { type: "Modify", changes } : mark;
		case "MoveIn":
		case "ReturnTo":
			assert(
				changes === undefined,
				0x6a7 /* Cannot have a node change on a MoveIn or ReturnTo mark */,
			);
			return mark;
		case "Delete":
		case "Insert":
		case "Modify":
		case "MoveOut":
		case "ReturnFrom":
		case "Revive":
		case "Placeholder": {
			const newMark = { ...mark };
			if (changes !== undefined) {
				newMark.changes = changes;
			} else {
				delete newMark.changes;
			}
			return newMark;
		}
		default:
			unreachableCase(type);
	}
}

export function withRevision<TMark extends Mark<unknown>>(
	mark: TMark,
	revision: RevisionTag | undefined,
): TMark {
	if (revision === undefined) {
		return mark;
	}

	if (isNoopMark(mark)) {
		return mark;
	}

	if (isModify(mark)) {
		return mark;
	}

	const cloned = cloneMark(mark);
	(cloned as Exclude<Mark<unknown>, NoopMark | Modify<unknown>>).revision = revision;
	return cloned;
}

export function getMarkMoveId(mark: Mark<unknown>): MoveId | undefined {
	if (isMoveMark(mark)) {
		return mark.id;
	}

	return undefined;
}<|MERGE_RESOLUTION|>--- conflicted
+++ resolved
@@ -118,7 +118,6 @@
 		return { revision: rev, localId: mark.id, lineage: mark.lineage };
 	}
 
-<<<<<<< HEAD
 	if (markEmptiesCells(mark)) {
 		assert(isDetachMark(mark), "Only detach marks should empty cells");
 		return mark.type !== "MoveOut" && mark.detachIdOverride !== undefined
@@ -126,10 +125,7 @@
 			: { revision: mark.revision ?? revision, localId: mark.id };
 	}
 
-	return mark.detachEvent;
-=======
 	return mark.cellId;
->>>>>>> a67a0d2c
 }
 
 export function cloneMark<TMark extends Mark<TNodeChange>, TNodeChange>(mark: TMark): TMark {
@@ -915,27 +911,11 @@
 		case "Delete": {
 			const mark1 = { ...mark, count: length };
 			const id2: ChangesetLocalId = brand((mark.id as number) + length);
-<<<<<<< HEAD
 			const mark2 = { ...mark, id: id2, count: remainder };
 			const mark2Delete = mark2 as Delete<T>;
-			if (mark2Delete.detachEvent !== undefined) {
-				mark2Delete.detachEvent = splitDetachEvent(mark2Delete.detachEvent, length);
-			}
-=======
-			const mark2 =
-				mark.cellId !== undefined
-					? {
-							...mark,
-							id: id2,
-							count: remainder,
-							cellId: splitDetachEvent(mark.cellId, length),
-					  }
-					: {
-							...mark,
-							id: id2,
-							count: remainder,
-					  };
->>>>>>> a67a0d2c
+			if (mark2Delete.cellId !== undefined) {
+				mark2Delete.cellId = splitDetachEvent(mark2Delete.cellId, length);
+			}
 
 			if (mark2Delete.detachIdOverride !== undefined) {
 				mark2Delete.detachIdOverride = splitDetachEvent(
