/*!
 * Copyright (c) Microsoft Corporation and contributors. All rights reserved.
 * Licensed under the MIT License.
 */

import { strict as assert } from "assert";
import {
	FieldChangeHandler,
	FieldChangeRebaser,
	Multiplicity,
	FieldEditor,
	NodeChangeset,
	genericFieldKind,
	FieldChange,
	ModularChangeset,
	RevisionInfo,
	FieldKindWithEditor,
	NodeChangeInverter,
} from "../../../feature-libraries";
import {
	makeAnonChange,
	RevisionTag,
	tagChange,
	TaggedChange,
	FieldKindIdentifier,
	Delta,
	FieldKey,
	UpPath,
	mintRevisionTag,
	tagRollbackInverse,
	assertIsRevisionTag,
	deltaForSet,
} from "../../../core";
import { brand, fail } from "../../../util";
import { makeCodecFamily, noopValidator } from "../../../codec";
import { typeboxValidator } from "../../../external-utilities";
import {
	EncodingTestData,
	assertDeltaEqual,
	deepFreeze,
	makeEncodingTestSuite,
	testChangeReceiver,
} from "../../utils";
// eslint-disable-next-line import/no-internal-modules
import { ModularChangeFamily } from "../../../feature-libraries/modular-schema/modularChangeFamily";
import { singleJsonCursor } from "../../../domains";
// Allows typechecking test data used in modulaChangeFamily's codecs.
// eslint-disable-next-line import/no-internal-modules
import { EncodedModularChangeset } from "../../../feature-libraries/modular-schema/modularChangeFormat";
import { ValueChangeset, valueField } from "./basicRebasers";

const singleNodeRebaser: FieldChangeRebaser<NodeChangeset> = {
	compose: (changes, composeChild) => composeChild(changes),
	invert: (change, invertChild) => invertChild(change.change),
	rebase: (change, base, rebaseChild) => rebaseChild(change, base.change) ?? {},
	amendCompose: () => fail("Not supported"),
	prune: (change) => change,
};

const singleNodeEditor: FieldEditor<NodeChangeset> = {
	buildChildChange: (index: number, change: NodeChangeset): NodeChangeset => {
		assert(index === 0, "This field kind only supports one node in its field");
		return change;
	},
};

const singleNodeHandler: FieldChangeHandler<NodeChangeset> = {
	rebaser: singleNodeRebaser,
	codecsFactory: (childCodec) => makeCodecFamily([[0, childCodec]]),
	editor: singleNodeEditor,
	intoDelta: ({ change }, deltaFromChild): Delta.FieldChanges => ({
		local: [{ count: 1, fields: deltaFromChild(change) }],
	}),
	relevantRemovedTrees: (change, removedTreesFromChild) => removedTreesFromChild(change),
	isEmpty: (change) => change.fieldChanges === undefined,
};

const singleNodeField = new FieldKindWithEditor(
	"SingleNode",
	Multiplicity.Single,
	singleNodeHandler,
	(a, b) => false,
	new Set(),
);

const fieldKinds: ReadonlyMap<FieldKindIdentifier, FieldKindWithEditor> = new Map(
	[singleNodeField, valueField].map((field) => [field.identifier, field]),
);

const family = new ModularChangeFamily(fieldKinds, { jsonValidator: typeboxValidator });

const tag1: RevisionTag = mintRevisionTag();
const tag2: RevisionTag = mintRevisionTag();

const fieldA: FieldKey = brand("a");
const fieldB: FieldKey = brand("b");

const detachId = { minor: 424242 };
const buildId = { minor: 424243 };

const valueChange1a: ValueChangeset = { old: 0, new: 1 };
const valueChange1b: ValueChangeset = { old: 0, new: 2 };
const valueChange2: ValueChangeset = { old: 1, new: 2 };

const nodeChange1a: NodeChangeset = {
	fieldChanges: new Map([
		[fieldA, { fieldKind: valueField.identifier, change: brand(valueChange1a) }],
	]),
};

const nodeChanges1b: NodeChangeset = {
	fieldChanges: new Map([
		[
			fieldA,
			{
				fieldKind: valueField.identifier,
				change: brand(valueChange1b),
			},
		],
		[
			fieldB,
			{
				fieldKind: valueField.identifier,
				change: brand(valueChange1a),
			},
		],
	]),
};

const nodeChanges2: NodeChangeset = {
	fieldChanges: new Map([
		[
			fieldA,
			{
				fieldKind: valueField.identifier,
				change: brand(valueChange2),
			},
		],
		[
			fieldB,
			{
				fieldKind: valueField.identifier,
				change: brand(valueChange1a),
			},
		],
	]),
};

const nodeChange3: NodeChangeset = {
	fieldChanges: new Map([
		[fieldA, { fieldKind: valueField.identifier, change: brand(valueChange1a) }],
	]),
};

const nodeChange4: NodeChangeset = {
	fieldChanges: new Map([
		[fieldA, { fieldKind: valueField.identifier, change: brand(valueChange1a) }],
	]),
	nodeExistsConstraint: {
		violated: false,
	},
};

const nodeChangeWithoutFieldChanges: NodeChangeset = {
	nodeExistsConstraint: {
		violated: false,
	},
};

const rootChange1a: ModularChangeset = {
	fieldChanges: new Map([
		[
			fieldA,
			{
				fieldKind: singleNodeField.identifier,
				change: brand(nodeChange1a),
			},
		],
		[
			fieldB,
			{
				fieldKind: valueField.identifier,
				change: brand(valueChange2),
			},
		],
	]),
};

const rootChange1aGeneric: ModularChangeset = {
	fieldChanges: new Map([
		[
			fieldA,
			{
				fieldKind: genericFieldKind.identifier,
				change: brand(
					genericFieldKind.changeHandler.editor.buildChildChange(0, nodeChange1a),
				),
			},
		],
		[
			fieldB,
			{
				fieldKind: valueField.identifier,
				change: brand(valueChange2),
			},
		],
	]),
};

const rootChange1b: ModularChangeset = {
	fieldChanges: new Map([
		[
			fieldA,
			{
				fieldKind: singleNodeField.identifier,
				change: brand(nodeChanges1b),
			},
		],
	]),
};

const rootChange1bGeneric: ModularChangeset = {
	fieldChanges: new Map([
		[
			fieldA,
			{
				fieldKind: genericFieldKind.identifier,
				change: brand(
					genericFieldKind.changeHandler.editor.buildChildChange(0, nodeChanges1b),
				),
			},
		],
	]),
};

const rootChange2: ModularChangeset = {
	fieldChanges: new Map([
		[
			fieldA,
			{
				fieldKind: singleNodeField.identifier,
				change: brand(nodeChanges2),
			},
		],
	]),
};

const rootChange2Generic: ModularChangeset = {
	fieldChanges: new Map([
		[
			fieldA,
			{
				fieldKind: genericFieldKind.identifier,
				change: brand(
					genericFieldKind.changeHandler.editor.buildChildChange(0, nodeChanges2),
				),
			},
		],
	]),
};

const rootChange3: ModularChangeset = {
	fieldChanges: new Map([
		[
			fieldA,
			{
				fieldKind: singleNodeField.identifier,
				change: brand(nodeChange3),
			},
		],
	]),
};

const dummyMaxId = 10;
const dummyRevisionTag = assertIsRevisionTag("00000000-0000-4000-8000-000000000000");
const rootChange4: ModularChangeset = {
	maxId: brand(dummyMaxId),
	revisions: [{ revision: dummyRevisionTag }],
	fieldChanges: new Map([
		[
			fieldA,
			{
				fieldKind: singleNodeField.identifier,
				change: brand(nodeChange4),
			},
		],
	]),
};

const rootChangeWithoutNodeFieldChanges: ModularChangeset = {
	maxId: brand(dummyMaxId),
	revisions: [{ revision: dummyRevisionTag }],
	fieldChanges: new Map([
		[
			fieldA,
			{
				fieldKind: singleNodeField.identifier,
				change: brand(nodeChangeWithoutFieldChanges),
			},
		],
	]),
};

describe("ModularChangeFamily", () => {
	describe("compose", () => {
		const composedValues: ValueChangeset = { old: 0, new: 2 };

		const composedNodeChange: NodeChangeset = {
			fieldChanges: new Map([
				[
					fieldA,
					{
						fieldKind: valueField.identifier,
						change: brand(composedValues),
					},
				],
				[
					fieldB,
					{
						fieldKind: valueField.identifier,
						change: brand(valueChange1a),
					},
				],
			]),
		};

		it("compose specific ○ specific", () => {
			const expectedCompose: ModularChangeset = {
				fieldChanges: new Map([
					[
						fieldA,
						{
							fieldKind: singleNodeField.identifier,
							change: brand(composedNodeChange),
						},
					],
					[
						fieldB,
						{
							fieldKind: valueField.identifier,
							change: brand(valueChange2),
						},
					],
				]),
			};
			assert.deepEqual(
				family.compose([makeAnonChange(rootChange1a), makeAnonChange(rootChange2)]),
				expectedCompose,
			);
		});

		it("compose specific ○ generic", () => {
			const expectedCompose: ModularChangeset = {
				fieldChanges: new Map([
					[
						fieldA,
						{
							fieldKind: singleNodeField.identifier,
							change: brand(composedNodeChange),
						},
					],
					[
						fieldB,
						{
							fieldKind: valueField.identifier,
							change: brand(valueChange2),
						},
					],
				]),
			};
			assert.deepEqual(
				family.compose([makeAnonChange(rootChange1a), makeAnonChange(rootChange2Generic)]),
				expectedCompose,
			);
		});

		it("compose generic ○ specific", () => {
			const expectedCompose: ModularChangeset = {
				fieldChanges: new Map([
					[
						fieldA,
						{
							fieldKind: singleNodeField.identifier,
							change: brand(composedNodeChange),
						},
					],
					[
						fieldB,
						{
							fieldKind: valueField.identifier,
							change: brand(valueChange2),
						},
					],
				]),
			};
			assert.deepEqual(
				family.compose([makeAnonChange(rootChange1aGeneric), makeAnonChange(rootChange2)]),
				expectedCompose,
			);
		});

		it("compose generic ○ generic", () => {
			const expectedCompose: ModularChangeset = {
				fieldChanges: new Map([
					[
						fieldA,
						{
							fieldKind: genericFieldKind.identifier,
							change: brand(
								genericFieldKind.changeHandler.editor.buildChildChange(
									0,
									composedNodeChange,
								),
							),
						},
					],
					[
						fieldB,
						{
							fieldKind: valueField.identifier,
							change: brand(valueChange2),
						},
					],
				]),
			};
			assert.deepEqual(
				family.compose([
					makeAnonChange(rootChange1aGeneric),
					makeAnonChange(rootChange2Generic),
				]),
				expectedCompose,
			);
		});

		it("compose tagged changes", () => {
			const change1A: FieldChange = {
				fieldKind: valueField.identifier,
				change: brand(valueChange1a),
			};

			const change1: TaggedChange<ModularChangeset> = tagChange(
				{
					fieldChanges: new Map([[fieldA, change1A]]),
				},
				tag1,
			);

			const nodeChange2: NodeChangeset = {
				fieldChanges: new Map([
					[
						fieldA,
						{
							fieldKind: valueField.identifier,
							change: brand(valueChange2),
						},
					],
				]),
			};

			const change2B: FieldChange = {
				fieldKind: singleNodeField.identifier,
				change: brand(nodeChange2),
			};

			deepFreeze(change2B);
			const change2: TaggedChange<ModularChangeset> = tagChange(
				{
					fieldChanges: new Map([[fieldB, change2B]]),
				},
				tag2,
			);

			deepFreeze(change1);
			deepFreeze(change2);
			const composed = family.compose([change1, change2]);

			const expectedNodeChange: NodeChangeset = {
				fieldChanges: new Map([
					[
						fieldA,
						{
							fieldKind: valueField.identifier,
							change: brand(valueChange2),
						},
					],
				]),
			};

			const expected: ModularChangeset = {
				fieldChanges: new Map([
					[
						fieldA,
						{
							fieldKind: valueField.identifier,
							change: brand(valueChange1a),
						},
					],
					[
						fieldB,
						{
							fieldKind: singleNodeField.identifier,
							change: brand(expectedNodeChange),
						},
					],
				]),
				revisions: [{ revision: tag1 }, { revision: tag2 }],
			};

			assert.deepEqual(composed, expected);
		});
	});

	describe("invert", () => {
		const valueInverse1: ValueChangeset = { old: 1, new: 0 };
		const valueInverse2: ValueChangeset = { old: 2, new: 1 };

		const nodeInverse: NodeChangeset = {
			fieldChanges: new Map([
				[
					fieldA,
					{
						fieldKind: valueField.identifier,
						change: brand(valueInverse1),
					},
				],
			]),
		};

		it("specific", () => {
			const expectedInverse: ModularChangeset = {
				fieldChanges: new Map([
					[fieldA, { fieldKind: singleNodeField.identifier, change: brand(nodeInverse) }],
					[fieldB, { fieldKind: valueField.identifier, change: brand(valueInverse2) }],
				]),
			};

			assert.deepEqual(family.invert(makeAnonChange(rootChange1a), false), expectedInverse);
		});

		it("generic", () => {
			const fieldChange = genericFieldKind.changeHandler.editor.buildChildChange(
				0,
				nodeInverse,
			);
			const expectedInverse: ModularChangeset = {
				fieldChanges: new Map([
					[
						fieldA,
						{ fieldKind: genericFieldKind.identifier, change: brand(fieldChange) },
					],
					[fieldB, { fieldKind: valueField.identifier, change: brand(valueInverse2) }],
				]),
			};

			assert.deepEqual(
				family.invert(makeAnonChange(rootChange1aGeneric), false),
				expectedInverse,
			);
		});
	});

	describe("rebase", () => {
		it("rebase specific ↷ specific", () => {
			const rebased = family.rebase(rootChange1b, makeAnonChange(rootChange1a));
			assert.deepEqual(rebased, rootChange2);
		});

		it("rebase specific ↷ generic", () => {
			const rebased = family.rebase(rootChange1b, makeAnonChange(rootChange1aGeneric));
			assert.deepEqual(rebased, rootChange2);
		});

		it("rebase generic ↷ specific", () => {
			const rebased = family.rebase(rootChange1bGeneric, makeAnonChange(rootChange1a));
			assert.deepEqual(rebased, rootChange2);
		});

		it("rebase generic ↷ generic", () => {
			const rebased = family.rebase(rootChange1bGeneric, makeAnonChange(rootChange1aGeneric));
			assert.deepEqual(rebased, rootChange2Generic);
		});
	});

	describe("intoDelta", () => {
		it("fieldChanges", () => {
			const nodeDelta: Delta.FieldChanges = {
				local: [
					{
						count: 1,
						fields: new Map([
							[fieldA, deltaForSet(singleJsonCursor(1), buildId, detachId)],
						]),
					},
				],
			};

			const expectedDelta: Delta.Root = new Map([
				[fieldA, nodeDelta],
				[fieldB, deltaForSet(singleJsonCursor(2), buildId, detachId)],
			]);

			const actual = family.intoDelta(makeAnonChange(rootChange1a));
			assertDeltaEqual(actual, expectedDelta);
		});
	});

	describe("Encoding", () => {
		const encodingTestData: EncodingTestData<ModularChangeset, EncodedModularChangeset> = {
			successes: [
				["without constrain", rootChange1a],
				["with constrain", rootChange3],
				["with node existence constraint", rootChange4],
				["without node field changes", rootChangeWithoutNodeFieldChanges],
			],
		};

		makeEncodingTestSuite(family.codecs, encodingTestData);
	});

	it("build child change", () => {
		const [changeReceiver, getChanges] = testChangeReceiver(family);
		const editor = family.buildEditor(changeReceiver);
		const path: UpPath = {
			parent: undefined,
			parentField: fieldA,
			parentIndex: 0,
		};

		editor.submitChange(
			{ parent: path, field: fieldB },
			valueField.identifier,
			brand(valueChange1a),
		);
		const changes = getChanges();
		const nodeChange: NodeChangeset = {
			fieldChanges: new Map([
				[fieldB, { fieldKind: valueField.identifier, change: brand(valueChange1a) }],
			]),
		};

		const fieldChange = genericFieldKind.changeHandler.editor.buildChildChange(0, nodeChange);
		const expectedChange: ModularChangeset = {
			fieldChanges: new Map([
				[fieldA, { fieldKind: genericFieldKind.identifier, change: brand(fieldChange) }],
			]),
		};

		assert.deepEqual(changes, [expectedChange]);
	});

	it("Revision metadata", () => {
		const rev0 = mintRevisionTag();
		const rev1 = mintRevisionTag();
		const rev2 = mintRevisionTag();
		const rev3 = mintRevisionTag();
		const rev4 = mintRevisionTag();

		let composeWasTested = false;
		const compose: FieldChangeRebaser<RevisionTag[]>["compose"] = (
			changes: TaggedChange<RevisionTag[]>[],
			composeChild,
			genId,
			crossFieldManager,
			{ getIndex, tryGetInfo },
		): RevisionTag[] => {
			const relevantRevisions = [rev1, rev2, rev3, rev4];
			const revsIndices: number[] = relevantRevisions.map((c) =>
				ensureIndexDefined(getIndex(c)),
			);
			const revsInfos: RevisionInfo[] = relevantRevisions.map(
				(c) => tryGetInfo(c) ?? assert.fail(),
			);
			assert.deepEqual(revsIndices, [0, 1, 2, 3]);
			const expected: RevisionInfo[] = [
				{ revision: rev1 },
				{ revision: rev2 },
				{ revision: rev3, rollbackOf: rev0 },
				{ revision: rev4, rollbackOf: rev2 },
			];
			assert.deepEqual(revsInfos, expected);
			composeWasTested = true;
			return [];
		};

		let rebaseWasTested = false;
		const rebase: FieldChangeRebaser<RevisionTag[]>["rebase"] = (
			change: RevisionTag[],
			over: TaggedChange<RevisionTag[]>,
			rebaseChild,
			genId,
			crossFieldManager,
			{ getIndex, tryGetInfo },
		): RevisionTag[] => {
			const relevantRevisions = [rev1, rev2, rev4];
			const revsIndices: number[] = relevantRevisions.map((c) =>
				ensureIndexDefined(getIndex(c)),
			);
			const revsInfos: RevisionInfo[] = relevantRevisions.map(
				(c) => tryGetInfo(c) ?? assert.fail(),
			);
			assert.deepEqual(revsIndices, [0, 1, 2]);
			const expected: RevisionInfo[] = [
				{ revision: rev1 },
				{ revision: rev2 },
				{ revision: rev4, rollbackOf: rev2 },
			];
			assert.deepEqual(revsInfos, expected);
			rebaseWasTested = true;
			return change;
		};
		let invertWasTested = false;
		const invert: FieldChangeRebaser<RevisionTag[]>["invert"] = (
			change: TaggedChange<RevisionTag[]>,
			invertChild: NodeChangeInverter,
			genId,
			crossFieldManager,
			{ getIndex, tryGetInfo },
		): RevisionTag[] => {
			const relevantRevisions = [rev3];
			const revsIndices: number[] = relevantRevisions.map((c) =>
				ensureIndexDefined(getIndex(c)),
			);
			const revsInfos: RevisionInfo[] = relevantRevisions.map(
				(c) => tryGetInfo(c) ?? assert.fail(),
			);
			assert.deepEqual(revsIndices, [0]);
			const expected: RevisionInfo[] = [{ revision: rev3, rollbackOf: rev0 }];
			assert.deepEqual(revsInfos, expected);
			invertWasTested = true;
			return change.change;
		};

		const throwCodec = {
			encode: () => fail("Should not be called"),
			decode: () => fail("Should not be called"),
		};
		const handler = {
			rebaser: {
				compose,
				rebase,
<<<<<<< HEAD
				prune: (change: RevisionTag[]) => change,
=======
				amendRebase: (change: RevisionTag[]) => change,
				invert,
>>>>>>> ddada796
			},
			isEmpty: (change: RevisionTag[]) => change.length === 0,
			codecsFactory: () => makeCodecFamily([[0, throwCodec]]),
		} as unknown as FieldChangeHandler<RevisionTag[]>;
		const field = new FieldKindWithEditor(
			"ChecksRevIndexing",
			Multiplicity.Single,
			handler,
			(a, b) => false,
			new Set(),
		);
		const dummyFamily = new ModularChangeFamily(new Map([[field.identifier, field]]), {
			jsonValidator: noopValidator,
		});

		const changeA: ModularChangeset = {
			fieldChanges: new Map([
				[
					fieldA,
					{
						fieldKind: field.identifier,
						change: brand([rev1, rev2]),
					},
				],
			]),
			revisions: [{ revision: rev1 }, { revision: rev2 }],
		};
		const changeB: ModularChangeset = {
			fieldChanges: new Map([
				[
					fieldA,
					{
						fieldKind: field.identifier,
						change: brand([rev3]),
					},
				],
			]),
		};
		const changeC: ModularChangeset = {
			fieldChanges: new Map([
				[
					fieldA,
					{
						fieldKind: field.identifier,
						change: brand([rev4]),
					},
				],
			]),
			revisions: [{ revision: rev4, rollbackOf: rev2 }],
		};
		const composed = dummyFamily.compose([
			makeAnonChange(changeA),
			tagRollbackInverse(changeB, rev3, rev0),
			makeAnonChange(changeC),
		]);
		const expectedComposeInfo: RevisionInfo[] = [
			{ revision: rev1 },
			{ revision: rev2 },
			{ revision: rev3, rollbackOf: rev0 },
			{ revision: rev4, rollbackOf: rev2 },
		];
		assert.deepEqual(composed.revisions, expectedComposeInfo);
		assert(composeWasTested);
		const rebased = dummyFamily.rebase(changeC, makeAnonChange(changeA));
		const expectedRebaseInfo: RevisionInfo[] = [{ revision: rev4, rollbackOf: rev2 }];
		assert.deepEqual(rebased.revisions, expectedRebaseInfo);
		assert(rebaseWasTested);
		dummyFamily.invert(tagRollbackInverse(changeB, rev3, rev0), false);
		assert(invertWasTested);
	});

	function ensureIndexDefined(index: number | undefined): number {
		assert(index !== undefined, "Unexpected undefined index");
		return index;
	}
});<|MERGE_RESOLUTION|>--- conflicted
+++ resolved
@@ -738,12 +738,8 @@
 			rebaser: {
 				compose,
 				rebase,
-<<<<<<< HEAD
+				invert,
 				prune: (change: RevisionTag[]) => change,
-=======
-				amendRebase: (change: RevisionTag[]) => change,
-				invert,
->>>>>>> ddada796
 			},
 			isEmpty: (change: RevisionTag[]) => change.length === 0,
 			codecsFactory: () => makeCodecFamily([[0, throwCodec]]),
