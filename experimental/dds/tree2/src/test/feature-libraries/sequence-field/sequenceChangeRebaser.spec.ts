--- conflicted
+++ resolved
@@ -96,12 +96,6 @@
 			}),
 	],
 	[
-		"ConflictedRevive",
-		(i) => Change.redundantRevive(2, 2, { revision: tag2, localId: brand(i) }),
-	],
-<<<<<<< HEAD
-=======
-	[
 		"TransientRevive",
 		(i) => [
 			{ count: i },
@@ -114,8 +108,10 @@
 			},
 		],
 	],
-	["ConflictedRevive", (i) => Change.redundantRevive(2, 2, tag2, brand(i), undefined)],
->>>>>>> 04da9d84
+	[
+		"ConflictedRevive",
+		(i) => Change.redundantRevive(2, 2, { revision: tag2, localId: brand(i) }),
+	],
 	["MoveOut", (i) => Change.move(i, 2, 1)],
 	["MoveIn", (i) => Change.move(1, 2, i)],
 	[
