/*!
 * Copyright (c) Microsoft Corporation and contributors. All rights reserved.
 * Licensed under the MIT License.
 */
import { strict as assert } from "assert";
import { unreachableCase } from "@fluidframework/core-utils";

import { jsonObject, jsonString, singleJsonCursor } from "../../domains";
import { rootFieldKey, UpPath, moveToDetachedField, FieldUpPath } from "../../core";
import { JsonCompatible, brand, makeArray } from "../../util";
import { makeTreeFromJson, remove, insert, expectJsonTree } from "../utils";
import { ISharedTreeView } from "../../shared-tree";
import { singleTextCursor } from "../../feature-libraries";

const rootField: FieldUpPath = {
	parent: undefined,
	field: rootFieldKey,
};

const rootNode: UpPath = {
	parent: undefined,
	parentField: rootFieldKey,
	parentIndex: 0,
};

describe("Editing", () => {
	describe("Sequence Field", () => {
		it("concurrent inserts", () => {
			const tree1 = makeTreeFromJson([]);
			const tree2 = tree1.fork();
			insert(tree1, 0, "y");
			tree2.rebaseOnto(tree1);

			insert(tree1, 0, "x");
			insert(tree2, 1, "a", "c");
			insert(tree2, 2, "b");
			tree2.rebaseOnto(tree1);
			tree1.merge(tree2);

			const expected = ["x", "y", "a", "b", "c"];
			expectJsonTree([tree1, tree2], expected);
		});

		it("can rebase delete over move", () => {
			const tree1 = makeTreeFromJson([]);
			const tree2 = tree1.fork();
			insert(tree1, 0, "a", "b");
			tree2.rebaseOnto(tree1);

			// Move b before a
			tree1.editor.move(rootField, 1, 1, rootField, 0);

			// Delete b
			remove(tree2, 1, 1);

			tree2.rebaseOnto(tree1);
			tree1.merge(tree2);

			const expected = ["a"];
			expectJsonTree([tree1, tree2], expected);
		});

		it("can rebase delete over cross-field move", () => {
			const tree1 = makeTreeFromJson([
				{
					foo: ["a", "b", "c"],
					bar: ["d", "e"],
				},
			]);

			const tree2 = tree1.fork();

			const fooArrayPath: UpPath = {
				parent: rootNode,
				parentField: brand("foo"),
				parentIndex: 0,
			};

			const barArrayPath: UpPath = {
				parent: rootNode,
				parentField: brand("bar"),
				parentIndex: 0,
			};

			// Move bc between d and e.
			tree1.editor.move(
				{ parent: fooArrayPath, field: brand("") },
				1,
				2,
				{ parent: barArrayPath, field: brand("") },
				1,
			);

			// Delete c
			const field = tree2.editor.sequenceField({ parent: fooArrayPath, field: brand("") });
			field.delete(2, 1);

			tree2.rebaseOnto(tree1);
			tree1.merge(tree2);

			const expectedState = {
				foo: ["a"],
				bar: ["d", "b", "e"],
			};

			expectJsonTree([tree1, tree2], [expectedState]);
		});

		it("can rebase cross-field move over delete", () => {
			const tree1 = makeTreeFromJson([
				{
					foo: ["a", "b", "c"],
					bar: ["d", "e"],
				},
			]);

			const tree2 = tree1.fork();

			const fooArrayPath: UpPath = {
				parent: rootNode,
				parentField: brand("foo"),
				parentIndex: 0,
			};

			const barArrayPath: UpPath = {
				parent: rootNode,
				parentField: brand("bar"),
				parentIndex: 0,
			};

			// Delete c
			const field = tree1.editor.sequenceField({ parent: fooArrayPath, field: brand("") });
			field.delete(2, 1);

			// Move bc between d and e.
			tree2.editor.move(
				{ parent: fooArrayPath, field: brand("") },
				1,
				2,
				{ parent: barArrayPath, field: brand("") },
				1,
			);

			tree2.rebaseOnto(tree1);
			tree1.merge(tree2);

			const expectedState = [
				{
					foo: ["a"],
					bar: ["d", "b", "e"],
				},
			];

			expectJsonTree([tree1, tree2], expectedState);
		});

		it("can order concurrent inserts within concurrently deleted content", () => {
			const tree = makeTreeFromJson(["A", "B", "C", "D"]);
			const delAB = tree.fork();
			const delCD = tree.fork();
			const addX = tree.fork();
			const addY = tree.fork();

			// Make deletions in two steps to ensure that gap tracking handles comparing insertion places that
			// were affected by different deletes.
			remove(delAB, 0, 2);
			remove(delCD, 2, 2);
			insert(addX, 1, "x");
			insert(addY, 3, "y");

			tree.merge(delAB, false);
			tree.merge(delCD, false);
			tree.merge(addX, false);
			tree.merge(addY, false);

			delAB.rebaseOnto(tree);
			delCD.rebaseOnto(tree);
			addX.rebaseOnto(tree);
			addY.rebaseOnto(tree);

			expectJsonTree([tree, delAB, delCD, addX, addY], ["x", "y"]);
		});

		it("can rebase a change under a node whose insertion is also rebased", () => {
			const tree1 = makeTreeFromJson(["B"]);
			const tree2 = tree1.fork();
			const tree3 = tree1.fork();

			insert(tree2, 1, "C");
			tree3.editor
				.sequenceField(rootField)
				.insert(0, singleTextCursor({ type: jsonObject.name, fields: { foo: [] } }));

			const aEditor = tree3.editor.sequenceField({ parent: rootNode, field: brand("foo") });
			aEditor.insert(0, singleTextCursor({ type: jsonString.name, value: "a" }));

			tree1.merge(tree2, false);
			tree1.merge(tree3, false);

			tree2.rebaseOnto(tree1);
			tree3.rebaseOnto(tree1);

			expectJsonTree([tree1, tree2, tree3], [{ foo: "a" }, "B", "C"]);
		});

		it("can handle competing deletes", () => {
			for (const index of [0, 1, 2, 3]) {
				const startingState = ["A", "B", "C", "D"];
				const tree = makeTreeFromJson(startingState);
				const tree1 = tree.fork();
				const tree2 = tree.fork();
				const tree3 = tree.fork();

				remove(tree1, index, 1);
				remove(tree2, index, 1);
				remove(tree3, index, 1);

				tree.merge(tree1, false);
				tree.merge(tree2, false);
				tree.merge(tree3, false);

				tree1.rebaseOnto(tree);
				tree2.rebaseOnto(tree);
				tree3.rebaseOnto(tree);

				const expected = [...startingState];
				expected.splice(index, 1);
				expectJsonTree([tree, tree1, tree2, tree3], expected);
			}
		});

		it("can rebase local dependent inserts", () => {
			const tree1 = makeTreeFromJson(["y"]);
			const tree2 = tree1.fork();

			insert(tree1, 0, "x");

			insert(tree2, 1, "a", "c");
			insert(tree2, 2, "b");

			expectJsonTree(tree2, ["y", "a", "b", "c"]);

			// Get an anchor to node b
			const cursor = tree2.forest.allocateCursor();
			moveToDetachedField(tree2.forest, cursor);
			cursor.enterNode(2);
			assert.equal(cursor.value, "b");
			const anchor = cursor.buildAnchor();
			cursor.free();

			tree1.merge(tree2, false);
			tree2.rebaseOnto(tree1);

			expectJsonTree([tree1, tree2], ["x", "y", "a", "b", "c"]);

			// eslint-disable-next-line @typescript-eslint/no-non-null-assertion
			const { parent, parentField, parentIndex } = tree2.locate(anchor)!;
			const expectedPath: UpPath = {
				parent: undefined,
				parentField: rootFieldKey,
				parentIndex: 3,
			};
			assert.deepEqual({ parent, parentField, parentIndex }, expectedPath);
		});

		it("can rebase a local delete", () => {
			const addW = makeTreeFromJson(["x", "y"]);
			const delY = addW.fork();

			remove(delY, 1, 1);
			insert(addW, 0, "w");

			addW.merge(delY, false);
			delY.rebaseOnto(addW);

			expectJsonTree([addW, delY], ["w", "x"]);
		});

		it("inserts that concurrently target the same insertion point do not interleave their contents", () => {
			const tree = makeTreeFromJson([]);
			const abc = tree.fork();
			const rst = tree.fork();
			const xyz = tree.fork();

			insert(abc, 0, "a", "b", "c");
			insert(rst, 0, "r", "s", "t");
			insert(xyz, 0, "x", "y", "z");

			tree.merge(xyz, false);
			tree.merge(rst, false);
			tree.merge(abc, false);

			xyz.rebaseOnto(tree);
			rst.rebaseOnto(tree);
			abc.rebaseOnto(tree);

			expectJsonTree([tree, abc, rst, xyz], ["a", "b", "c", "r", "s", "t", "x", "y", "z"]);
		});

		it("merge-left tie-breaking does not interleave concurrent left to right inserts", () => {
			const tree = makeTreeFromJson([]);
			const a = tree.fork();
			const r = tree.fork();
			const x = tree.fork();

			insert(a, 0, "a");
			const b = a.fork();
			insert(b, 1, "b");
			const c = b.fork();
			insert(c, 2, "c");

			insert(r, 0, "r");
			const s = r.fork();
			insert(s, 1, "s");
			const t = s.fork();
			insert(s, 2, "t");

			insert(x, 0, "x");
			const y = x.fork();
			insert(y, 1, "y");
			const z = y.fork();
			insert(z, 2, "z");

			tree.merge(x);
			tree.merge(r);
			tree.merge(a);
			tree.merge(s);
			tree.merge(b);
			tree.merge(y);
			tree.merge(c, false);
			tree.merge(z, false);
			tree.merge(t, false);

			c.rebaseOnto(tree);
			t.rebaseOnto(tree);
			z.rebaseOnto(tree);

			expectJsonTree([tree, c, t, z], ["a", "b", "c", "r", "s", "t", "x", "y", "z"]);
		});

		// The current implementation orders the letters from inserted last to inserted first.
		// This is due to the hard-coded merge-left policy.
		// Having merge-right tie-breaking does preserve groupings but in a first-to-last order
		// which is the desired outcome for RTL text.
		// TODO: update and activate this test once merge-right is supported.
		it.skip("merge-right tie-breaking does not interleave concurrent right to left inserts", () => {
			const tree = makeTreeFromJson([]);
			const c = tree.fork();
			const t = tree.fork();
			const z = tree.fork();

			insert(c, 0, "c");
			const b = c.fork();
			insert(b, 0, "b");
			const a = b.fork();
			insert(a, 0, "a");

			insert(t, 0, "t");
			const s = t.fork();
			insert(s, 0, "s");
			const r = s.fork();
			insert(r, 0, "r");

			insert(z, 0, "z");
			const y = z.fork();
			insert(y, 0, "y");
			const x = y.fork();
			insert(x, 0, "x");

			tree.merge(z);
			tree.merge(t);
			tree.merge(c);
			tree.merge(s);
			tree.merge(b);
			tree.merge(y);
			tree.merge(a);
			tree.merge(x);
			tree.merge(r);

			a.rebaseOnto(tree);
			r.rebaseOnto(tree);
			x.rebaseOnto(tree);

			expectJsonTree([tree, a, r, x], ["a", "b", "c", "r", "s", "t", "x", "y", "z"]);
		});

		// TODO: Enable once local branch repair data is supported
		it.skip("intentional revive", () => {
			const tree1 = makeTreeFromJson(["A", "B", "C"]);
			const tree2 = tree1.fork();

			remove(tree1, 1, 1);

			remove(tree2, 0, 3);
			tree2.undo();

			tree1.merge(tree2);
			tree2.rebaseOnto(tree1);

			expectJsonTree([tree1, tree2], ["A", "B", "C"]);
		});

		it("intra-field move", () => {
			const tree1 = makeTreeFromJson(["A", "B"]);

			tree1.editor.sequenceField(rootField).move(0, 1, 1);

			expectJsonTree(tree1, ["B", "A"]);
		});

		// This test fails due to the rebaser incorrectly ordering the cell created by the insert of C before the cell
		// targeted by move-in of A. This happens during tree2.rebaseOnto(tree1).
		// See BUG 5351
		it.skip("can rebase intra-field move over insert", () => {
			const tree1 = makeTreeFromJson(["A", "B"]);
			const tree2 = tree1.fork();

			insert(tree1, 2, "C");

			tree2.editor.sequenceField(rootField).move(0, 1, 1);

			tree1.merge(tree2, false);
			tree2.rebaseOnto(tree1);
			expectJsonTree(tree1, ["B", "A", "C"]);
			expectJsonTree(tree2, ["B", "A", "C"]);
		});

		it("can concurrently edit and move a subtree", () => {
			const tree1 = makeTreeFromJson(["A", { foo: "B" }]);
			const tree2 = tree1.fork();

			const parent = { parent: undefined, parentField: rootFieldKey, parentIndex: 1 };
			const editor = tree1.editor.valueField({ parent, field: brand("foo") });
			editor.set(singleTextCursor({ type: jsonString.name, value: "C" }));

			// Move B before A.
			tree2.editor.move(rootField, 1, 1, rootField, 0);

			tree1.merge(tree2, false);
			tree2.rebaseOnto(tree1);

			const expectedState: JsonCompatible = [{ foo: "C" }, "A"];
			expectJsonTree(tree1, expectedState);
			expectJsonTree(tree2, expectedState);
		});

		it("can concurrently edit and move a subtree (Move first)", () => {
			const tree1 = makeTreeFromJson(["A", { foo: "B" }]);
			const tree2 = tree1.fork();

			// Move B before A.
			tree1.editor.move(rootField, 1, 1, rootField, 0);

			const editor = tree1.editor.valueField({ parent: rootNode, field: brand("foo") });
			editor.set(singleTextCursor({ type: jsonString.name, value: "C" }));

			tree1.merge(tree2, false);
			tree2.rebaseOnto(tree1);

			const expectedState: JsonCompatible = [{ foo: "C" }, "A"];
			expectJsonTree(tree1, expectedState);
			expectJsonTree(tree2, expectedState);
		});

		it("can rebase cross-field move over edit of moved node", () => {
			const tree1 = makeTreeFromJson({
				foo: [{ baz: "A" }],
				bar: ["B"],
			});
			const tree2 = tree1.fork();

			const fooList: UpPath = { parent: rootNode, parentField: brand("foo"), parentIndex: 0 };
			const barList: UpPath = { parent: rootNode, parentField: brand("bar"), parentIndex: 0 };

			// Change value of A to C
			const editor = tree1.editor.valueField({
				parent: { parent: fooList, parentField: brand(""), parentIndex: 0 },
				field: brand("baz"),
			});
			editor.set(singleTextCursor({ type: jsonString.name, value: "C" }));

			// Move A after B.
			tree2.editor.move(
				{ parent: fooList, field: brand("") },
				0,
				1,
				{ parent: barList, field: brand("") },
				1,
			);

			const expectedState: JsonCompatible = [
				{
					foo: [],
					bar: ["B", { baz: "C" }],
				},
			];

			tree1.merge(tree2, false);
			tree2.rebaseOnto(tree1);

			expectJsonTree([tree1, tree2], expectedState);
		});

		it("can rebase node deletion over cross-field move of descendant", () => {
			const tree1 = makeTreeFromJson({
				foo: ["A"],
			});
			const tree2 = tree1.fork();

			const fooList: UpPath = { parent: rootNode, parentField: brand("foo"), parentIndex: 0 };

			// Move A out of foo.
			tree1.editor.move({ parent: fooList, field: brand("") }, 0, 1, rootField, 0);

			// Delete root.
			tree2.editor.sequenceField(rootField).delete(0, 1);

			const expectedState: JsonCompatible = ["A"];

			tree1.merge(tree2, false);
			tree2.rebaseOnto(tree1);

			expectJsonTree([tree1, tree2], expectedState);
		});

		it("can rebase edit over cross-field move of changed node", () => {
			const tree1 = makeTreeFromJson({
				foo: [{ baz: "A" }],
				bar: ["B"],
			});
			const tree2 = tree1.fork();

			const fooList: UpPath = { parent: rootNode, parentField: brand("foo"), parentIndex: 0 };
			const barList: UpPath = { parent: rootNode, parentField: brand("bar"), parentIndex: 0 };

			// Move A after B.
			tree1.editor.move(
				{ parent: fooList, field: brand("") },
				0,
				1,
				{ parent: barList, field: brand("") },
				1,
			);

			// Change value of A to C
			const editor = tree2.editor.valueField({
				parent: { parent: fooList, parentField: brand(""), parentIndex: 0 },
				field: brand("baz"),
			});
			editor.set(singleTextCursor({ type: jsonString.name, value: "C" }));

			const expectedState: JsonCompatible = [
				{
					foo: [],
					bar: ["B", { baz: "C" }],
				},
			];

			tree1.merge(tree2, false);
			tree2.rebaseOnto(tree1);
			expectJsonTree([tree1, tree2], expectedState);
		});

		it("move under move-out", () => {
			const tree1 = makeTreeFromJson([{ foo: ["a", "b"] }, "x"]);

			tree1.transaction.start();

			const listNode: UpPath = {
				parent: rootNode,
				parentField: brand("foo"),
				parentIndex: 0,
			};
			const fooField = tree1.editor.sequenceField({ parent: listNode, field: brand("") });
			fooField.move(0, 1, 1);

			const rootSequence = tree1.editor.sequenceField(rootField);
			rootSequence.move(0, 1, 1);

			tree1.transaction.commit();

			expectJsonTree(tree1, ["x", { foo: ["b", "a"] }]);
		});

		it("move adjacent nodes to separate destinations", () => {
			const tree = makeTreeFromJson(["A", "B", "C", "D"]);
			const tree2 = tree.fork();

			tree2.transaction.start();

			const sequence = tree2.editor.sequenceField(rootField);
			sequence.move(1, 1, 0);
			sequence.move(2, 1, 3);
			tree2.transaction.commit();
			tree.merge(tree2);
			expectJsonTree([tree, tree2], ["B", "A", "D", "C"]);
		});

		it("move separate nodes to adjacent destinations", () => {
			const tree = makeTreeFromJson(["A", "B", "C", "D"]);
			const tree2 = tree.fork();

			tree2.transaction.start();

			const sequence = tree2.editor.sequenceField(rootField);
			sequence.move(0, 1, 1);
			sequence.move(3, 1, 2);
			tree2.transaction.commit();
			tree.merge(tree2);
			expectJsonTree([tree, tree2], ["B", "A", "D", "C"]);
		});

		// Moving a node into a concurrently deleted subtree should result in the moved node being deleted
		it("ancestor of move destination deleted", () => {
			const tree = makeTreeFromJson([{ foo: ["a"] }, {}]);
			const tree2 = tree.fork();

			const first: UpPath = {
				parent: undefined,
				parentIndex: 0,
				parentField: rootFieldKey,
			};

			const second: UpPath = {
				parent: undefined,
				parentIndex: 1,
				parentField: rootFieldKey,
			};

			const sequence = tree.editor.sequenceField(rootField);

			// Delete destination's ancestor concurrently
			sequence.delete(1, 1);

			tree2.editor.move(
				{ parent: first, field: brand("foo") },
				0,
				1,
				{ parent: second, field: brand("bar") },
				0,
			);

			tree.merge(tree2, false);
			tree2.rebaseOnto(tree);

			expectJsonTree([tree, tree2], [{}]);
		});

		// Tests that a move is aborted if the moved node has been concurrently deleted
		it("ancestor of move source deleted", () => {
			const tree = makeTreeFromJson([{ foo: ["a"] }, {}]);
			const tree2 = tree.fork();

			const first: UpPath = {
				parent: undefined,
				parentIndex: 0,
				parentField: rootFieldKey,
			};

			const second: UpPath = {
				parent: undefined,
				parentIndex: 1,
				parentField: rootFieldKey,
			};

			const sequence = tree.editor.sequenceField(rootField);

			// Delete source's ancestor concurrently
			sequence.delete(0, 1);

			tree2.editor.move(
				{ parent: first, field: brand("foo") },
				0,
				1,
				{ parent: second, field: brand("bar") },
				0,
			);

			tree.merge(tree2, false);
			tree2.rebaseOnto(tree);

			expectJsonTree([tree, tree2], [{}]);
		});

		it("ancestor of move source deleted then revived", () => {
			const tree = makeTreeFromJson([{ foo: ["a"] }, {}]);
			const tree2 = tree.fork();

			const first: UpPath = {
				parent: undefined,
				parentIndex: 0,
				parentField: rootFieldKey,
			};

			const second: UpPath = {
				parent: undefined,
				parentIndex: 1,
				parentField: rootFieldKey,
			};

			const sequence = tree.editor.sequenceField(rootField);

			// Delete source's ancestor concurrently
			sequence.delete(0, 1);
			// Revive the ancestor
			tree.undo();

			tree2.editor.move(
				{ parent: first, field: brand("foo") },
				0,
				1,
				{ parent: second, field: brand("bar") },
				0,
			);

			tree.merge(tree2, false);
			tree2.rebaseOnto(tree);

			expectJsonTree([tree, tree2], [{}, { bar: ["a"] }]);
		});

		it("node being concurrently moved and deleted with source ancestor revived", () => {
			const tree = makeTreeFromJson([{ foo: ["a"] }, {}]);
			const tree2 = tree.fork();

			const first: UpPath = {
				parent: undefined,
				parentIndex: 0,
				parentField: rootFieldKey,
			};

			const second: UpPath = {
				parent: undefined,
				parentIndex: 1,
				parentField: rootFieldKey,
			};

			const sequence = tree.editor.sequenceField(rootField);

			// Delete source's ancestor concurrently
			sequence.delete(0, 1);
			// Revive source's ancestor
			tree.undo();
			// Delete "a"
			tree.editor.sequenceField({ parent: first, field: brand("foo") }).delete(0, 1);

			tree2.editor.move(
				{ parent: first, field: brand("foo") },
				0,
				1,
				{ parent: second, field: brand("bar") },
				0,
			);

			tree.merge(tree2, false);
			tree2.rebaseOnto(tree);

			expectJsonTree([tree, tree2], [{}, {}]);
		});

		it("node being concurrently moved and revived with source ancestor deleted", () => {
			const tree = makeTreeFromJson([{ foo: ["a"] }, {}]);
			const tree2 = tree.fork();

			const first: UpPath = {
				parent: undefined,
				parentIndex: 0,
				parentField: rootFieldKey,
			};

			const second: UpPath = {
				parent: undefined,
				parentIndex: 1,
				parentField: rootFieldKey,
			};

			const sequence = tree.editor.sequenceField(rootField);

			// Delete "a"
			tree.editor.sequenceField({ parent: first, field: brand("foo") }).delete(0, 1);
			// Revive "a"
			tree.undo();
			// Delete source's ancestor concurrently
			sequence.delete(0, 1);

			tree2.editor.move(
				{ parent: first, field: brand("foo") },
				0,
				1,
				{ parent: second, field: brand("bar") },
				0,
			);

			tree.merge(tree2, false);
			tree2.rebaseOnto(tree);

			expectJsonTree([tree, tree2], [{}]);
		});

		it("delete ancestor of return source", () => {
			const tree = makeTreeFromJson([{ foo: ["a"] }, {}]);
			const first: UpPath = {
				parent: undefined,
				parentIndex: 0,
				parentField: rootFieldKey,
			};

			const second: UpPath = {
				parent: undefined,
				parentIndex: 1,
				parentField: rootFieldKey,
			};

			// Move to bar: [{}, { bar: ["a"] }}]
			tree.editor.move(
				{ parent: first, field: brand("foo") },
				0,
				1,
				{ parent: second, field: brand("bar") },
				0,
			);

			const tree2 = tree.fork();

			const sequence = tree.editor.sequenceField(rootField);

			// Delete ancestor of "a"
			sequence.delete(1, 1);
			// Undo move to bar
			tree2.undo();

			tree.merge(tree2, false);
			tree2.rebaseOnto(tree);

			expectJsonTree([tree, tree2], [{}]);
		});

		it("delete ancestor of return destination", () => {
			const tree = makeTreeFromJson([{ foo: ["a"] }, {}]);
			const first: UpPath = {
				parent: undefined,
				parentIndex: 0,
				parentField: rootFieldKey,
			};

			const second: UpPath = {
				parent: undefined,
				parentIndex: 1,
				parentField: rootFieldKey,
			};

			// Move to bar: [{}, { bar: ["a"] }}]
			tree.editor.move(
				{ parent: first, field: brand("foo") },
				0,
				1,
				{ parent: second, field: brand("bar") },
				0,
			);

			const tree2 = tree.fork();

			const sequence = tree.editor.sequenceField(rootField);

			// Delete destination ancestor
			sequence.delete(0, 1);
			// Undo move to bar
			tree2.undo();

			tree.merge(tree2, false);
			tree2.rebaseOnto(tree);

			expectJsonTree([tree, tree2], [{}]);
		});

		it("can move nodes from field, and back to the source field", () => {
			const tree = makeTreeFromJson({
				foo: ["A", "B", "C", "D"],
				bar: ["E"],
			});

			const fooList: UpPath = { parent: rootNode, parentField: brand("foo"), parentIndex: 0 };
			const barList: UpPath = { parent: rootNode, parentField: brand("bar"), parentIndex: 0 };

			tree.transaction.start();
			// Move nodes from foo into bar.
			tree.editor.move(
				{ parent: fooList, field: brand("") },
				0,
				3,
				{ parent: barList, field: brand("") },
				0,
			);
			// Move the same nodes from bar back to foo.
			tree.editor.move(
				{ parent: barList, field: brand("") },
				0,
				3,
				{ parent: fooList, field: brand("") },
				0,
			);
			tree.transaction.commit();

			const expectedState: JsonCompatible = [
				{
					foo: ["A", "B", "C", "D"],
					bar: ["E"],
				},
			];

			expectJsonTree(tree, expectedState);
		});

		it("can move different nodes with 3 different fields", () => {
			const tree = makeTreeFromJson({
				foo: ["A", "B", "C", "D"],
				bar: ["E", "F", "G", "H"],
				baz: ["I", "J", "K", "L"],
			});

			const fooList: UpPath = { parent: rootNode, parentField: brand("foo"), parentIndex: 0 };
			const barList: UpPath = { parent: rootNode, parentField: brand("bar"), parentIndex: 0 };
			const bazList: UpPath = { parent: rootNode, parentField: brand("baz"), parentIndex: 0 };

			tree.transaction.start();
			// Move nodes from foo into bar.
			tree.editor.move(
				{ parent: fooList, field: brand("") },
				0,
				2,
				{ parent: barList, field: brand("") },
				0,
			);
			// Move different nodes from bar into baz.
			tree.editor.move(
				{ parent: barList, field: brand("") },
				2,
				2,
				{ parent: bazList, field: brand("") },
				0,
			);
			// Move different nodes from baz into foo.
			tree.editor.move(
				{ parent: bazList, field: brand("") },
				2,
				2,
				{ parent: fooList, field: brand("") },
				0,
			);
			tree.transaction.commit();

			const expectedState: JsonCompatible = [
				{
					foo: ["I", "J", "C", "D"],
					bar: ["A", "B", "G", "H"],
					baz: ["E", "F", "K", "L"],
				},
			];

			expectJsonTree(tree, expectedState);
		});

		it("can move inserted nodes to a different field", () => {
			const tree = makeTreeFromJson({
				foo: ["D"],
				bar: ["E"],
			});

			const fooList: UpPath = { parent: rootNode, parentField: brand("foo"), parentIndex: 0 };
			const barList: UpPath = { parent: rootNode, parentField: brand("bar"), parentIndex: 0 };

			tree.transaction.start();
			// inserts nodes to move
			const field = tree.editor.sequenceField({ parent: fooList, field: brand("") });
			field.insert(0, singleTextCursor({ type: jsonString.name, value: "C" }));
			field.insert(0, singleTextCursor({ type: jsonString.name, value: "B" }));
			field.insert(0, singleTextCursor({ type: jsonString.name, value: "A" }));
			// Move nodes from foo into bar.
			tree.editor.move(
				{ parent: fooList, field: brand("") },
				0,
				3,
				{ parent: barList, field: brand("") },
				0,
			);
			tree.transaction.commit();

			const expectedState: JsonCompatible = [
				{
					foo: ["D"],
					bar: ["A", "B", "C", "E"],
				},
			];

			expectJsonTree(tree, expectedState);
		});

		it("can move nodes to another field and delete them", () => {
			const tree = makeTreeFromJson({
				foo: ["A", "B", "C", "D"],
				bar: ["E"],
			});

			const fooList: UpPath = { parent: rootNode, parentField: brand("foo"), parentIndex: 0 };
			const barList: UpPath = { parent: rootNode, parentField: brand("bar"), parentIndex: 0 };

			tree.transaction.start();
			// Move nodes from foo into bar.
			tree.editor.move(
				{ parent: fooList, field: brand("") },
				0,
				3,
				{ parent: barList, field: brand("") },
				0,
			);
			// Deletes moved nodes
			const field = tree.editor.sequenceField({ parent: barList, field: brand("") });
			field.delete(0, 3);
			tree.transaction.commit();

			const expectedState: JsonCompatible = [
				{
					foo: ["D"],
					bar: ["E"],
				},
			];

			expectJsonTree(tree, expectedState);
		});

		it("can move nodes to another field and delete a subset of them", () => {
			const tree = makeTreeFromJson({
				foo: ["A", "B", "C", "D", "E"],
				bar: ["F"],
			});

			const fooList: UpPath = { parent: rootNode, parentField: brand("foo"), parentIndex: 0 };
			const barList: UpPath = { parent: rootNode, parentField: brand("bar"), parentIndex: 0 };

			tree.transaction.start();
			// Move nodes from foo into bar.
			tree.editor.move(
				{ parent: fooList, field: brand("") },
				0,
				4,
				{ parent: barList, field: brand("") },
				0,
			);
			// Deletes subset of moved nodes
			const field = tree.editor.sequenceField({ parent: barList, field: brand("") });
			field.delete(1, 2);
			tree.transaction.commit();

			const expectedState: JsonCompatible = [
				{
					foo: ["E"],
					bar: ["A", "D", "F"],
				},
			];

			expectJsonTree(tree, expectedState);
		});

		it("can move nodes to one field, and move remaining nodes to another field", () => {
			const tree = makeTreeFromJson({
				foo: ["A", "B", "C", "D"],
				bar: ["E"],
				baz: ["F"],
			});

			const fooList: UpPath = { parent: rootNode, parentField: brand("foo"), parentIndex: 0 };
			const barList: UpPath = { parent: rootNode, parentField: brand("bar"), parentIndex: 0 };
			const bazList: UpPath = { parent: rootNode, parentField: brand("baz"), parentIndex: 0 };

			tree.transaction.start();
			// Move nodes from foo into bar.
			tree.editor.move(
				{ parent: fooList, field: brand("") },
				0,
				2,
				{ parent: barList, field: brand("") },
				0,
			);

			// Move nodes from foo into baz.
			tree.editor.move(
				{ parent: fooList, field: brand("") },
				0,
				2,
				{ parent: bazList, field: brand("") },
				0,
			);
			tree.transaction.commit();

			const expectedState: JsonCompatible = [
				{
					foo: [],
					bar: ["A", "B", "E"],
					baz: ["C", "D", "F"],
				},
			];

			expectJsonTree(tree, expectedState);
		});

		it("can move nodes to one field, and move its child node to another field", () => {
			const tree = makeTreeFromJson({
				foo: ["A", { foo: "B" }],
				bar: ["C"],
				baz: ["D"],
			});

			const fooList: UpPath = { parent: rootNode, parentField: brand("foo"), parentIndex: 0 };
			const barList: UpPath = { parent: rootNode, parentField: brand("bar"), parentIndex: 0 };
			const barListChild: UpPath = {
				parent: barList,
				parentField: brand(""),
				parentIndex: 0,
			};
			const bazList: UpPath = { parent: rootNode, parentField: brand("baz"), parentIndex: 0 };

			tree.transaction.start();
			// Move node from foo into bar.
			tree.editor.move(
				{ parent: fooList, field: brand("") },
				1,
				1,
				{ parent: barList, field: brand("") },
				0,
			);
			// Move child node from bar into baz.
			tree.editor.move(
				{ parent: barListChild, field: brand("foo") },
				0,
				1,
				{ parent: bazList, field: brand("") },
				0,
			);
			tree.transaction.commit();

			const expectedState: JsonCompatible = [
				{
					foo: ["A"],
					bar: [{}, "C"],
					baz: ["B", "D"],
				},
			];

			expectJsonTree(tree, expectedState);
		});

		it("can move child node to one field, and move its parent node to another field", () => {
			const tree = makeTreeFromJson({
				foo: ["A", { foo: "B" }],
				bar: ["C"],
				baz: ["D"],
			});

			const fooList: UpPath = { parent: rootNode, parentField: brand("foo"), parentIndex: 0 };
			const fooListChild: UpPath = {
				parent: fooList,
				parentField: brand(""),
				parentIndex: 1,
			};
			const barList: UpPath = { parent: rootNode, parentField: brand("bar"), parentIndex: 0 };
			const bazList: UpPath = { parent: rootNode, parentField: brand("baz"), parentIndex: 0 };

			tree.transaction.start();
			// Move child node from foo into baz.
			tree.editor.move(
				{ parent: fooListChild, field: brand("foo") },
				0,
				1,
				{ parent: bazList, field: brand("") },
				0,
			);
			// Move node from foo into bar.
			tree.editor.move(
				{ parent: fooList, field: brand("") },
				1,
				1,
				{ parent: barList, field: brand("") },
				0,
			);
			tree.transaction.commit();

			const expectedState: JsonCompatible = [
				{
					foo: ["A"],
					bar: [{}, "C"],
					baz: ["B", "D"],
				},
			];

			expectJsonTree(tree, expectedState);
		});

		it("can move a node out from under its parent, and delete that parent from its containing sequence field", () => {
			const tree = makeTreeFromJson({ src: ["A"], dst: ["B"] });
			const srcList: UpPath = { parent: rootNode, parentField: brand("src"), parentIndex: 0 };
			const dstList: UpPath = { parent: rootNode, parentField: brand("dst"), parentIndex: 0 };

			tree.transaction.start();
			// Move node from foo into rootField.
			tree.editor.move(
				{ parent: srcList, field: brand("") },
				0,
				1,
				{ parent: dstList, field: brand("") },
				0,
			);
			// Deletes parent node
			const field = tree.editor.sequenceField({
				parent: rootNode,
				field: brand("src"),
			});
			field.delete(0, 1);
			tree.transaction.commit();

			const expectedState: JsonCompatible = [{ dst: ["A", "B"] }];
			expectJsonTree(tree, expectedState);
		});

		it("can move a node out from under its parent, and delete that parent from its containing optional field", () => {
			const tree = makeTreeFromJson({ src: ["A"], dst: ["B"] });
			const srcList: UpPath = { parent: rootNode, parentField: brand("src"), parentIndex: 0 };
			const dstList: UpPath = { parent: rootNode, parentField: brand("dst"), parentIndex: 0 };

			tree.transaction.start();
			// Move node from foo into rootField.
			tree.editor.move(
				{ parent: srcList, field: brand("") },
				0,
				1,
				{ parent: dstList, field: brand("") },
				0,
			);
			// Deletes parent node
			const field = tree.editor.optionalField({
				parent: rootNode,
				field: brand("src"),
			});
			field.set(undefined, false);
			tree.transaction.commit();

			const expectedState: JsonCompatible = [{ dst: ["A", "B"] }];
			expectJsonTree(tree, expectedState);
		});

		it("can move a node out from under its parent, and delete that parent from its containing value field", () => {
			const tree = makeTreeFromJson({ src: ["A"], dst: ["B"] });
			const srcList: UpPath = { parent: rootNode, parentField: brand("src"), parentIndex: 0 };
			const dstList: UpPath = { parent: rootNode, parentField: brand("dst"), parentIndex: 0 };

			tree.transaction.start();
			// Move node from foo into rootField.
			tree.editor.move(
				{ parent: srcList, field: brand("") },
				0,
				1,
				{ parent: dstList, field: brand("") },
				0,
			);
			// Deletes parent node
			const field = tree.editor.valueField({
				parent: rootNode,
				field: brand("src"),
			});
			field.set(singleTextCursor({ type: jsonObject.name }));
			tree.transaction.commit();

			const expectedState: JsonCompatible = [{ src: {}, dst: ["A", "B"] }];
			expectJsonTree(tree, expectedState);
		});

		it.skip("can rebase a move over the deletion of the source parent", () => {
			const tree = makeTreeFromJson({ src: ["A", "B"], dst: ["C", "D"] });
			const childBranch = tree.fork();

			const srcList: UpPath = { parent: rootNode, parentField: brand("src"), parentIndex: 0 };
			const dstList: UpPath = { parent: rootNode, parentField: brand("dst"), parentIndex: 0 };

			// In the child branch, move a node from src to dst.
			childBranch.editor.move(
				{ parent: srcList, field: brand("") },
				0,
				1,
				{ parent: dstList, field: brand("") },
				0,
			);

			// Deletes parent node of the src field
			tree.editor
				.optionalField({ parent: rootNode, field: brand("src") })
				.set(undefined, false);

			// Edits to deleted subtrees are currently ignored
			const expectedState: JsonCompatible = [{ dst: ["C", "D"] }];

			childBranch.rebaseOnto(tree);
			expectJsonTree(childBranch, expectedState);

			tree.merge(childBranch);
			expectJsonTree(tree, expectedState);
		});

		it.skip("can rebase a move over the deletion of the destination parent", () => {
			const tree = makeTreeFromJson({ src: ["A", "B"], dst: ["C", "D"] });
			const childBranch = tree.fork();

			const srcList: UpPath = { parent: rootNode, parentField: brand("src"), parentIndex: 0 };
			const dstList: UpPath = { parent: rootNode, parentField: brand("dst"), parentIndex: 0 };

			// In the child branch, move a node from src to dst.
			childBranch.editor.move(
				{ parent: srcList, field: brand("") },
				0,
				1,
				{ parent: dstList, field: brand("") },
				0,
			);

			// Deletes parent node of the src field
			tree.editor
				.optionalField({ parent: rootNode, field: brand("dst") })
				.set(undefined, false);

			// Edits to deleted subtrees are currently ignored
			const expectedState: JsonCompatible = [{ src: ["A", "B"] }];

			childBranch.rebaseOnto(tree);
			expectJsonTree(childBranch, expectedState);

			tree.merge(childBranch);
			expectJsonTree(tree, expectedState);
		});

		it("can rebase a move over the deletion of the source and destination parents", () => {
			const tree = makeTreeFromJson({ src: ["A", "B"], dst: ["C", "D"] });
			const childBranch = tree.fork();

			const srcList: UpPath = { parent: rootNode, parentField: brand("src"), parentIndex: 0 };
			const dstList: UpPath = { parent: rootNode, parentField: brand("dst"), parentIndex: 0 };

			// In the child branch, move a node from src to dst.
			childBranch.editor.move(
				{ parent: srcList, field: brand("") },
				0,
				1,
				{ parent: dstList, field: brand("") },
				0,
			);

			tree.transaction.start();
			// Deletes parent node of the src field
			tree.editor
				.optionalField({ parent: rootNode, field: brand("src") })
				.set(undefined, false);
			// Deletes parent node of the dst field
			tree.editor
				.optionalField({ parent: rootNode, field: brand("dst") })
				.set(undefined, false);
			tree.transaction.commit();

			// Edits to deleted subtrees are currently ignored
			const expectedState: JsonCompatible = [{}];

			childBranch.rebaseOnto(tree);
			expectJsonTree(childBranch, expectedState);

			tree.merge(childBranch);
			expectJsonTree(tree, expectedState);
		});

		it("rebase changes to field untouched by base", () => {
			const tree = makeTreeFromJson({ foo: [{ bar: "A" }, { baz: "B" }] });
			const tree1 = tree.fork();
			const tree2 = tree.fork();

			const fooList: UpPath = {
				parent: rootNode,
				parentField: brand("foo"),
				parentIndex: 0,
			};
			const foo1: UpPath = {
				parent: fooList,
				parentField: brand(""),
				parentIndex: 0,
			};
			const nodeB: UpPath = {
				parent: fooList,
				parentField: brand(""),
				parentIndex: 1,
			};

			tree1.editor
				.valueField({ parent: nodeB, field: brand("baz") })
				.set(singleTextCursor({ type: jsonString.name, value: "b" }));
			tree2.editor.sequenceField({ parent: foo1, field: brand("bar") }).delete(0, 1);

			tree.merge(tree1, false);
			tree.merge(tree2, false);
			tree1.rebaseOnto(tree);
			tree2.rebaseOnto(tree);

			expectJsonTree([tree, tree1, tree2], [{ foo: [{}, { baz: "b" }] }]);
		});

<<<<<<< HEAD
		describe("Exhaustive removal tests", () => {
=======
		it("undo restores a removed node even when that node was never present on the branch", () => {
			const tree = makeTreeFromJson([]);
			const tree2 = tree.fork();

			tree.editor.sequenceField(rootField).insert(0, singleJsonCursor("43"));
			tree.editor.sequenceField(rootField).delete(0, 1);

			const tree3 = tree.fork();
			tree3.undo(); // Restores "43"

			tree.merge(tree3, false);
			tree3.rebaseOnto(tree);

			expectJsonTree([tree, tree3], ["43"]);

			// This rebase should introduce/restore 43 even though tree2 never saw 43 before
			tree2.rebaseOnto(tree);

			expectJsonTree([tree2], ["43"]);
		});

		describe.skip("Exhaustive removal tests", () => {
>>>>>>> 5ea34b7f
			// Toggle the constant below to run each scenario as a separate test.
			// This is useful to debug a specific scenario but makes CI and the test browser slower.
			// Note that if the numbers of nodes and peers are too high (more than 3 nodes and 3 peers),
			// then the number of scenarios overwhelms the test browser.
			// Should be committed with the constant set to false.
			const individualTests = true;
			const nbNodes = 3;
			const nbPeers = 3;
			const testRemoveRevive = true;
			const testMoveReturn = false;
			assert(testRemoveRevive || testMoveReturn, "No scenarios to run");

			const [outerFixture, innerFixture] = individualTests
				? [describe, it]
				: [it, (title: string, fn: () => void) => fn()];

			enum StepType {
				Remove,
				Undo,
			}
			interface RemoveStep {
				readonly type: StepType.Remove;
				/**
				 * The index of the removed node.
				 * Note that this index does not account for the removal of earlier nodes.
				 */
				readonly index: number;
				/**
				 * The index of the peer that removes the node.
				 */
				readonly peer: number;
			}

			interface UndoStep {
				readonly type: StepType.Undo;
				/**
				 * The index of the peer that performs the undo.
				 */
				readonly peer: number;
			}

			type ScenarioStep = RemoveStep | UndoStep;

			/**
			 * Generates all permutations for `nbNodes` and `nbPeers` such that:
			 * - Each node is removed exactly once.
			 * - Each removal is undone by the peer that removed it.
			 * The order of removals and undos is unique when considering which peer does what.
			 * This does mean that this function produces symmetrical scenarios such as:
			 * - D(i:0 p:0) D(i:1 p:1) U(1) U(0)
			 * - D(i:0 p:1) D(i:1 p:0) U(0) U(1)
			 * This is taken advantage of to test different network conditions (see {@link runScenario}).
			 */
			function buildScenarios(): Generator<readonly ScenarioStep[]> {
				interface ScenarioBuilderState {
					/**
					 * Whether the `i`th node has been removed.
					 * The index does not account for the removal of earlier nodes.
					 */
					removed: boolean[];
					/**
					 * The number of operations that the `i`th peer has yet to undo.
					 */
					peerUndoStack: number[];
				}

				const buildState: ScenarioBuilderState = {
					removed: makeArray(nbNodes, () => false),
					peerUndoStack: makeArray(nbPeers, () => 0),
				};

				/**
				 * Generates all permutations with prefix `scenario`
				 */
				function* buildScenariosWithPrefix(
					scenario: ScenarioStep[] = [],
				): Generator<readonly ScenarioStep[]> {
					let done = true;
					for (let p = 0; p < nbPeers; p++) {
						for (let i = 0; i < nbNodes; i++) {
							if (!buildState.removed[i]) {
								buildState.removed[i] = true;
								buildState.peerUndoStack[p] += 1;
								yield* buildScenariosWithPrefix([
									...scenario,
									{ type: StepType.Remove, index: i, peer: p },
								]);
								buildState.peerUndoStack[p] -= 1;
								buildState.removed[i] = false;
								done = false;
							}
						}
						if (buildState.peerUndoStack[p] > 0) {
							buildState.peerUndoStack[p] -= 1;
							yield* buildScenariosWithPrefix([
								...scenario,
								{ type: StepType.Undo, peer: p },
							]);
							buildState.peerUndoStack[p] += 1;
							done = false;
						}
					}
					if (done) {
						yield scenario;
					}
				}
				return buildScenariosWithPrefix();
			}

			const delAction = (peer: ISharedTreeView, idx: number) => remove(peer, idx, 1);
			const srcField: FieldUpPath = rootField;
			const dstField: FieldUpPath = { parent: undefined, field: brand("dst") };
			const moveAction = (peer: ISharedTreeView, idx: number) =>
				peer.editor.move(srcField, idx, 1, dstField, 0);

			/**
			 * Runs the given `scenario` using either delete or move operations.
			 * Verifies that the final state is the same as the initial state.
			 * Simulates different peers learning of the same edit at different times.
			 * For example, given the following two (otherwise symmetrical) scenarios:
			 * 1) D(i:0 p:0) D(i:1 p:1) U(1) U(0)
			 * 2) D(i:0 p:1) D(i:1 p:0) U(0) U(1)
			 * In scenario 1, the peer that deletes N1 learns of the deletion of N0 beforehand.
			 * In scenario 2, the peer that deletes N1 learns of the deletion of N0 afterwards.
			 * @param scenario - The scenario to run through.
			 * @param useMove - When `true`, uses move operations. Otherwise, uses delete operations.
			 */
			function runScenario(scenario: readonly ScenarioStep[], useMove: boolean): void {
				const [verb, action] = useMove ? ["M", moveAction] : ["D", delAction];
				const title = scenario
					.map((s) => {
						switch (s.type) {
							case StepType.Remove:
								return `${verb}(i:${s.index} p:${s.peer})`;
							case StepType.Undo:
								return `U(${s.peer})`;
							default:
								unreachableCase(s);
						}
					})
					.join(" ");
				innerFixture(title, () => {
					// Indicator which keeps track of which nodes are present in the root field for a given peer.
					// Represented as an integer (0: removed, 1: present) to facilitate summing.
					// Used to compute the index of the next node to remove.
					const present = makeArray(nbPeers, () => makeArray(nbNodes, () => 1));
					// The number of remaining undos available for each peer.
					const undoQueues: number[][] = makeArray(nbPeers, () => []);

					const tree = makeTreeFromJson(startState);
					const peers = makeArray(nbPeers, () => tree.fork());
					for (const step of scenario) {
						const iPeer = step.peer;
						const peer = peers[iPeer];
						let presence: number;
						let affectedNode: number;
						switch (step.type) {
							case StepType.Remove: {
								const idx = present[iPeer]
									.slice(0, step.index)
									.reduce((a, b) => a + b, 0);
								action(peer, idx);
								presence = 0;
								affectedNode = step.index;
								undoQueues[iPeer].push(step.index);
								break;
							}
							case StepType.Undo: {
								peer.undo();
								presence = 1;
								// eslint-disable-next-line @typescript-eslint/no-non-null-assertion
								affectedNode = undoQueues[iPeer].pop()!;
								break;
							}
							default:
								unreachableCase(step);
						}
						tree.merge(peer, false);
						// We only let peers with a higher index learn of this edit.
						// This breaks the symmetry between scenarios where the permutation of actions is the same
						// except for which peer does which set of actions.
						// It also helps simulate different peers learning of the same edit at different times.
						for (let downhillPeer = iPeer + 1; downhillPeer < nbPeers; downhillPeer++) {
							peers[downhillPeer].rebaseOnto(peer);
							present[downhillPeer][affectedNode] = presence;
						}
						present[iPeer][affectedNode] = presence;
					}
					peers.forEach((peer) => peer.rebaseOnto(tree));
					expectJsonTree([tree, ...peers], startState);
				});
			}

			const startState = makeArray(nbNodes, (n) => `N${n}`);
			const scenarios = buildScenarios();

			outerFixture("All Scenarios", () => {
				for (const scenario of scenarios) {
					if (testRemoveRevive) {
						runScenario(scenario, false);
					}
					if (testMoveReturn) {
						runScenario(scenario, true);
					}
				}
			});
		});
	});

	describe("Optional Field", () => {
		it("can rebase a node replacement and a dependent edit to the new node", () => {
			const tree1 = makeTreeFromJson([]);
			const tree2 = tree1.fork();

			tree1.editor.optionalField(rootField).set(singleJsonCursor("41"), true);

			tree2.editor.optionalField(rootField).set(singleJsonCursor({ foo: "42" }), true);

			const editor = tree2.editor.valueField({ parent: rootNode, field: brand("foo") });
			editor.set(singleTextCursor({ type: jsonString.name, value: "43" }));

			tree1.merge(tree2, false);
			tree2.rebaseOnto(tree1);

			expectJsonTree([tree1, tree2], [{ foo: "43" }]);
		});

		it("can rebase a node edit over the node being replaced and restored", () => {
			const tree1 = makeTreeFromJson([{ foo: "40" }]);
			const tree2 = tree1.fork();

			tree1.editor.optionalField(rootField).set(singleJsonCursor({ foo: "41" }), false);

			tree1.undo();

			const editor = tree2.editor.valueField({ parent: rootNode, field: brand("foo") });
			editor.set(singleTextCursor({ type: jsonString.name, value: "42" }));

			tree1.merge(tree2, false);
			tree2.rebaseOnto(tree1);

			expectJsonTree([tree1, tree2], [{ foo: "42" }]);
		});

		it("can replace and restore a node", () => {
			const tree1 = makeTreeFromJson(["42"]);

			tree1.editor.optionalField(rootField).set(singleJsonCursor("43"), false);

			expectJsonTree(tree1, ["43"]);

			tree1.undo();

			expectJsonTree(tree1, ["42"]);
		});

		it("undo restores a removed node even when that node was not the one originally removed by the undone change", () => {
			const tree = makeTreeFromJson(["42"]);
			const tree2 = tree.fork();

			tree.editor.optionalField(rootField).set(singleJsonCursor("43"), false);

			tree2.editor.optionalField(rootField).set(undefined, false);

			tree.merge(tree2, false);
			tree2.rebaseOnto(tree);

			tree2.undo();

			tree.merge(tree2, false);
			tree2.rebaseOnto(tree);

			expectJsonTree([tree, tree2], ["43"]);
		});

		it("undo restores a removed node even when that node was never present on the branch", () => {
			const tree = makeTreeFromJson(["42"]);
			const tree2 = tree.fork();

			tree.editor.optionalField(rootField).set(singleJsonCursor("43"), false);
			tree.editor.optionalField(rootField).set(singleJsonCursor("44"), false);

			const tree3 = tree.fork();
			tree3.undo(); // Restores "43"

			tree.editor.optionalField(rootField).set(singleJsonCursor("45"), false);

			tree.merge(tree3, false);
			tree3.rebaseOnto(tree);

			expectJsonTree([tree, tree3], ["43"]);

			// This rebase should introduce/restore 43 even though tree2 never saw 43 before
			tree2.rebaseOnto(tree);

			expectJsonTree([tree2], ["43"]);
		});
	});

	describe("Constraints", () => {
		describe("Node existence constraint", () => {
			it("handles ancestor revive", () => {
				const tree = makeTreeFromJson([]);

				const rootSequence = tree.editor.sequenceField(rootField);
				rootSequence.insert(0, singleTextCursor({ type: jsonObject.name }));
				const treeSequence = tree.editor.sequenceField({
					parent: rootNode,
					field: brand("foo"),
				});
				treeSequence.insert(0, singleTextCursor({ type: jsonString.name, value: "bar" }));

				const tree2 = tree.fork();

				// Delete a
				remove(tree, 0, 1);
				// Undo delete of a
				tree.undo();

				tree2.transaction.start();
				// Put existence constraint on child field of a
				// Constraint should be not be violated after undo
				tree2.editor.addNodeExistsConstraint({
					parent: rootNode,
					parentField: brand("foo"),
					parentIndex: 0,
				});
				const tree2Sequence = tree2.editor.sequenceField(rootField);
				tree2Sequence.insert(1, singleJsonCursor("b"));
				tree2.transaction.commit();

				tree.merge(tree2, false);
				tree2.rebaseOnto(tree);

				expectJsonTree([tree, tree2], [{ foo: "bar" }, "b"]);
			});

			it("handles ancestor delete", () => {
				const tree = makeTreeFromJson([]);

				const rootSequence = tree.editor.sequenceField(rootField);
				rootSequence.insert(0, singleTextCursor({ type: jsonObject.name }));
				const treeSequence = tree.editor.sequenceField({
					parent: rootNode,
					field: brand("foo"),
				});
				treeSequence.insert(0, singleTextCursor({ type: jsonString.name, value: "bar" }));

				const tree2 = tree.fork();

				// Delete a
				remove(tree, 0, 1);

				tree2.transaction.start();
				// Put existence constraint on child field of a
				tree2.editor.addNodeExistsConstraint({
					parent: rootNode,
					parentField: brand("foo"),
					parentIndex: 0,
				});
				const tree2Sequence = tree2.editor.sequenceField(rootField);
				tree2Sequence.insert(1, singleTextCursor({ type: jsonString.name, value: "b" }));
				tree2.transaction.commit();

				tree.merge(tree2, false);
				tree2.rebaseOnto(tree);

				expectJsonTree([tree, tree2], []);
			});

			it("sequence field node exists constraint", () => {
				const tree = makeTreeFromJson([]);
				const bPath = {
					parent: undefined,
					parentField: rootFieldKey,
					parentIndex: 1,
				};

				insert(tree, 0, "a", "b");
				const tree2 = tree.fork();

				// Delete b
				remove(tree, 1, 1);

				tree2.transaction.start();
				// Put an existence constraint on b
				tree2.editor.addNodeExistsConstraint(bPath);
				const tree2RootSequence = tree2.editor.sequenceField(rootField);
				// Should not be inserted because b has been concurrently deleted
				tree2RootSequence.insert(
					0,
					singleTextCursor({ type: jsonString.name, value: "c" }),
				);
				tree2.transaction.commit();

				tree.merge(tree2, false);
				tree2.rebaseOnto(tree);

				expectJsonTree([tree, tree2], ["a"]);
			});

			it("revived sequence field node exists constraint", () => {
				const tree = makeTreeFromJson([]);
				const bPath = {
					parent: undefined,
					parentField: rootFieldKey,
					parentIndex: 1,
				};

				insert(tree, 0, "a", "b");
				const tree2 = tree.fork();

				// Remove and revive second object in root sequence
				remove(tree, 1, 1);
				tree.undo();

				tree2.transaction.start();
				tree2.editor.addNodeExistsConstraint(bPath);
				const sequence = tree2.editor.sequenceField(rootField);
				sequence.insert(0, singleTextCursor({ type: jsonString.name, value: "c" }));
				tree2.transaction.commit();

				tree.merge(tree2, false);
				tree2.rebaseOnto(tree);

				expectJsonTree([tree, tree2], ["c", "a", "b"]);
			});

			it("optional field node exists constraint", () => {
				const tree = makeTreeFromJson([]);
				const rootSequence = tree.editor.sequenceField(rootField);
				rootSequence.insert(0, singleTextCursor({ type: jsonObject.name }));
				const optional = tree.editor.optionalField({
					parent: rootNode,
					field: brand("foo"),
				});
				optional.set(singleTextCursor({ type: jsonString.name, value: "x" }), true);

				const tree2 = tree.fork();

				// Delete foo
				optional.set(undefined, false);

				tree2.transaction.start();
				tree2.editor.addNodeExistsConstraint({
					parent: rootNode,
					parentField: brand("foo"),
					parentIndex: 0,
				});
				tree2.editor
					.sequenceField({ parent: rootNode, field: brand("bar") })
					.insert(0, singleJsonCursor(1));
				tree2.transaction.commit();

				tree.merge(tree2, false);
				tree2.rebaseOnto(tree);

				expectJsonTree([tree, tree2], [{}]);
			});

			it("revived optional field node exists constraint", () => {
				const tree = makeTreeFromJson([]);
				const rootSequence = tree.editor.sequenceField(rootField);
				rootSequence.insert(0, singleTextCursor({ type: jsonObject.name }));

				const optional = tree.editor.optionalField({
					parent: rootNode,
					field: brand("foo"),
				});
				optional.set(singleTextCursor({ type: jsonString.name, value: "x" }), true);

				const tree2 = tree.fork();

				optional.set(undefined, false);
				tree.undo();

				tree2.transaction.start();
				tree2.editor.addNodeExistsConstraint({
					parent: rootNode,
					parentField: brand("foo"),
					parentIndex: 0,
				});
				tree2.editor
					.sequenceField({ parent: rootNode, field: brand("bar") })
					.insert(0, singleJsonCursor(1));
				tree2.transaction.commit();

				tree.merge(tree2, false);
				tree2.rebaseOnto(tree);

				expectJsonTree([tree, tree2], [{ foo: "x", bar: 1 }]);
			});

			it("existence constraint on node inserted in prior transaction", () => {
				const tree = makeTreeFromJson([]);
				const tree2 = tree.fork();

				// Insert "a"
				// State should be: ["a"]
				const sequence = tree.editor.sequenceField(rootField);
				sequence.insert(0, singleTextCursor({ type: jsonString.name, value: "a" }));

				// Insert "b" after "a" with constraint that "a" exists.
				// State should be: ["a", "b"]
				tree.transaction.start();
				tree.editor.addNodeExistsConstraint(rootNode);
				const rootSequence = tree.editor.sequenceField(rootField);
				rootSequence.insert(1, singleTextCursor({ type: jsonString.name, value: "b" }));
				tree.transaction.commit();

				// Make a concurrent edit to rebase over that inserts into root sequence
				// State should be (to tree2): ["c"]
				const tree2RootSequence = tree2.editor.sequenceField(rootField);
				tree2RootSequence.insert(
					0,
					singleTextCursor({ type: jsonString.name, value: "c" }),
				);

				tree.merge(tree2, false);
				tree2.rebaseOnto(tree);

				expectJsonTree([tree, tree2], ["c", "a", "b"]);
			});

			it("can add constraint to node inserted in same transaction", () => {
				const tree = makeTreeFromJson([{}]);
				const tree2 = tree.fork();

				// Constrain on "a" existing and insert "b" if it does
				// State should be (if "a" exists): [{ foo: "a"}, "b"]
				tree.transaction.start();
				const sequence = tree.editor.sequenceField({
					parent: rootNode,
					field: brand("foo"),
				});
				sequence.insert(0, singleTextCursor({ type: jsonString.name, value: "a" }));

				tree.editor.addNodeExistsConstraint({
					parent: rootNode,
					parentField: brand("foo"),
					parentIndex: 0,
				});
				const rootSequence = tree.editor.sequenceField(rootField);
				rootSequence.insert(1, singleTextCursor({ type: jsonString.name, value: "b" }));
				tree.transaction.commit();

				// Insert "c" concurrently so that we rebase over something
				// State should be (to tree2): [{}, "c"]
				const tree2Sequence = tree2.editor.sequenceField(rootField);
				tree2Sequence.insert(1, singleTextCursor({ type: jsonString.name, value: "c" }));

				tree.merge(tree2, false);
				tree2.rebaseOnto(tree);

				expectJsonTree([tree, tree2], [{ foo: "a" }, "c", "b"]);
			});

			// TODO: This doesn't update the constraint properly yet because
			// rebaseChild isn't called inside of handleCurrAttach
			it.skip("transaction dropped when node can't be inserted", () => {
				const tree = makeTreeFromJson([{}]);
				const tree2 = tree.fork();

				// Delete node from root sequence
				const tree1RootSequence = tree.editor.sequenceField(rootField);
				tree1RootSequence.delete(0, 1);

				// Constrain on "a" existing and insert "b" if it does
				// This insert should be dropped since the node "a" is inserted under is
				// concurrently deleted
				tree2.transaction.start();
				const sequence = tree2.editor.sequenceField({
					parent: rootNode,
					field: brand("foo"),
				});
				sequence.insert(0, singleTextCursor({ type: jsonString.name, value: "a" }));

				tree2.editor.addNodeExistsConstraint({
					parent: rootNode,
					parentField: brand("foo"),
					parentIndex: 0,
				});
				const rootSequence = tree2.editor.sequenceField(rootField);
				rootSequence.insert(1, singleTextCursor({ type: jsonString.name, value: "b" }));
				tree2.transaction.commit();

				tree.merge(tree2);
				tree2.rebaseOnto(tree);

				expectJsonTree([tree, tree2], []);
			});

			it("not violated by move out under delete", () => {
				const tree = makeTreeFromJson([{ foo: ["a"] }, {}]);
				const tree2 = tree.fork();

				const firstPath = {
					parent: undefined,
					parentField: rootFieldKey,
					parentIndex: 0,
				};

				const secondPath = {
					...firstPath,
					parentIndex: 1,
				};

				tree.transaction.start();
				tree.editor.move(
					{ field: brand("foo"), parent: firstPath },
					0,
					1,
					{
						field: brand("foo2"),
						parent: secondPath,
					},
					0,
				);

				const rootSequence = tree.editor.sequenceField(rootField);
				rootSequence.delete(0, 1);
				tree.transaction.commit();

				tree2.transaction.start();
				tree2.editor.addNodeExistsConstraint({
					parent: firstPath,
					parentField: brand("foo"),
					parentIndex: 0,
				});
				const tree2RootSequence = tree2.editor.sequenceField(rootField);
				tree2RootSequence.insert(2, singleTextCursor({ type: jsonObject.name }));
				tree2.transaction.commit();

				tree.merge(tree2, false);
				tree2.rebaseOnto(tree);

				expectJsonTree([tree, tree2], [{ foo2: ["a"] }, {}]);
			});

			// TODO: Constraint state isn't updated properly because
			// rebaseChild isn't called when currMark is undefined in rebaseMarkList
			it.skip("violated by move in under delete", () => {
				const tree = makeTreeFromJson([{ foo: ["a"] }, {}]);
				const tree2 = tree.fork();

				const firstPath = {
					parent: undefined,
					parentField: rootFieldKey,
					parentIndex: 0,
				};

				const secondPath = {
					...firstPath,
					parentIndex: 1,
				};

				// Move "a" from foo to foo2 in the second node in the root sequence and then delete
				// the second node in the root sequence
				tree.transaction.start();
				tree.editor.move(
					{ field: brand("foo"), parent: firstPath },
					0,
					1,
					{
						field: brand("foo2"),
						parent: secondPath,
					},
					0,
				);

				const rootSequence = tree.editor.sequenceField(rootField);
				rootSequence.delete(1, 1);
				tree.transaction.commit();

				// Put a constraint on "a" existing and insert "b" if it does
				// a's ancestor will be deleted so this insert should be dropped
				tree2.transaction.start();
				tree2.editor.addNodeExistsConstraint({
					parent: firstPath,
					parentField: brand("foo"),
					parentIndex: 0,
				});
				const tree2RootSequence = tree2.editor.sequenceField(rootField);
				tree2RootSequence.insert(
					2,
					singleTextCursor({ type: jsonString.name, value: "b" }),
				);
				tree2.transaction.commit();

				tree.merge(tree2);
				tree2.rebaseOnto(tree);

				expectJsonTree([tree, tree2], [{}]);
			});
		});
	});
});<|MERGE_RESOLUTION|>--- conflicted
+++ resolved
@@ -1406,9 +1406,6 @@
 			expectJsonTree([tree, tree1, tree2], [{ foo: [{}, { baz: "b" }] }]);
 		});
 
-<<<<<<< HEAD
-		describe("Exhaustive removal tests", () => {
-=======
 		it("undo restores a removed node even when that node was never present on the branch", () => {
 			const tree = makeTreeFromJson([]);
 			const tree2 = tree.fork();
@@ -1431,7 +1428,6 @@
 		});
 
 		describe.skip("Exhaustive removal tests", () => {
->>>>>>> 5ea34b7f
 			// Toggle the constant below to run each scenario as a separate test.
 			// This is useful to debug a specific scenario but makes CI and the test browser slower.
 			// Note that if the numbers of nodes and peers are too high (more than 3 nodes and 3 peers),
