--- conflicted
+++ resolved
@@ -33,30 +33,4 @@
 	// eslint-disable-next-line @typescript-eslint/no-explicit-any
 	headers?: { [key: string]: any };
 	stack?: string;
-<<<<<<< HEAD
-=======
-}
-
-/**
- * @deprecated Will be removed in future major release. Migrate all usage of IFluidRouter to the "entryPoint" pattern. Refer to Removing-IFluidRouter.md
- * @alpha
- */
-export const IFluidRouter: keyof IProvideFluidRouter = "IFluidRouter";
-
-/**
- * Request routing
- * @deprecated Will be removed in future major release. Migrate all usage of IFluidRouter to the "entryPoint" pattern. Refer to Removing-IFluidRouter.md
- * @alpha
- */
-export interface IProvideFluidRouter {
-	readonly IFluidRouter: IFluidRouter;
-}
-
-/**
- * @deprecated Will be removed in future major release. Migrate all usage of IFluidRouter to the "entryPoint" pattern. Refer to Removing-IFluidRouter.md
- * @alpha
- */
-export interface IFluidRouter extends IProvideFluidRouter {
-	request(request: IRequest): Promise<IResponse>;
->>>>>>> b7355f71
 }