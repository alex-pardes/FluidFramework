/*!
 * Copyright (c) Microsoft Corporation and contributors. All rights reserved.
 * Licensed under the MIT License.
 */

/* eslint-disable @typescript-eslint/no-non-null-assertion */
<<<<<<< HEAD
=======
/* eslint-disable import/no-deprecated */
>>>>>>> b762798c

import { assert } from "@fluidframework/core-utils";
import { AttributionKey } from "@fluidframework/runtime-definitions";
import { IAttributionCollection } from "./attributionCollection";
import { LocalClientId, UnassignedSequenceNumber, UniversalSequenceNumber } from "./constants";
import { LocalReferenceCollection } from "./localReference";
import { IMergeTreeDeltaOpArgs } from "./mergeTreeDeltaCallback";
import { TrackingGroupCollection } from "./mergeTreeTracking";
import { ICombiningOp, IJSONSegment, IMarkerDef, MergeTreeDeltaType, ReferenceType } from "./ops";
import { computeHierarchicalOrdinal } from "./ordinal";
import { PartialSequenceLengths } from "./partialLengths";
import { clone, createMap, MapLike, PropertySet } from "./properties";
<<<<<<< HEAD
import { refTypeIncludesFlag, ReferencePosition, refGetTileLabels } from "./referencePositions";
=======
import {
	refTypeIncludesFlag,
	RangeStackMap,
	ReferencePosition,
	refGetRangeLabels,
	refGetTileLabels,
} from "./referencePositions";
>>>>>>> b762798c
import { SegmentGroupCollection } from "./segmentGroupCollection";
import { PropertiesManager, PropertiesRollback } from "./segmentPropertiesManager";

/**
 * Common properties for a node in a merge tree.
 */
export interface IMergeNodeCommon {
	/**
	 * The index of this node in its parent's list of children.
	 */
	index: number;
	/**
	 * A string that can be used for comparing the location of this node to other `MergeNode`s in the same tree.
	 * `a.ordinal < b.ordinal` if and only if `a` comes before `b` in a pre-order traversal of the tree.
	 */
	ordinal: string;
	isLeaf(): this is ISegment;
}

export type IMergeLeaf = ISegment & { parent?: IMergeBlock };
export type IMergeNode = IMergeBlock | IMergeLeaf;
/**
 * Internal (i.e. non-leaf) node in a merge tree.
 * @internal
 */
export interface IMergeBlock extends IMergeNodeCommon {
	parent?: IMergeBlock;

	needsScour?: boolean;
	/**
	 * Number of direct children of this node
	 */
	childCount: number;
	/**
	 * Array of child nodes.
	 *
	 * @remarks To avoid reallocation, this is always initialized to have maximum length as deemed by
	 * the merge tree's branching factor. Use `childCount` to determine how many children this node actually has.
	 */
	children: IMergeNode[];
	/**
	 * Supports querying the total length of all descendants of this IMergeBlock from the perspective of any
	 * (clientId, seq) within the collab window.
	 *
	 * @remarks This is only optional for implementation reasons (internal nodes can be created/moved without
	 * immediately initializing the partial lengths). Aside from mid-update on tree operations, these lengths
	 * objects are always defined.
	 */
	partialLengths?: PartialSequenceLengths;
	/**
	 * The length of the contents of the node.
	 */
	cachedLength: number | undefined;
	hierBlock(): IHierBlock | undefined;
	assignChild(child: IMergeNode, index: number, updateOrdinal?: boolean): void;
	setOrdinal(child: IMergeNode, index: number): void;
}

/**
 * @internal
 */
export interface IHierBlock extends IMergeBlock {
	rightmostTiles: MapLike<ReferencePosition>;
	leftmostTiles: MapLike<ReferencePosition>;
<<<<<<< HEAD
=======
	rangeStacks: RangeStackMap;
>>>>>>> b762798c
}

/**
 * Contains removal information associated to an {@link ISegment}.
 */
export interface IRemovalInfo {
	/**
	 * Local seq at which this segment was removed, if the removal is yet-to-be acked.
	 */
	localRemovedSeq?: number;
	/**
	 * Seq at which this segment was removed.
	 */
	removedSeq: number;
	/**
	 * List of client IDs that have removed this segment.
	 * The client that actually removed the segment (i.e. whose removal op was sequenced first) is stored as the first
	 * client in this list. Other clients in the list have all issued concurrent ops to remove the segment.
	 * @remarks When this list has length \> 1, this is referred to as the "overlapping remove" case.
	 */
	removedClientIds: number[];
}

/**
 * @deprecated This functionality was not meant to be exported and will be removed in a future release
 */
export function toRemovalInfo(maybe: Partial<IRemovalInfo> | undefined): IRemovalInfo | undefined {
	if (maybe?.removedClientIds !== undefined && maybe?.removedSeq !== undefined) {
		return maybe as IRemovalInfo;
	}
	assert(
		maybe?.removedClientIds === undefined && maybe?.removedSeq === undefined,
		0x2bf /* "both removedClientIds and removedSeq should be set or not set" */,
	);
}

/**
 * Tracks information about when and where this segment was moved to.
 *
 * Note that merge-tree does not currently support moving and only supports
 * obliterate. The fields below include "move" in their names to avoid renaming
 * in the future, when moves _are_ supported.
 */
export interface IMoveInfo {
	/**
	 * Local seq at which this segment was moved if the move is yet-to-be
	 * acked.
	 */
	localMovedSeq?: number;

	/**
	 * The first seq at which this segment was moved.
	 */
	movedSeq: number;

	/**
	 * All seqs at which this segment was moved. In the case of overlapping,
	 * concurrent moves this array will contain multiple seqs.
	 *
	 * The seq at  `movedSeqs[i]` corresponds to the client id at `movedClientIds[i]`.
	 *
	 * The first element corresponds to the seq of the first move
	 */
	movedSeqs: number[];

	/**
	 * A reference to the inserted destination segment corresponding to this
	 * segment's move.
	 *
	 * If undefined, the move was an obliterate.
	 *
	 * Currently this field is unused, as we only support obliterate operations
	 */
	moveDst?: ReferencePosition;

	/**
	 * List of client IDs that have moved this segment.
	 *
	 * The client that actually moved the segment (i.e. whose move op was sequenced
	 * first) is stored as the first client in this list. Other clients in the
	 * list have all issued concurrent ops to move the segment.
	 */
	movedClientIds: number[];

	/**
	 * If this segment was inserted into a concurrently moved range and
	 * the move op was sequenced before the insertion op. In this case,
	 * the segment is visible only to the inserting client
	 *
	 * `wasMovedOnInsert` only applies for acked obliterates. That is, if
	 * a segment inserted by a remote client is moved on insertion by a local
	 * and unacked obliterate, we do not consider it as having been moved
	 * on insert
	 *
	 * If a segment is moved on insertion, its length is only ever visible to
	 * the client that inserted the segment. This is relevant in partial length
	 * calculations
	 */
	wasMovedOnInsert: boolean;
}

/**
 * A segment representing a portion of the merge tree.
 * Segments are leaf nodes of the merge tree and contain data.
 */
export interface ISegment extends IMergeNodeCommon, Partial<IRemovalInfo>, Partial<IMoveInfo> {
	readonly type: string;
	readonly segmentGroups: SegmentGroupCollection;
	readonly trackingCollection: TrackingGroupCollection;
	/**
	 * Whether or not this segment is a special segment denoting the start or
	 * end of the tree
	 *
	 * Endpoint segments are imaginary segments positioned immediately before or
	 * after the tree. These segments cannot be referenced by regular operations
	 * and exist primarily as a bucket for local references to slide onto during
	 * deletion of regular segments.
	 */
	readonly endpointType?: "start" | "end";

	/**
	 * The length of the contents of the node.
	 */
	cachedLength: number;
	/**
	 * Stores attribution keys associated with offsets of this segment.
	 * This data is only persisted if MergeTree's `attributions.track` flag is set to true.
	 * Pending segments (i.e. ones that only exist locally and haven't been acked by the server) also have
	 * `attribution === undefined` until ack.
	 *
	 * Keys can be used opaquely with an IAttributor or a container runtime that provides attribution.
	 *
	 * @alpha
	 *
	 * @remarks There are plans to make the shape of the data stored extensible in a couple ways:
	 *
	 * 1. Injection of custom attribution information associated with the segment (ex: copy-paste of
	 * content but keeping the old attribution information).
	 *
	 * 2. Storage of multiple "channels" of information (ex: track property changes separately from insertion,
	 * or only attribute certain property modifications, etc.)
	 */
	attribution?: IAttributionCollection<AttributionKey>;

	/**
	 * Manages pending local state for properties on this segment.
	 */
	propertyManager?: PropertiesManager;
	/**
	 * Local seq at which this segment was inserted. If this is defined, `seq` will be UnassignedSequenceNumber.
	 * Once the segment is acked, this field is cleared.
	 */
	localSeq?: number;
	/**
	 * Local seq at which this segment was removed. If this is defined, `removedSeq` will initially be set to
	 * UnassignedSequenceNumber. However, if another client concurrently removes the same segment, `removedSeq`
	 * will be updated to the seq at which that client removed this segment.
	 *
	 * Like `localSeq`, this field is cleared once the local removal of the segment is acked.
	 */
	localRemovedSeq?: number;
	/**
	 * Seq at which this segment was inserted.
	 * If undefined, it is assumed the segment was inserted prior to the collab window's minimum sequence number.
	 */
	seq?: number;
	/**
	 * Short clientId for the client that inserted this segment.
	 */
	clientId: number;
	/**
	 * Local references added to this segment.
	 */
	localRefs?: LocalReferenceCollection;
	/**
	 * Properties that have been added to this segment via annotation.
	 */
	properties?: PropertySet;
	addProperties(
		newProps: PropertySet,
		op?: ICombiningOp,
		seq?: number,
		collabWindow?: CollaborationWindow,
		rollback?: PropertiesRollback,
	): PropertySet | undefined;
	clone(): ISegment;
	canAppend(segment: ISegment): boolean;
	append(segment: ISegment): void;
	splitAt(pos: number): ISegment | undefined;
	toJSONObject(): any;
	/**
	 * Acks the current segment against the segment group, op, and merge tree.
	 *
	 * @param segmentGroup - Pending segment group associated with this op.
	 * @param opArgs - Information about the op that was acked
	 * @returns `true` if the op modifies the segment, otherwise `false`.
	 * The only current false case is overlapping remove, where a segment is removed
	 * by a previously sequenced operation before the current operation is acked.
	 * @throws - error if the segment state doesn't match segment group or op.
	 * E.g. if the segment group is not first in the pending queue, or
	 * an inserted segment does not have unassigned sequence number.
	 *
	 * @deprecated This functionality was not meant to be exported and will be removed in a future release
	 */
	ack(segmentGroup: SegmentGroup, opArgs: IMergeTreeDeltaOpArgs): boolean;
}

/**
 * @deprecated This functionality was not meant to be exported and will be removed in a future release
 */
export interface IMarkerModifiedAction {
	// eslint-disable-next-line @typescript-eslint/prefer-function-type
	(marker: Marker): void;
}

export interface ISegmentAction<TClientData> {
	// eslint-disable-next-line @typescript-eslint/prefer-function-type
	(
		segment: ISegment,
		pos: number,
		refSeq: number,
		clientId: number,
		start: number,
		end: number,
		accum: TClientData,
	): boolean;
}
/**
 * @internal
 */
export interface ISegmentChanges {
	next?: ISegment;
	replaceCurrent?: ISegment;
}
/**
 * @internal
 */
export interface BlockAction<TClientData> {
	// eslint-disable-next-line @typescript-eslint/prefer-function-type
	(
		block: IMergeBlock,
		pos: number,
		refSeq: number,
		clientId: number,
		start: number | undefined,
		end: number | undefined,
		accum: TClientData,
	): boolean;
}

/**
 * @internal
 */
export interface NodeAction<TClientData> {
	// eslint-disable-next-line @typescript-eslint/prefer-function-type
	(
		node: IMergeNode,
		pos: number,
		refSeq: number,
		clientId: number,
		start: number | undefined,
		end: number | undefined,
		clientData: TClientData,
	): boolean;
}

/**
 * @internal
 * */
export interface BlockUpdateActions {
	child: (block: IMergeBlock, index: number) => void;
}

/**
 * @internal
 */
export interface InsertContext {
	candidateSegment?: ISegment;
	prepareEvents?: boolean;
	structureChange?: boolean;
	leaf: (segment: ISegment | undefined, pos: number, ic: InsertContext) => ISegmentChanges;
	continuePredicate?: (continueFromBlock: IMergeBlock) => boolean;
}

/**
 * @internal
 */
export interface SegmentActions<TClientData> {
	leaf?: ISegmentAction<TClientData>;
	shift?: NodeAction<TClientData>;
	contains?: NodeAction<TClientData>;
	pre?: BlockAction<TClientData>;
	post?: BlockAction<TClientData>;
}

/**
 * @internal
 */
export interface SearchResult {
	text: string;
	pos: number;
}

/**
 * @deprecated This functionality was not meant to be exported and will be removed in a future release
 */
export interface SegmentGroup {
	segments: ISegment[];
	previousProps?: PropertySet[];
	localSeq: number;
	refSeq: number;
}

export class MergeNode implements IMergeNodeCommon {
	index: number = 0;
	ordinal: string = "";
	cachedLength: number = 0;

	isLeaf(): this is ISegment {
		return false;
	}
}

/**
 * Note that the actual branching factor of the MergeTree is `MaxNodesInBlock - 1`.  This is because
 * the MergeTree always inserts first, then checks for overflow and splits if the child count equals
 * `MaxNodesInBlock`.  (i.e., `MaxNodesInBlock` contains 1 extra slot for temporary storage to
 * facilitate splits.)
 * @internal
 */
export const MaxNodesInBlock = 8;
/**
 * @internal
 */
export class MergeBlock extends MergeNode implements IMergeBlock {
	parent?: IMergeBlock;
	public children: IMergeNode[];
	public constructor(public childCount: number) {
		super();
		this.children = new Array<IMergeNode>(MaxNodesInBlock);
	}

	public hierBlock(): IHierBlock | undefined {
		return undefined;
	}

	public setOrdinal(child: IMergeNode, index: number) {
		const childCount = this.childCount;
		assert(
			childCount >= 1 && childCount <= MaxNodesInBlock,
			0x040 /* "Child count is not within [1,8] range!" */,
		);
		child.ordinal = computeHierarchicalOrdinal(
			MaxNodesInBlock,
			childCount,
			this.ordinal,
			index === 0 ? undefined : this.children[index - 1]?.ordinal,
		);
	}

	public assignChild(child: IMergeNode, index: number, updateOrdinal = true) {
		child.parent = this;
		child.index = index;
		if (updateOrdinal) {
			this.setOrdinal(child, index);
		}
		this.children[index] = child;
	}
}

export function seqLTE(seq: number, minOrRefSeq: number) {
	return seq !== UnassignedSequenceNumber && seq <= minOrRefSeq;
}

export abstract class BaseSegment extends MergeNode implements ISegment {
	public clientId: number = LocalClientId;
	public seq: number = UniversalSequenceNumber;
	public removedSeq?: number;
	public removedClientIds?: number[];
	public movedSeq?: number;
	public movedSeqs?: number[];
	public movedClientIds?: number[];
	public wasMovedOnInsert?: boolean | undefined;
	public readonly segmentGroups: SegmentGroupCollection = new SegmentGroupCollection(this);
	public readonly trackingCollection: TrackingGroupCollection = new TrackingGroupCollection(this);
	/**
	 * @alpha
	 */
	public attribution?: IAttributionCollection<AttributionKey>;
	public propertyManager?: PropertiesManager;
	public properties?: PropertySet;
	public localRefs?: LocalReferenceCollection;
	public abstract readonly type: string;
	public localSeq?: number;
	public localRemovedSeq?: number;
	public localMovedSeq?: number;

	public addProperties(
		newProps: PropertySet,
		op?: ICombiningOp,
		seq?: number,
		collabWindow?: CollaborationWindow,
		rollback: PropertiesRollback = PropertiesRollback.None,
	) {
		this.propertyManager ??= new PropertiesManager();
		this.properties ??= createMap<any>();
		return this.propertyManager.addProperties(
			this.properties,
			newProps,
			op,
			seq,
			collabWindow?.collaborating,
			rollback,
		);
	}

	public hasProperty(key: string): boolean {
		return !!this.properties && this.properties[key] !== undefined;
	}

	public isLeaf(): this is ISegment {
		return true;
	}

	protected cloneInto(b: ISegment) {
		b.clientId = this.clientId;
		// TODO: deep clone properties
		b.properties = clone(this.properties);
		b.removedClientIds = this.removedClientIds?.slice();
		// TODO: copy removed client overlap and branch removal info
		b.removedSeq = this.removedSeq;
		b.movedClientIds = this.movedClientIds?.slice();
		b.movedSeq = this.movedSeq;
		b.movedSeqs = this.movedSeqs;
		b.wasMovedOnInsert = this.wasMovedOnInsert;
		b.seq = this.seq;
		b.attribution = this.attribution?.clone();
	}

	public canAppend(segment: ISegment): boolean {
		return false;
	}

	protected addSerializedProps(jseg: IJSONSegment) {
		if (this.properties) {
			jseg.props = this.properties;
		}
	}

	public abstract toJSONObject(): any;

	/**
	 * @deprecated This functionality was not meant to be exported and will be removed in a future release
	 */
	public ack(segmentGroup: SegmentGroup, opArgs: IMergeTreeDeltaOpArgs): boolean {
		const currentSegmentGroup = this.segmentGroups.dequeue();
		assert(
			currentSegmentGroup === segmentGroup,
			0x043 /* "On ack, unexpected segmentGroup!" */,
		);
		switch (opArgs.op.type) {
			case MergeTreeDeltaType.ANNOTATE:
				assert(
					!!this.propertyManager,
					0x044 /* "On annotate ack, missing segment property manager!" */,
				);
				this.propertyManager.ackPendingProperties(opArgs.op);
				return true;

			case MergeTreeDeltaType.INSERT:
				assert(
					this.seq === UnassignedSequenceNumber,
					0x045 /* "On insert, seq number already assigned!" */,
				);
				this.seq = opArgs.sequencedMessage!.sequenceNumber;
				this.localSeq = undefined;
				return true;

			case MergeTreeDeltaType.REMOVE:
				const removalInfo: IRemovalInfo | undefined = toRemovalInfo(this);
				assert(
					removalInfo !== undefined,
					0x046 /* "On remove ack, missing removal info!" */,
				);
				this.localRemovedSeq = undefined;
				if (removalInfo.removedSeq === UnassignedSequenceNumber) {
					removalInfo.removedSeq = opArgs.sequencedMessage!.sequenceNumber;
					return true;
				}
				return false;

			default:
				throw new Error(`${opArgs.op.type} is in unrecognized operation type`);
		}
	}

	public splitAt(pos: number): ISegment | undefined {
		if (pos > 0) {
			const leafSegment: IMergeLeaf | undefined = this.createSplitSegmentAt(pos);
			if (leafSegment) {
				this.copyPropertiesTo(leafSegment);
				// eslint-disable-next-line @typescript-eslint/no-this-alias
				const thisAsMergeSegment: IMergeLeaf = this;
				leafSegment.parent = thisAsMergeSegment.parent;

				// Give the leaf a temporary yet valid ordinal.
				// when this segment is put in the tree, it will get its real ordinal,
				// but this ordinal meets all the necessary invariants for now.
				leafSegment.ordinal = this.ordinal + String.fromCharCode(0);

				leafSegment.removedClientIds = this.removedClientIds?.slice();
				leafSegment.removedSeq = this.removedSeq;
				leafSegment.localRemovedSeq = this.localRemovedSeq;
				leafSegment.seq = this.seq;
				leafSegment.localSeq = this.localSeq;
				leafSegment.clientId = this.clientId;
				leafSegment.movedClientIds = this.movedClientIds?.slice();
				leafSegment.movedSeq = this.movedSeq;
				leafSegment.movedSeqs = this.movedSeqs?.slice();
				leafSegment.localMovedSeq = this.localMovedSeq;
				leafSegment.wasMovedOnInsert = this.wasMovedOnInsert;
				this.segmentGroups.copyTo(leafSegment);
				this.trackingCollection.copyTo(leafSegment);
				if (this.localRefs) {
					this.localRefs.split(pos, leafSegment);
				}
				if (this.attribution) {
					leafSegment.attribution = this.attribution.splitAt(pos);
				}
			}
			return leafSegment;
		}
	}

	private copyPropertiesTo(other: ISegment) {
		if (this.propertyManager) {
			if (this.properties) {
				other.propertyManager = new PropertiesManager();
				other.properties = this.propertyManager.copyTo(
					this.properties,
					other.properties,
					other.propertyManager,
				);
			}
		}
	}

	public abstract clone(): ISegment;

	public append(other: ISegment): void {
		// Note: Must call 'appendLocalRefs' before modifying this segment's length as
		//       'this.cachedLength' is used to adjust the offsets of the local refs.
		LocalReferenceCollection.append(this, other);
		if (this.attribution) {
			assert(
				other.attribution !== undefined,
				0x4bd /* attribution should be set on appendee */,
			);
			this.attribution.append(other.attribution);
		} else {
			assert(
				other.attribution === undefined,
				0x4be /* attribution should not be set on appendee */,
			);
		}

		this.cachedLength ??= 0;
		this.cachedLength += other.cachedLength;
	}

	protected abstract createSplitSegmentAt(pos: number): BaseSegment | undefined;
}

export const reservedMarkerIdKey = "markerId";
export const reservedMarkerSimpleTypeKey = "markerSimpleType";

export interface IJSONMarkerSegment extends IJSONSegment {
	marker: IMarkerDef;
}

export class Marker extends BaseSegment implements ReferencePosition {
	public static readonly type = "Marker";
	public static is(segment: ISegment): segment is Marker {
		return segment.type === Marker.type;
	}
	public readonly type = Marker.type;

	public static make(refType: ReferenceType, props?: PropertySet) {
		const marker = new Marker(refType);
		if (props) {
			marker.addProperties(props);
		}
		return marker;
	}

	constructor(public refType: ReferenceType) {
		super();
		this.cachedLength = 1;
	}

	toJSONObject() {
		const obj: IJSONMarkerSegment = { marker: { refType: this.refType } };
		super.addSerializedProps(obj);
		return obj;
	}

	static fromJSONObject(spec: any) {
		if (spec && typeof spec === "object" && "marker" in spec) {
			return Marker.make(spec.marker.refType, spec.props as PropertySet);
		}
		return undefined;
	}

	clone() {
		const b = Marker.make(this.refType, this.properties);
		this.cloneInto(b);
		return b;
	}

	getSegment() {
		return this;
	}

	getOffset() {
		return 0;
	}

	hasSimpleType(simpleTypeName: string) {
		return !!this.properties && this.properties[reservedMarkerSimpleTypeKey] === simpleTypeName;
	}

	getProperties() {
		return this.properties;
	}

	getId(): string | undefined {
		return this.properties?.[reservedMarkerIdKey] as string;
	}

	toString() {
		return `M${this.getId()}`;
	}

	protected createSplitSegmentAt(pos: number) {
		return undefined;
	}

	canAppend(segment: ISegment): boolean {
		return false;
	}

	append() {
		throw new Error("Can not append to marker");
	}
}

/**
 * @deprecated This functionality was not meant to be exported and will be removed in a future release
 */
export class CollaborationWindow {
	clientId = LocalClientId;
	collaborating = false;
	// Lowest-numbered segment in window; no client can reference a state before this one
	minSeq = 0;
	// Highest-numbered segment in window and current
	// reference segment for this client
	currentSeq = 0;

	localSeq = 0;

	loadFrom(a: CollaborationWindow) {
		this.clientId = a.clientId;
		this.collaborating = a.collaborating;
		this.minSeq = a.minSeq;
		this.currentSeq = a.currentSeq;
	}
}

/**
 * @deprecated This functionality was not meant to be exported and will be removed in a future release
 */
export const compareNumbers = (a: number, b: number) => a - b;

/**
 * @deprecated This functionality was not meant to be exported and will be removed in a future release
 */
export const compareStrings = (a: string, b: string) => a.localeCompare(b);

<<<<<<< HEAD
=======
const indentStrings = ["", " ", "  "];
/**
 * @deprecated This functionality is deprecated and will be removed in a future release.
 */
export function internedSpaces(n: number) {
	if (indentStrings[n] === undefined) {
		indentStrings[n] = "";
		for (let i = 0; i < n; i++) {
			indentStrings[n] += " ";
		}
	}
	return indentStrings[n];
}

/**
 * @deprecated This functionality was not meant to be exported and will be removed in a future release
 */
>>>>>>> b762798c
export interface IConsensusInfo {
	marker: Marker;
	callback: (m: Marker) => void;
}

/**
 * @deprecated This functionality was not meant to be exported and will be removed in a future release
 */
export interface SegmentAccumulator {
	segments: ISegment[];
}
/**
 * @internal
 */
export interface MinListener {
	minRequired: number;
	onMinGE(minSeq: number): void;
}

export function debugMarkerToString(marker: Marker): string {
	let bbuf = "";
	if (refTypeIncludesFlag(marker, ReferenceType.Tile)) {
		bbuf += "Tile";
	}
	let lbuf = "";
	const id = marker.getId();
	if (id) {
		bbuf += ` (${id}) `;
	}
	const tileLabels = refGetTileLabels(marker);
	if (tileLabels) {
		lbuf += "tile -- ";
		for (let i = 0, len = tileLabels.length; i < len; i++) {
			const tileLabel = tileLabels[i];
			if (i > 0) {
				lbuf += "; ";
			}
			lbuf += tileLabel;
		}
	}
<<<<<<< HEAD

=======
	const rangeLabels = refGetRangeLabels(marker);
	if (rangeLabels) {
		let rangeKind = "begin";
		if (refTypeIncludesFlag(marker, ReferenceType.NestEnd)) {
			rangeKind = "end";
		}
		if (tileLabels) {
			lbuf += " ";
		}
		lbuf += `range ${rangeKind} -- `;
		const labels = rangeLabels;
		for (let i = 0, len = labels.length; i < len; i++) {
			const rangeLabel = labels[i];
			if (i > 0) {
				lbuf += "; ";
			}
			lbuf += rangeLabel;
		}
	}
>>>>>>> b762798c
	let pbuf = "";
	if (marker.properties) {
		pbuf += JSON.stringify(marker.properties, (key, value) => {
			// Avoid circular reference when stringifying makers containing handles.
			// (Substitute a debug string instead.)
			const handle = !!value && value.IFluidHandle;

			// eslint-disable-next-line @typescript-eslint/no-unsafe-return
			return handle ? `#Handle(${handle.routeContext.path}/${handle.path})` : value;
		});
	}
	return `M ${bbuf}: ${lbuf} ${pbuf}`;
}<|MERGE_RESOLUTION|>--- conflicted
+++ resolved
@@ -4,10 +4,7 @@
  */
 
 /* eslint-disable @typescript-eslint/no-non-null-assertion */
-<<<<<<< HEAD
-=======
 /* eslint-disable import/no-deprecated */
->>>>>>> b762798c
 
 import { assert } from "@fluidframework/core-utils";
 import { AttributionKey } from "@fluidframework/runtime-definitions";
@@ -20,17 +17,7 @@
 import { computeHierarchicalOrdinal } from "./ordinal";
 import { PartialSequenceLengths } from "./partialLengths";
 import { clone, createMap, MapLike, PropertySet } from "./properties";
-<<<<<<< HEAD
 import { refTypeIncludesFlag, ReferencePosition, refGetTileLabels } from "./referencePositions";
-=======
-import {
-	refTypeIncludesFlag,
-	RangeStackMap,
-	ReferencePosition,
-	refGetRangeLabels,
-	refGetTileLabels,
-} from "./referencePositions";
->>>>>>> b762798c
 import { SegmentGroupCollection } from "./segmentGroupCollection";
 import { PropertiesManager, PropertiesRollback } from "./segmentPropertiesManager";
 
@@ -95,10 +82,6 @@
 export interface IHierBlock extends IMergeBlock {
 	rightmostTiles: MapLike<ReferencePosition>;
 	leftmostTiles: MapLike<ReferencePosition>;
-<<<<<<< HEAD
-=======
-	rangeStacks: RangeStackMap;
->>>>>>> b762798c
 }
 
 /**
@@ -787,26 +770,6 @@
  */
 export const compareStrings = (a: string, b: string) => a.localeCompare(b);
 
-<<<<<<< HEAD
-=======
-const indentStrings = ["", " ", "  "];
-/**
- * @deprecated This functionality is deprecated and will be removed in a future release.
- */
-export function internedSpaces(n: number) {
-	if (indentStrings[n] === undefined) {
-		indentStrings[n] = "";
-		for (let i = 0; i < n; i++) {
-			indentStrings[n] += " ";
-		}
-	}
-	return indentStrings[n];
-}
-
-/**
- * @deprecated This functionality was not meant to be exported and will be removed in a future release
- */
->>>>>>> b762798c
 export interface IConsensusInfo {
 	marker: Marker;
 	callback: (m: Marker) => void;
@@ -847,29 +810,7 @@
 			lbuf += tileLabel;
 		}
 	}
-<<<<<<< HEAD
-
-=======
-	const rangeLabels = refGetRangeLabels(marker);
-	if (rangeLabels) {
-		let rangeKind = "begin";
-		if (refTypeIncludesFlag(marker, ReferenceType.NestEnd)) {
-			rangeKind = "end";
-		}
-		if (tileLabels) {
-			lbuf += " ";
-		}
-		lbuf += `range ${rangeKind} -- `;
-		const labels = rangeLabels;
-		for (let i = 0, len = labels.length; i < len; i++) {
-			const rangeLabel = labels[i];
-			if (i > 0) {
-				lbuf += "; ";
-			}
-			lbuf += rangeLabel;
-		}
-	}
->>>>>>> b762798c
+
 	let pbuf = "";
 	if (marker.properties) {
 		pbuf += JSON.stringify(marker.properties, (key, value) => {
