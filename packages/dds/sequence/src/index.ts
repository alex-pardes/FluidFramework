/*!
 * Copyright (c) Microsoft Corporation and contributors. All rights reserved.
 * Licensed under the MIT License.
 */

/**
 * Supports distributed data structures which are list-like.
 *
 * This package's main export is {@link SharedSequence}, a DDS for storing and simultaneously editing a sequence of
 * text.
 *
 * @remarks Note that SharedString is a sequence DDS but it has additional specialized features and behaviors for
 * working with text.
 *
 * @packageDocumentation
 */

export {
    DeserializeCallback,
    IIntervalCollectionEvent,
    IIntervalHelpers,
    Interval,
    IntervalCollection,
    IntervalCollectionIterator,
    IntervalCollectionValueType,
    IntervalType,
    ISerializableInterval,
    ISerializedInterval,
    ISharedIntervalCollection,
    SequenceInterval,
    ISerializedIntervalCollectionV2,
    CompressedSerializedInterval,
    SerializedIntervalDelta,
} from "./intervalCollection";
export {
    IMapMessageLocalMetadata,
    IValueOpEmitter,
} from "@fluidframework/default-map";
export * from "./sharedString";
export * from "./sequence";
export * from "./sequenceFactory";
export * from "./sequenceDeltaEvent";
<<<<<<< HEAD
export * from "./sharedSequence";
=======
export * from "./sharedSequence";
export * from "./sharedObjectSequence";
export * from "./sharedNumberSequence";
export * from "./sparsematrix";
export * from "./sharedIntervalCollection";
export { IInterval, IntervalConflictResolver } from "./intervalTree";
>>>>>>> d4d2d7d4
<|MERGE_RESOLUTION|>--- conflicted
+++ resolved
@@ -40,13 +40,5 @@
 export * from "./sequence";
 export * from "./sequenceFactory";
 export * from "./sequenceDeltaEvent";
-<<<<<<< HEAD
 export * from "./sharedSequence";
-=======
-export * from "./sharedSequence";
-export * from "./sharedObjectSequence";
-export * from "./sharedNumberSequence";
-export * from "./sparsematrix";
-export * from "./sharedIntervalCollection";
-export { IInterval, IntervalConflictResolver } from "./intervalTree";
->>>>>>> d4d2d7d4
+export { IInterval, IntervalConflictResolver } from "./intervalTree";