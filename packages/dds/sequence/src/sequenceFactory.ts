/*!
 * Copyright (c) Microsoft Corporation and contributors. All rights reserved.
 * Licensed under the MIT License.
 */

import {
    IChannelAttributes,
    IFluidDataStoreRuntime,
    IChannelServices,
    IChannelFactory,
} from "@fluidframework/datastore-definitions";
import {
    Marker,
    TextSegment,
} from "@fluidframework/merge-tree";
import { pkgVersion } from "./packageVersion";
import { SharedString, SharedStringSegment } from "./sharedString";

export class SharedStringFactory implements IChannelFactory {
    // TODO rename back to https://graph.microsoft.com/types/mergeTree/string once paparazzi is able to dynamically
    // load code
    public static Type = "https://graph.microsoft.com/types/mergeTree";

    public static readonly Attributes: IChannelAttributes = {
        type: SharedStringFactory.Type,
        snapshotFormatVersion: "0.1",
        packageVersion: pkgVersion,
    };

    public static segmentFromSpec(spec: any): SharedStringSegment {
        const maybeText = TextSegment.fromJSONObject(spec);
        if (maybeText) { return maybeText; }

        const maybeMarker = Marker.fromJSONObject(spec);
        if (maybeMarker) { return maybeMarker; }

        throw new Error(`Unrecognized IJSONObject`);
    }

    public get type() {
        return SharedStringFactory.Type;
    }

    public get attributes() {
        return SharedStringFactory.Attributes;
    }

    /**
     * {@inheritDoc @fluidframework/datastore-definitions#IChannelFactory.load}
     */
    public async load(
        runtime: IFluidDataStoreRuntime,
        id: string,
        services: IChannelServices,
        attributes: IChannelAttributes): Promise<SharedString> {
        const sharedString = new SharedString(runtime, id, attributes);
        await sharedString.load(services);
        return sharedString;
    }

    public create(document: IFluidDataStoreRuntime, id: string): SharedString {
        const sharedString = new SharedString(document, id, this.attributes);
        sharedString.initializeLocal();
        return sharedString;
    }
<<<<<<< HEAD
=======
}

/**
 * @deprecated SharedObjectSequence is not recommended for use and will be removed in an upcoming release.
 * For more info, please see [Github issue 8526](https://github.com/microsoft/FluidFramework/issues/8526)
 */
export class SharedObjectSequenceFactory implements IChannelFactory {
    /**
     * @deprecated SharedObjectSequence is not recommended for use and will be removed in an upcoming release.
     * For more info, please see [Github issue 8526](https://github.com/microsoft/FluidFramework/issues/8526)
     */
    public static Type = "https://graph.microsoft.com/types/mergeTree/object-sequence";

    /**
     * @deprecated SharedObjectSequence is not recommended for use and will be removed in an upcoming release.
     * For more info, please see [Github issue 8526](https://github.com/microsoft/FluidFramework/issues/8526)
     */
    public static readonly Attributes: IChannelAttributes = {
        type: SharedObjectSequenceFactory.Type,
        snapshotFormatVersion: "0.1",
        packageVersion: pkgVersion,
    };

    /**
     * @deprecated SharedObjectSequence is not recommended for use and will be removed in an upcoming release.
     * For more info, please see [Github issue 8526](https://github.com/microsoft/FluidFramework/issues/8526)
     */
    public static segmentFromSpec(segSpec: IJSONSegment): SubSequence<object> {
        const runSegment = segSpec as IJSONRunSegment<object>;
        if (runSegment.items) {
            const seg = new SubSequence<object>(runSegment.items);
            if (runSegment.props) {
                seg.addProperties(runSegment.props);
            }
            return seg;
        }

        throw new Error(`Unrecognized IJSONObject`);
    }

    /**
     * @deprecated SharedObjectSequence is not recommended for use and will be removed in an upcoming release.
     * For more info, please see [Github issue 8526](https://github.com/microsoft/FluidFramework/issues/8526)
     */
    public get type() {
        return SharedObjectSequenceFactory.Type;
    }

    /**
     * @deprecated SharedObjectSequence is not recommended for use and will be removed in an upcoming release.
     * For more info, please see [Github issue 8526](https://github.com/microsoft/FluidFramework/issues/8526)
     */
    public get attributes() {
        return SharedObjectSequenceFactory.Attributes;
    }

    /**
     * {@inheritDoc @fluidframework/datastore-definitions#IChannelFactory.load}
     *
     * @deprecated SharedObjectSequence is not recommended for use and will be removed in an upcoming release.
     * For more info, please see [Github issue 8526](https://github.com/microsoft/FluidFramework/issues/8526)
     */
    public async load(
        runtime: IFluidDataStoreRuntime,
        id: string,
        services: IChannelServices,
        attributes: IChannelAttributes): Promise<ISharedObject> {
        const sharedSeq = new SharedObjectSequence<object>(runtime, id, attributes);
        await sharedSeq.load(services);
        return sharedSeq;
    }

    /**
     * @deprecated SharedObjectSequence is not recommended for use and will be removed in an upcoming release.
     * For more info, please see [Github issue 8526](https://github.com/microsoft/FluidFramework/issues/8526)
     */
    public create(document: IFluidDataStoreRuntime, id: string): ISharedObject {
        const sharedString = new SharedObjectSequence(document, id, this.attributes);
        sharedString.initializeLocal();
        return sharedString;
    }
}

/**
 * @deprecated SharedNumberSequence is not recommended for use and will be removed in an upcoming release.
 * For more info, please see [Github issue 8526](https://github.com/microsoft/FluidFramework/issues/8526)
 */
export class SharedNumberSequenceFactory implements IChannelFactory {
    /**
     * @deprecated SharedNumberSequence is not recommended for use and will be removed in an upcoming release.
     * For more info, please see [Github issue 8526](https://github.com/microsoft/FluidFramework/issues/8526)
     */
    public static Type = "https://graph.microsoft.com/types/mergeTree/number-sequence";

    /**
     * @deprecated SharedNumberSequence is not recommended for use and will be removed in an upcoming release.
     * For more info, please see [Github issue 8526](https://github.com/microsoft/FluidFramework/issues/8526)
     */
    public static readonly Attributes: IChannelAttributes = {
        type: SharedNumberSequenceFactory.Type,
        snapshotFormatVersion: "0.1",
        packageVersion: pkgVersion,
    };

    /**
     * @deprecated SharedNumberSequence is not recommended for use and will be removed in an upcoming release.
     * For more info, please see [Github issue 8526](https://github.com/microsoft/FluidFramework/issues/8526)
     */
    public static segmentFromSpec(segSpec: IJSONSegment): SubSequence<number> {
        const runSegment = segSpec as IJSONRunSegment<number>;
        if (runSegment.items) {
            const seg = new SubSequence<number>(runSegment.items);
            if (runSegment.props) {
                seg.addProperties(runSegment.props);
            }
            return seg;
        }

        throw new Error(`Unrecognized IJSONObject`);
    }

    /**
     * @deprecated SharedNumberSequence is not recommended for use and will be removed in an upcoming release.
     * For more info, please see [Github issue 8526](https://github.com/microsoft/FluidFramework/issues/8526)
     */
    public get type() {
        return SharedNumberSequenceFactory.Type;
    }

    /**
     * @deprecated SharedNumberSequence is not recommended for use and will be removed in an upcoming release.
     * For more info, please see [Github issue 8526](https://github.com/microsoft/FluidFramework/issues/8526)
     */
    public get attributes() {
        return SharedNumberSequenceFactory.Attributes;
    }

    /**
     * {@inheritDoc @fluidframework/datastore-definitions#IChannelFactory.load}
     *
     * @deprecated SharedNumberSequence is not recommended for use and will be removed in an upcoming release.
     * For more info, please see [Github issue 8526](https://github.com/microsoft/FluidFramework/issues/8526)
     */
    public async load(
        runtime: IFluidDataStoreRuntime,
        id: string,
        services: IChannelServices,
        attributes: IChannelAttributes): Promise<ISharedObject> {
        const sharedSeq = new SharedNumberSequence(runtime, id, attributes);
        await sharedSeq.load(services);
        return sharedSeq;
    }

    /**
     * @deprecated SharedNumberSequence is not recommended for use and will be removed in an upcoming release.
     * For more info, please see [Github issue 8526](https://github.com/microsoft/FluidFramework/issues/8526)
     */
    public create(document: IFluidDataStoreRuntime, id: string): ISharedObject {
        const sharedString = new SharedNumberSequence(document, id, this.attributes);
        sharedString.initializeLocal();
        return sharedString;
    }
>>>>>>> d4d2d7d4
}<|MERGE_RESOLUTION|>--- conflicted
+++ resolved
@@ -63,169 +63,4 @@
         sharedString.initializeLocal();
         return sharedString;
     }
-<<<<<<< HEAD
-=======
-}
-
-/**
- * @deprecated SharedObjectSequence is not recommended for use and will be removed in an upcoming release.
- * For more info, please see [Github issue 8526](https://github.com/microsoft/FluidFramework/issues/8526)
- */
-export class SharedObjectSequenceFactory implements IChannelFactory {
-    /**
-     * @deprecated SharedObjectSequence is not recommended for use and will be removed in an upcoming release.
-     * For more info, please see [Github issue 8526](https://github.com/microsoft/FluidFramework/issues/8526)
-     */
-    public static Type = "https://graph.microsoft.com/types/mergeTree/object-sequence";
-
-    /**
-     * @deprecated SharedObjectSequence is not recommended for use and will be removed in an upcoming release.
-     * For more info, please see [Github issue 8526](https://github.com/microsoft/FluidFramework/issues/8526)
-     */
-    public static readonly Attributes: IChannelAttributes = {
-        type: SharedObjectSequenceFactory.Type,
-        snapshotFormatVersion: "0.1",
-        packageVersion: pkgVersion,
-    };
-
-    /**
-     * @deprecated SharedObjectSequence is not recommended for use and will be removed in an upcoming release.
-     * For more info, please see [Github issue 8526](https://github.com/microsoft/FluidFramework/issues/8526)
-     */
-    public static segmentFromSpec(segSpec: IJSONSegment): SubSequence<object> {
-        const runSegment = segSpec as IJSONRunSegment<object>;
-        if (runSegment.items) {
-            const seg = new SubSequence<object>(runSegment.items);
-            if (runSegment.props) {
-                seg.addProperties(runSegment.props);
-            }
-            return seg;
-        }
-
-        throw new Error(`Unrecognized IJSONObject`);
-    }
-
-    /**
-     * @deprecated SharedObjectSequence is not recommended for use and will be removed in an upcoming release.
-     * For more info, please see [Github issue 8526](https://github.com/microsoft/FluidFramework/issues/8526)
-     */
-    public get type() {
-        return SharedObjectSequenceFactory.Type;
-    }
-
-    /**
-     * @deprecated SharedObjectSequence is not recommended for use and will be removed in an upcoming release.
-     * For more info, please see [Github issue 8526](https://github.com/microsoft/FluidFramework/issues/8526)
-     */
-    public get attributes() {
-        return SharedObjectSequenceFactory.Attributes;
-    }
-
-    /**
-     * {@inheritDoc @fluidframework/datastore-definitions#IChannelFactory.load}
-     *
-     * @deprecated SharedObjectSequence is not recommended for use and will be removed in an upcoming release.
-     * For more info, please see [Github issue 8526](https://github.com/microsoft/FluidFramework/issues/8526)
-     */
-    public async load(
-        runtime: IFluidDataStoreRuntime,
-        id: string,
-        services: IChannelServices,
-        attributes: IChannelAttributes): Promise<ISharedObject> {
-        const sharedSeq = new SharedObjectSequence<object>(runtime, id, attributes);
-        await sharedSeq.load(services);
-        return sharedSeq;
-    }
-
-    /**
-     * @deprecated SharedObjectSequence is not recommended for use and will be removed in an upcoming release.
-     * For more info, please see [Github issue 8526](https://github.com/microsoft/FluidFramework/issues/8526)
-     */
-    public create(document: IFluidDataStoreRuntime, id: string): ISharedObject {
-        const sharedString = new SharedObjectSequence(document, id, this.attributes);
-        sharedString.initializeLocal();
-        return sharedString;
-    }
-}
-
-/**
- * @deprecated SharedNumberSequence is not recommended for use and will be removed in an upcoming release.
- * For more info, please see [Github issue 8526](https://github.com/microsoft/FluidFramework/issues/8526)
- */
-export class SharedNumberSequenceFactory implements IChannelFactory {
-    /**
-     * @deprecated SharedNumberSequence is not recommended for use and will be removed in an upcoming release.
-     * For more info, please see [Github issue 8526](https://github.com/microsoft/FluidFramework/issues/8526)
-     */
-    public static Type = "https://graph.microsoft.com/types/mergeTree/number-sequence";
-
-    /**
-     * @deprecated SharedNumberSequence is not recommended for use and will be removed in an upcoming release.
-     * For more info, please see [Github issue 8526](https://github.com/microsoft/FluidFramework/issues/8526)
-     */
-    public static readonly Attributes: IChannelAttributes = {
-        type: SharedNumberSequenceFactory.Type,
-        snapshotFormatVersion: "0.1",
-        packageVersion: pkgVersion,
-    };
-
-    /**
-     * @deprecated SharedNumberSequence is not recommended for use and will be removed in an upcoming release.
-     * For more info, please see [Github issue 8526](https://github.com/microsoft/FluidFramework/issues/8526)
-     */
-    public static segmentFromSpec(segSpec: IJSONSegment): SubSequence<number> {
-        const runSegment = segSpec as IJSONRunSegment<number>;
-        if (runSegment.items) {
-            const seg = new SubSequence<number>(runSegment.items);
-            if (runSegment.props) {
-                seg.addProperties(runSegment.props);
-            }
-            return seg;
-        }
-
-        throw new Error(`Unrecognized IJSONObject`);
-    }
-
-    /**
-     * @deprecated SharedNumberSequence is not recommended for use and will be removed in an upcoming release.
-     * For more info, please see [Github issue 8526](https://github.com/microsoft/FluidFramework/issues/8526)
-     */
-    public get type() {
-        return SharedNumberSequenceFactory.Type;
-    }
-
-    /**
-     * @deprecated SharedNumberSequence is not recommended for use and will be removed in an upcoming release.
-     * For more info, please see [Github issue 8526](https://github.com/microsoft/FluidFramework/issues/8526)
-     */
-    public get attributes() {
-        return SharedNumberSequenceFactory.Attributes;
-    }
-
-    /**
-     * {@inheritDoc @fluidframework/datastore-definitions#IChannelFactory.load}
-     *
-     * @deprecated SharedNumberSequence is not recommended for use and will be removed in an upcoming release.
-     * For more info, please see [Github issue 8526](https://github.com/microsoft/FluidFramework/issues/8526)
-     */
-    public async load(
-        runtime: IFluidDataStoreRuntime,
-        id: string,
-        services: IChannelServices,
-        attributes: IChannelAttributes): Promise<ISharedObject> {
-        const sharedSeq = new SharedNumberSequence(runtime, id, attributes);
-        await sharedSeq.load(services);
-        return sharedSeq;
-    }
-
-    /**
-     * @deprecated SharedNumberSequence is not recommended for use and will be removed in an upcoming release.
-     * For more info, please see [Github issue 8526](https://github.com/microsoft/FluidFramework/issues/8526)
-     */
-    public create(document: IFluidDataStoreRuntime, id: string): ISharedObject {
-        const sharedString = new SharedNumberSequence(document, id, this.attributes);
-        sharedString.initializeLocal();
-        return sharedString;
-    }
->>>>>>> d4d2d7d4
 }