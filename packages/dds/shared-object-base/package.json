--- conflicted
+++ resolved
@@ -1,10 +1,6 @@
 {
   "name": "@fluidframework/shared-object-base",
-<<<<<<< HEAD
   "version": "0.26.0",
-=======
-  "version": "0.25.2",
->>>>>>> d56d806c
   "description": "Fluid document loader",
   "repository": "microsoft/FluidFramework",
   "license": "MIT",
@@ -32,21 +28,12 @@
   },
   "dependencies": {
     "@fluidframework/common-definitions": "^0.18.1",
-<<<<<<< HEAD
     "@fluidframework/container-definitions": "^0.26.0",
     "@fluidframework/core-interfaces": "^0.26.0",
     "@fluidframework/datastore": "^0.26.0",
     "@fluidframework/datastore-definitions": "^0.26.0",
-    "@fluidframework/protocol-definitions": "^0.1011.1-0",
+    "@fluidframework/protocol-definitions": "^0.1011.1",
     "@fluidframework/telemetry-utils": "^0.26.0",
-=======
-    "@fluidframework/container-definitions": "^0.25.2",
-    "@fluidframework/core-interfaces": "^0.25.2",
-    "@fluidframework/datastore": "^0.25.2",
-    "@fluidframework/datastore-definitions": "^0.25.2",
-    "@fluidframework/protocol-definitions": "^0.1011.1",
-    "@fluidframework/telemetry-utils": "^0.25.2",
->>>>>>> d56d806c
     "@types/debug": "^4.1.5",
     "@types/node": "^10.17.24",
     "debug": "^4.1.1",
