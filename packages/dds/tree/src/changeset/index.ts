--- conflicted
+++ resolved
@@ -7,11 +7,7 @@
  * This module contains the changeset format and related operations.
  */
 
-<<<<<<< HEAD
+export * as Delta from "./delta";
 export * from "./format";
 export * from "./progressiveEditBuilder";
-=======
-export * as Delta from "./delta";
-export * from "./format";
-export * from "./visit";
->>>>>>> 387ff337
+export * from "./visit";