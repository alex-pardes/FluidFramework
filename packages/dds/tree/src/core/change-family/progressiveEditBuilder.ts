--- conflicted
+++ resolved
@@ -24,19 +24,11 @@
 {
 	private readonly changes: TChange[] = [];
 
-<<<<<<< HEAD
-    constructor(
-        protected readonly changeFamily: ChangeFamily<unknown, TChange>,
-        private readonly changeReceiver: (change: TChange) => void,
-        private readonly anchorSet: AnchorSet,
-    ) {}
-=======
 	constructor(
-		private readonly changeFamily: ChangeFamily<unknown, TChange>,
+		protected readonly changeFamily: ChangeFamily<unknown, TChange>,
 		private readonly changeReceiver: (change: TChange) => void,
 		private readonly anchorSet: AnchorSet,
 	) {}
->>>>>>> ea17aca7
 
 	/**
 	 * Subclasses add editing methods which call this with their generated edits.
