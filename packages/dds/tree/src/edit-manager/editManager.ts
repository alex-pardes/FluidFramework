--- conflicted
+++ resolved
@@ -5,11 +5,8 @@
 
 import { assert } from "@fluidframework/common-utils";
 import { ChangeFamily } from "../change-family";
-<<<<<<< HEAD
 import { TaggedChange, RevisionTag } from "../rebase";
-=======
 import { SimpleDependee } from "../dependency-tracking";
->>>>>>> 0435b82e
 import { AnchorSet, Delta } from "../tree";
 import { brand, Brand, fail, RecursiveReadonly } from "../util";
 
@@ -368,7 +365,6 @@
     }
 }
 
-<<<<<<< HEAD
 function taggedChangeFromCommit<T>(commit: Commit<T>): TaggedChange<T> {
     return { revision: brand(commit.seqNumber), change: commit.changeset };
 }
@@ -384,10 +380,7 @@
     return (revision as number) < 0;
 }
 
-interface Branch<TChangeset> {
-=======
 export interface Branch<TChangeset> {
->>>>>>> 0435b82e
     localChanges: Commit<TChangeset>[];
     refSeq: SeqNumber;
     /**
