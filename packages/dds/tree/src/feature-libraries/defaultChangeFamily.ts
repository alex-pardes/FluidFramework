--- conflicted
+++ resolved
@@ -93,26 +93,6 @@
 	 */
 	optionalField(parent: UpPath | undefined, field: FieldKey): OptionalFieldEditBuilder;
 
-<<<<<<< HEAD
-    /**
-     * @param parent - path to the parent node of the sequence field being edited
-     * @param field - the sequence field which is being edited under the parent node
-     * @returns An object with methods to edit the given field of the given parent.
-     * The returned object can be used (i.e., have its methods called) multiple times but its lifetime
-     * is bounded by the lifetime of this edit builder.
-     */
-    sequenceField(parent: UpPath | undefined, field: FieldKey): SequenceFieldEditBuilder;
-
-    move(
-        sourcePath: UpPath,
-        sourceField: FieldKey,
-        sourceIndex: number,
-        count: number,
-        destPath: UpPath,
-        destField: FieldKey,
-        destIndex: number,
-    ): void;
-=======
 	/**
 	 * @param parent - path to the parent node of the sequence field being edited
 	 * @param field - the sequence field which is being edited under the parent node
@@ -121,7 +101,16 @@
 	 * is bounded by the lifetime of this edit builder.
 	 */
 	sequenceField(parent: UpPath | undefined, field: FieldKey): SequenceFieldEditBuilder;
->>>>>>> ea17aca7
+
+	move(
+		sourcePath: UpPath,
+		sourceField: FieldKey,
+		sourceIndex: number,
+		count: number,
+		destPath: UpPath,
+		destField: FieldKey,
+		destIndex: number,
+	): void;
 }
 
 /**
@@ -171,83 +160,35 @@
 		};
 	}
 
-<<<<<<< HEAD
-    public move(
-        sourcePath: UpPath,
-        sourceField: FieldKey,
-        sourceIndex: number,
-        count: number,
-        destPath: UpPath,
-        destField: FieldKey,
-        destIndex: number,
-    ): void {
-        const changes = sequence.changeHandler.editor.move2(sourceIndex, count, destIndex);
-        this.modularBuilder.submitChanges(
-            [
-                {
-                    path: sourcePath,
-                    field: sourceField,
-                    fieldKind: sequence.identifier,
-                    change: brand(changes[0]),
-                },
-                {
-                    path: destPath,
-                    field: destField,
-                    fieldKind: sequence.identifier,
-                    change: brand(changes[1]),
-                },
-            ],
-            brand(0),
-        );
-    }
-
-    public sequenceField(parent: UpPath | undefined, field: FieldKey): SequenceFieldEditBuilder {
-        return {
-            insert: (index: number, newContent: ITreeCursor | ITreeCursor[]): void => {
-                const change: FieldChangeset = brand(
-                    sequence.changeHandler.editor.insert(index, newContent),
-                );
-                this.modularBuilder.submitChange(parent, field, sequence.identifier, change);
-            },
-            delete: (index: number, count: number): void => {
-                const change: FieldChangeset = brand(
-                    sequence.changeHandler.editor.delete(index, count),
-                );
-                this.modularBuilder.submitChange(parent, field, sequence.identifier, change);
-            },
-            move: (sourceIndex: number, count: number, destIndex: number): void => {
-                const change: FieldChangeset = brand(
-                    sequence.changeHandler.editor.move(sourceIndex, count, destIndex),
-                );
-                this.modularBuilder.submitChange(
-                    parent,
-                    field,
-                    sequence.identifier,
-                    change,
-                    brand(0),
-                );
-            },
-            revive: (
-                index: number,
-                count: number,
-                detachedBy: RevisionTag,
-                detachIndex: number,
-                isIntention?: true,
-            ): void => {
-                const change: FieldChangeset = brand(
-                    sequence.changeHandler.editor.revive(
-                        index,
-                        count,
-                        detachedBy,
-                        detachIndex,
-                        isIntention,
-                    ),
-                );
-                this.modularBuilder.submitChange(parent, field, sequence.identifier, change);
-            },
-        };
-    }
-=======
+	public move(
+		sourcePath: UpPath,
+		sourceField: FieldKey,
+		sourceIndex: number,
+		count: number,
+		destPath: UpPath,
+		destField: FieldKey,
+		destIndex: number,
+	): void {
+		const changes = sequence.changeHandler.editor.move2(sourceIndex, count, destIndex);
+		this.modularBuilder.submitChanges(
+			[
+				{
+					path: sourcePath,
+					field: sourceField,
+					fieldKind: sequence.identifier,
+					change: brand(changes[0]),
+				},
+				{
+					path: destPath,
+					field: destField,
+					fieldKind: sequence.identifier,
+					change: brand(changes[1]),
+				},
+			],
+			brand(0),
+		);
+	}
+
 	public sequenceField(parent: UpPath | undefined, field: FieldKey): SequenceFieldEditBuilder {
 		return {
 			insert: (index: number, newContent: ITreeCursor | ITreeCursor[]): void => {
@@ -294,7 +235,6 @@
 			},
 		};
 	}
->>>>>>> ea17aca7
 
 	/**
 	 * {@inheritDoc (ProgressiveEditBuilder:interface).getChanges}
