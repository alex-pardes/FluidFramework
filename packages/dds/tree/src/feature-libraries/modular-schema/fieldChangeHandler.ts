--- conflicted
+++ resolved
@@ -16,15 +16,9 @@
 import type { IdAllocator, Invariant } from "../../util/index.js";
 import type { MemoizedIdRangeAllocator } from "../memoizedIdRangeAllocator.js";
 
-<<<<<<< HEAD
-import { CrossFieldManager } from "./crossFieldQueries.js";
-import { CrossFieldKeyRange, NodeId } from "./modularChangeTypes.js";
-import { EncodedNodeChangeset } from "./modularChangeFormat.js";
-=======
 import type { CrossFieldManager } from "./crossFieldQueries.js";
-import type { NodeId } from "./modularChangeTypes.js";
+import type { CrossFieldKeyRange, NodeId } from "./modularChangeTypes.js";
 import type { EncodedNodeChangeset } from "./modularChangeFormat.js";
->>>>>>> fc86a152
 
 /**
  * Functionality provided by a field kind which will be composed with other `FieldChangeHandler`s to
@@ -76,8 +70,6 @@
 	 * and could be removed from the ModularChangeset tree without changing its behavior.
 	 */
 	isEmpty(change: TChangeset): boolean;
-<<<<<<< HEAD
-=======
 
 	/**
 	 * @param change - The field change to get the child changes from.
@@ -91,7 +83,6 @@
 	 */
 	getNestedChanges(change: TChangeset): [NodeId, number | undefined][];
 
->>>>>>> fc86a152
 	createEmpty(): TChangeset;
 	getCrossFieldKeys(change: TChangeset): CrossFieldKeyRange[];
 }
