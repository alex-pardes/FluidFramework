/*!
 * Copyright (c) Microsoft Corporation and contributors. All rights reserved.
 * Licensed under the MIT License.
 */

import {
	DeltaDetachedNodeId,
	DeltaFieldChanges,
	DeltaMark,
	RevisionMetadataSource,
	TaggedChange,
	makeAnonChange,
	Multiplicity,
} from "../../core/index.js";
import { IdAllocator, fail } from "../../util/index.js";

import { CrossFieldManager } from "./crossFieldQueries.js";
import {
	FieldChangeHandler,
	NodeChangeComposer,
<<<<<<< HEAD
=======
	NodeChangeInverter,
	NodeChangePruner,
>>>>>>> f0974b8c
	NodeChangeRebaser,
	RelevantRemovedRootsFromChild,
	ToDelta,
} from "./fieldChangeHandler.js";
import { FieldKindWithEditor } from "./fieldKindWithEditor.js";
import { makeGenericChangeCodec } from "./genericFieldKindCodecs.js";
import { GenericChange, GenericChangeset } from "./genericFieldKindTypes.js";
import { NodeId } from "./modularChangeTypes.js";

/**
 * {@link FieldChangeHandler} implementation for {@link GenericChangeset}.
 */
export const genericChangeHandler: FieldChangeHandler<GenericChangeset> = {
	rebaser: {
		compose: (
			change1: TaggedChange<GenericChangeset>,
			change2: TaggedChange<GenericChangeset>,
			composeChildren: NodeChangeComposer,
		): GenericChangeset => {
			const composed: GenericChangeset = [];

			let listIndex1 = 0;
			let listIndex2 = 0;

			while (listIndex1 < change1.change.length || listIndex2 < change2.change.length) {
				const next1 = change1.change[listIndex1];
				const next2 = change2.change[listIndex2];
				const nodeIndex1 = next1?.index ?? Infinity;
				const nodeIndex2 = next2?.index ?? Infinity;
				if (nodeIndex1 < nodeIndex2) {
					composed.push({
						index: nodeIndex1,
						nodeChange: composeChildren(next1.nodeChange, undefined),
					});
					listIndex1 += 1;
				} else if (nodeIndex2 < nodeIndex1) {
					composed.push({
						index: nodeIndex2,
						nodeChange: composeChildren(undefined, next2.nodeChange),
					});
					listIndex2 += 1;
				} else {
					// Both nodes are at the same position.
					composed.push({
						index: nodeIndex1,
						nodeChange: composeChildren(next1.nodeChange, next2.nodeChange),
					});
					listIndex1 += 1;
					listIndex2 += 1;
				}
			}
			return composed;
		},
		invert: ({ change }: TaggedChange<GenericChangeset>): GenericChangeset => {
			return change.map(
				({ index, nodeChange }: GenericChange): GenericChange => ({
					index,
					nodeChange,
				}),
			);
		},
		rebase: rebaseGenericChange,
		prune: pruneGenericChange,
	},
	codecsFactory: makeGenericChangeCodec,
	editor: {
		buildChildChange(index, change): GenericChangeset {
			return [{ index, nodeChange: change }];
		},
	},
	intoDelta: (
		{ change }: TaggedChange<GenericChangeset>,
		deltaFromChild: ToDelta,
	): DeltaFieldChanges => {
		let nodeIndex = 0;
		const markList: DeltaMark[] = [];
		for (const { index, nodeChange } of change) {
			if (nodeIndex < index) {
				const offset = index - nodeIndex;
				markList.push({ count: offset });
				nodeIndex = index;
			}
			markList.push({ count: 1, fields: deltaFromChild(nodeChange) });
			nodeIndex += 1;
		}
		return { local: markList };
	},
	relevantRemovedRoots,
	isEmpty: (change: GenericChangeset): boolean => change.length === 0,
	createEmpty: (): GenericChangeset => [],
};

function rebaseGenericChange(
	change: GenericChangeset,
	{ change: over }: TaggedChange<GenericChangeset>,
	rebaseChild: NodeChangeRebaser,
): GenericChangeset {
	const rebased: GenericChangeset = [];
	let iChange = 0;
	let iOver = 0;
	while (iChange < change.length || iOver < over.length) {
		const a = change[iChange];
		const b = over[iOver];
		const aIndex = a?.index ?? Infinity;
		const bIndex = b?.index ?? Infinity;
		let nodeChangeA: NodeId | undefined;
		let nodeChangeB: NodeId | undefined;
		let index: number;
		if (aIndex === bIndex) {
			index = a.index;
			nodeChangeA = a.nodeChange;
			nodeChangeB = b.nodeChange;
			iChange += 1;
			iOver += 1;
		} else if (aIndex < bIndex) {
			index = a.index;
			nodeChangeA = a.nodeChange;
			iChange += 1;
		} else {
			index = b.index;
			nodeChangeB = b.nodeChange;
			iOver += 1;
		}

		const nodeChange = rebaseChild(nodeChangeA, nodeChangeB);
		if (nodeChange !== undefined) {
			rebased.push({
				index,
				nodeChange,
			});
		}
	}

	return rebased;
}

function pruneGenericChange(
	changeset: GenericChangeset,
	pruneChild: NodeChangePruner,
): GenericChangeset {
	const pruned: GenericChangeset = [];
	for (const change of changeset) {
		const prunedNode = pruneChild(change.nodeChange);
		if (prunedNode !== undefined) {
			pruned.push({ ...change, nodeChange: prunedNode });
		}
	}
	return pruned;
}

/**
 * {@link FieldKind} used to represent changes to elements of a field in a field-kind-agnostic format.
 */
export const genericFieldKind: FieldKindWithEditor = new FieldKindWithEditor(
	"ModularEditBuilder.Generic",
	Multiplicity.Sequence,
	genericChangeHandler,
	(types, other) => false,
	new Set(),
);

/**
 * Converts a {@link GenericChangeset} into a field-kind-specific `TChange`.
 * @param changeset - The generic changeset to convert.
 * @param target - The {@link FieldChangeHandler} for the `FieldKind` that the returned change should target.
 * @param composeChild - A delegate to compose {@link NodeChangeset}s.
 * @returns An equivalent changeset as represented by the `target` field-kind.
 */
export function convertGenericChange<TChange>(
	changeset: GenericChangeset,
	target: FieldChangeHandler<TChange>,
	composeChild: NodeChangeComposer,
	genId: IdAllocator,
	revisionMetadata: RevisionMetadataSource,
): TChange {
	const perIndex: TaggedChange<TChange>[] = changeset.map(({ index, nodeChange }) =>
		makeAnonChange(target.editor.buildChildChange(index, nodeChange)),
	);

	if (perIndex.length === 0) {
		return target.createEmpty();
	}

	return perIndex.reduce((a, b) =>
		makeAnonChange(
			target.rebaser.compose(
				a,
				b,
				composeChild,
				genId,
				invalidCrossFieldManager,
				revisionMetadata,
			),
		),
	).change;
}

const invalidFunc = () => fail("Should not be called when converting generic changes");
const invalidCrossFieldManager: CrossFieldManager = {
	set: invalidFunc,
	get: invalidFunc,
};

export function newGenericChangeset(): GenericChangeset {
	return [];
}

function* relevantRemovedRoots(
	{ change }: TaggedChange<GenericChangeset>,
	relevantRemovedRootsFromChild: RelevantRemovedRootsFromChild,
): Iterable<DeltaDetachedNodeId> {
	for (const { nodeChange } of change) {
		yield* relevantRemovedRootsFromChild(nodeChange);
	}
}<|MERGE_RESOLUTION|>--- conflicted
+++ resolved
@@ -18,11 +18,7 @@
 import {
 	FieldChangeHandler,
 	NodeChangeComposer,
-<<<<<<< HEAD
-=======
-	NodeChangeInverter,
 	NodeChangePruner,
->>>>>>> f0974b8c
 	NodeChangeRebaser,
 	RelevantRemovedRootsFromChild,
 	ToDelta,
