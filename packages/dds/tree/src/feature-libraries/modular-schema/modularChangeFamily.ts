/*!
 * Copyright (c) Microsoft Corporation and contributors. All rights reserved.
 * Licensed under the MIT License.
 */

import { assert } from "@fluidframework/common-utils";
import {
	ChangeEncoder,
	ChangeFamily,
	ProgressiveEditBuilder,
	ProgressiveEditBuilderBase,
	ChangeRebaser,
	FieldKindIdentifier,
	AnchorSet,
	Delta,
	FieldKey,
	UpPath,
	Value,
	TaggedChange,
	ReadonlyRepairDataStore,
	RevisionTag,
	tagChange,
	makeAnonChange,
	ChangeFamilyEditor,
} from "../../core";
import {
	addToNestedSet,
	brand,
	getOrAddEmptyToMap,
	getOrAddInNestedMap,
	JsonCompatibleReadOnly,
	Mutable,
	NestedMap,
	nestedSetContains,
	setInNestedMap,
	tryGetFromNestedMap,
} from "../../util";
import { dummyRepairDataStore } from "../fakeRepairDataStore";
import {
	ChangesetLocalId,
	CrossFieldManager,
	CrossFieldQuerySet,
	CrossFieldTarget,
	idAllocatorFromMaxId,
} from "./crossFieldQueries";
import {
	FieldChangeHandler,
	FieldChangeMap,
	FieldChange,
	FieldChangeset,
	NodeChangeset,
	ValueChange,
	ModularChangeset,
	IdAllocator,
	HasFieldChanges,
	RevisionInfo,
	RevisionMetadataSource,
} from "./fieldChangeHandler";
import { FieldKind } from "./fieldKind";
import {
	convertGenericChange,
	GenericChangeset,
	genericFieldKind,
	newGenericChangeset,
} from "./genericFieldKind";
import { decodeJsonFormat0, encodeForJsonFormat0 } from "./modularChangeEncoding";

/**
 * Implementation of ChangeFamily which delegates work in a given field to the appropriate FieldKind
 * as determined by the schema.
 *
 * @sealed
 * @alpha
 */
export class ModularChangeFamily
	implements ChangeFamily<ModularEditBuilder, ModularChangeset>, ChangeRebaser<ModularChangeset>
{
	public readonly encoder: ChangeEncoder<ModularChangeset>;

	public constructor(public readonly fieldKinds: ReadonlyMap<FieldKindIdentifier, FieldKind>) {
		this.encoder = new ModularChangeEncoder(this.fieldKinds);
	}

	public get rebaser(): ChangeRebaser<ModularChangeset> {
		return this;
	}

	/**
	 * Produces an equivalent list of `FieldChangeset`s that all target the same {@link FieldKind}.
	 * @param changes - The list of `FieldChange`s whose `FieldChangeset`s needs to be normalized.
	 * @returns An object that contains both the equivalent list of `FieldChangeset`s that all
	 * target the same {@link FieldKind}, and the `FieldKind` that they target.
	 * The returned `FieldChangeset`s may be a shallow copy of the input `FieldChange`s.
	 */
	private normalizeFieldChanges(
		changes: readonly FieldChange[],
		genId: IdAllocator,
		revisionMetadata: RevisionMetadataSource,
	): {
		fieldKind: FieldKind;
		changesets: FieldChangeset[];
	} {
		// TODO: Handle the case where changes have conflicting field kinds
		const nonGenericChange = changes.find(
			(change) => change.fieldKind !== genericFieldKind.identifier,
		);
		if (nonGenericChange === undefined) {
			// All the changes are generic
			return { fieldKind: genericFieldKind, changesets: changes.map((c) => c.change) };
		}
		const kind = nonGenericChange.fieldKind;
		const fieldKind = getFieldKind(this.fieldKinds, kind);
		const handler = fieldKind.changeHandler;
		const normalizedChanges = changes.map((change) => {
			if (change.fieldKind === genericFieldKind.identifier) {
				// The cast is based on the `fieldKind` check above
				const genericChange = change.change as unknown as GenericChangeset;
				return convertGenericChange(
					genericChange,
					handler,
					(children) =>
						this.composeNodeChanges(
							children,
							genId,
							newCrossFieldTable(),
							revisionMetadata,
						),
					genId,
					revisionMetadata,
				) as FieldChangeset;
			}
			return change.change;
		});
		return { fieldKind, changesets: normalizedChanges };
	}

	public compose(changes: TaggedChange<ModularChangeset>[]): ModularChangeset {
		let maxId = -1;
		const revInfos: RevisionInfo[] = [];
		for (const taggedChange of changes) {
			const change = taggedChange.change;
			maxId = Math.max(change.maxId ?? -1, maxId);
			if (change.revisions !== undefined) {
				revInfos.push(...change.revisions);
			} else if (taggedChange.revision !== undefined) {
				const info: Mutable<RevisionInfo> = { tag: taggedChange.revision };
				if (taggedChange.isRollback === true) {
					info.isRollback = true;
				}
				revInfos.push(info);
			}
		}
		const revisionMetadata: RevisionMetadataSource = revisionMetadataSourceFromInfo(revInfos);
		const genId: IdAllocator = () => brand(++maxId);
		const crossFieldTable = newCrossFieldTable<ComposeData>();

		const changesWithoutConstraintViolations = changes.filter(
			(change) => (change.change.constraintViolationCount ?? 0) === 0,
		);

		const composedFields = this.composeFieldMaps(
<<<<<<< HEAD
			changes.map((change) => tagChange(change.change.fieldChanges, change.revision)),
=======
			changesWithoutConstraintViolations.map((change) =>
				tagChange(change.change.changes, change.revision),
			),
>>>>>>> d1fa2458
			genId,
			crossFieldTable,
			revisionMetadata,
		);

		if (crossFieldTable.invalidatedFields.size > 0) {
			const fieldsToUpdate = crossFieldTable.invalidatedFields;
			crossFieldTable.invalidatedFields = new Set();
			for (const field of fieldsToUpdate) {
				const amendedChange = getChangeHandler(
					this.fieldKinds,
					field.fieldKind,
				).rebaser.amendCompose(
					field.change,
					(children) =>
						this.composeNodeChanges(children, genId, crossFieldTable, revisionMetadata),
					genId,
					newCrossFieldManager(crossFieldTable),
					revisionMetadata,
				);
				field.change = brand(amendedChange);
			}
		}

		assert(
			crossFieldTable.invalidatedFields.size === 0,
			0x59b /* Should not need more than one amend pass. */,
		);
		return makeModularChangeset(composedFields, maxId, revInfos);
	}

	private composeFieldMaps(
		changes: TaggedChange<FieldChangeMap>[],
		genId: IdAllocator,
		crossFieldTable: CrossFieldTable<ComposeData>,
		revisionMetadata: RevisionMetadataSource,
	): FieldChangeMap {
		const fieldChanges = new Map<FieldKey, FieldChange[]>();
		for (const change of changes) {
			for (const [key, fieldChange] of change.change) {
				const fieldChangeToCompose =
					fieldChange.revision !== undefined || change.revision === undefined
						? fieldChange
						: {
								...fieldChange,
								revision: change.revision,
						  };

				getOrAddEmptyToMap(fieldChanges, key).push(fieldChangeToCompose);
			}
		}

		const composedFields: FieldChangeMap = new Map();
		for (const [field, changesForField] of fieldChanges) {
			let composedField: FieldChange;
			if (changesForField.length === 1) {
				composedField = changesForField[0];
			} else {
				const { fieldKind, changesets } = this.normalizeFieldChanges(
					changesForField,
					genId,
					revisionMetadata,
				);
				assert(
					changesets.length === changesForField.length,
					0x4a8 /* Number of changes should be constant when normalizing */,
				);

				const manager = newCrossFieldManager(crossFieldTable);
				const taggedChangesets = changesets.map((change, i) =>
					tagChange(change, changesForField[i].revision),
				);
				const composedChange = fieldKind.changeHandler.rebaser.compose(
					taggedChangesets,
					(children) =>
						this.composeNodeChanges(children, genId, crossFieldTable, revisionMetadata),
					genId,
					manager,
					revisionMetadata,
				);

				composedField = {
					fieldKind: fieldKind.identifier,
					change: brand(composedChange),
				};

				addFieldData(manager, composedField);
			}

			// TODO: Could optimize by checking that composedField is non-empty
			composedFields.set(field, composedField);
		}
		return composedFields;
	}

	private composeNodeChanges(
		changes: TaggedChange<NodeChangeset>[],
		genId: IdAllocator,
		crossFieldTable: CrossFieldTable<ComposeData>,
		revisionMetadata: RevisionMetadataSource,
	): NodeChangeset {
		const fieldChanges: TaggedChange<FieldChangeMap>[] = [];
		let valueChange: ValueChange | undefined;
		let valueConstraint: Value | undefined;
		for (const change of changes) {
			// Use the first defined value constraint before any value changes.
			// Any value constraints defined after a value change can never be violated so they are ignored in the composition.
			if (
				change.change.valueConstraint !== undefined &&
				valueConstraint === undefined &&
				valueChange === undefined
			) {
				valueConstraint = { ...change.change.valueConstraint };
			}
			if (change.change.valueChange !== undefined) {
				valueChange = { ...change.change.valueChange };
				valueChange.revision ??= change.revision;
			}
			if (change.change.fieldChanges !== undefined) {
				fieldChanges.push(tagChange(change.change.fieldChanges, change.revision));
			}
		}

		const composedFieldChanges = this.composeFieldMaps(
			fieldChanges,
			genId,
			crossFieldTable,
			revisionMetadata,
		);
		const composedNodeChange: NodeChangeset = {};
		if (valueChange !== undefined) {
			composedNodeChange.valueChange = valueChange;
		}

		if (composedFieldChanges.size > 0) {
			composedNodeChange.fieldChanges = composedFieldChanges;
		}

		if (valueConstraint !== undefined) {
			composedNodeChange.valueConstraint = valueConstraint;
		}

		return composedNodeChange;
	}

	/**
	 * @param change - The change to invert.
	 * @param isRollback - Whether the inverted change is meant to rollback a change on a branch as is the case when
	 * performing a sandwich rebase.
	 * @param repairStore - The store to query for repair data.
	 */
	public invert(
		change: TaggedChange<ModularChangeset>,
		isRollback: boolean,
		repairStore?: ReadonlyRepairDataStore,
	): ModularChangeset {
		let maxId = change.change.maxId ?? -1;
		const genId: IdAllocator = () => brand(++maxId);
		const crossFieldTable = newCrossFieldTable<InvertData>();
		const resolvedRepairStore = repairStore ?? dummyRepairDataStore;

		const invertedFields = this.invertFieldMap(
			tagChange(change.change.fieldChanges, change.revision),
			genId,
			resolvedRepairStore,
			undefined,
			crossFieldTable,
		);

		if (crossFieldTable.invalidatedFields.size > 0) {
			const fieldsToUpdate = crossFieldTable.invalidatedFields;
			crossFieldTable.invalidatedFields = new Set();
			for (const { fieldKey, fieldChange, path, originalRevision } of fieldsToUpdate) {
				const amendedChange = getChangeHandler(
					this.fieldKinds,
					fieldChange.fieldKind,
				).rebaser.amendInvert(
					fieldChange.change,
					originalRevision,
					(revision: RevisionTag, index: number, count: number): Delta.ProtoNode[] =>
						resolvedRepairStore.getNodes(revision, path, fieldKey, index, count),
					genId,
					newCrossFieldManager(crossFieldTable),
				);
				fieldChange.change = brand(amendedChange);
			}
		}

		assert(
			crossFieldTable.invalidatedFields.size === 0,
			0x59c /* Should not need more than one amend pass. */,
		);

		const revInfo = change.change.revisions;
		return makeModularChangeset(
			invertedFields,
			maxId,
			revInfo === undefined
				? undefined
				: (isRollback
						? revInfo.map(({ tag }) => ({ tag, isRollback: true }))
						: Array.from(revInfo)
				  ).reverse(),
			change.change.constraintViolationCount,
		);
	}

	private invertFieldMap(
		changes: TaggedChange<FieldChangeMap>,
		genId: IdAllocator,
		repairStore: ReadonlyRepairDataStore,
		path: UpPath | undefined,
		crossFieldTable: CrossFieldTable<InvertData>,
	): FieldChangeMap {
		const invertedFields: FieldChangeMap = new Map();

		for (const [field, fieldChange] of changes.change) {
			const { revision } = fieldChange.revision !== undefined ? fieldChange : changes;

			const reviver = (
				revisionTag: RevisionTag,
				index: number,
				count: number,
			): Delta.ProtoNode[] => repairStore.getNodes(revisionTag, path, field, index, count);

			const manager = newCrossFieldManager(crossFieldTable);
			const invertedChange = getChangeHandler(
				this.fieldKinds,
				fieldChange.fieldKind,
			).rebaser.invert(
				{ revision, change: fieldChange.change },
				(childChanges, index) =>
					this.invertNodeChange(
						{ revision, change: childChanges },
						genId,
						crossFieldTable,
						repairStore,
						index === undefined
							? undefined
							: {
									parent: path,
									parentField: field,
									parentIndex: index,
							  },
					),
				reviver,
				genId,
				manager,
			);

			const invertedFieldChange: FieldChange = {
				...fieldChange,
				change: brand(invertedChange),
			};
			invertedFields.set(field, invertedFieldChange);

			const invertData: InvertData = {
				fieldKey: field,
				fieldChange: invertedFieldChange,
				path,
				originalRevision: changes.revision,
			};

			addFieldData(manager, invertData);
		}

		return invertedFields;
	}

	private invertNodeChange(
		change: TaggedChange<NodeChangeset>,
		genId: IdAllocator,
		crossFieldTable: CrossFieldTable<InvertData>,
		repairStore: ReadonlyRepairDataStore,
		path?: UpPath,
	): NodeChangeset {
		const inverse: NodeChangeset = {};

		if (change.change.valueChange !== undefined) {
			assert(
				!("revert" in change.change.valueChange),
				0x4a9 /* Inverting inverse changes is currently not supported */,
			);
			assert(
				path !== undefined,
				0x59d /* Only existing nodes can have their value restored */,
			);
			const revision = change.change.valueChange.revision ?? change.revision;
			assert(revision !== undefined, 0x59e /* Unable to revert to undefined revision */);
			inverse.valueChange = { value: repairStore.getValue(revision, path) };
		}

		if (change.change.fieldChanges !== undefined) {
			inverse.fieldChanges = this.invertFieldMap(
				{ ...change, change: change.change.fieldChanges },
				genId,
				repairStore,
				path,
				crossFieldTable,
			);
		}

		return inverse;
	}

	public rebase(
		change: ModularChangeset,
		over: TaggedChange<ModularChangeset>,
	): ModularChangeset {
		let maxId = Math.max(change.maxId ?? -1, over.change.maxId ?? -1);
		const genId: IdAllocator = () => brand(++maxId);
<<<<<<< HEAD
		const crossFieldTable: RebaseTable = {
			...newCrossFieldTable<FieldChange>(),
			baseMapToRebased: new Map(),
			baseChangeToContext: new Map(),
			baseMapToParentField: new Map(),
		};

=======
		const crossFieldTable = newCrossFieldTable<RebaseData>();
		const constraintState = newConstraintState(change.constraintViolationCount ?? 0);
>>>>>>> d1fa2458
		const revInfos: RevisionInfo[] = [];
		if (over.change.revisions !== undefined) {
			revInfos.push(...over.change.revisions);
		}
		if (change.revisions !== undefined) {
			revInfos.push(...change.revisions);
		}
		const revisionMetadata: RevisionMetadataSource = revisionMetadataSourceFromInfo(revInfos);
		const rebasedFields = this.rebaseFieldMap(
			change.fieldChanges,
			tagChange(over.change.fieldChanges, over.revision),
			genId,
			crossFieldTable,
			() => true,
			revisionMetadata,
			constraintState,
		);

		const rebasedChangeset = makeModularChangeset(rebasedFields, maxId, change.revisions);
		crossFieldTable.baseMapToRebased.set(over.change.fieldChanges, rebasedChangeset);

		const [fieldsToAmend, invalidatedEmptyFields] = getFieldsToAmend(
			crossFieldTable.invalidatedFields,
			crossFieldTable.baseMapToRebased,
			crossFieldTable.baseChangeToContext,
			crossFieldTable.baseMapToParentField,
		);

		this.amendRebase(
			crossFieldTable,
			fieldsToAmend,
			invalidatedEmptyFields,
			genId,
			revisionMetadata,
		);
		assert(
			crossFieldTable.invalidatedFields.size === 0,
			0x59f /* Should not need more than one amend pass. */,
		);

<<<<<<< HEAD
		if (maxId >= 0) {
			rebasedChangeset.maxId = brand(maxId);
		}
		return rebasedChangeset;
	}

	private amendRebase(
		crossFieldTable: RebaseTable,
		fieldsToAmend: Set<FieldChange>,
		invalidatedEmptyFields: Set<FieldChange>,
		genId: IdAllocator,
		revisionMetadata: RevisionMetadataSource,
	) {
		crossFieldTable.invalidatedFields = new Set();
		for (const fieldToAmend of fieldsToAmend) {
			const fieldContext = crossFieldTable.baseChangeToContext.get(fieldToAmend);
			let newChange: FieldChange;
			let baseChanges: FieldChange;
			let baseRevision: RevisionTag | undefined;
			let newNode: HasFieldChanges | undefined;
			let field: FieldKey | undefined;

			if (fieldContext !== undefined) {
				// fieldToAmend is part of the base changeset.
				newNode = crossFieldTable.baseMapToRebased.get(fieldContext.map);
				assert(
					newNode !== undefined,
					"Should be a new HasFieldChanges associated with this base change",
				);

				baseChanges = fieldToAmend;
				field = fieldContext.field;
				newChange = newNode.fieldChanges?.get(field) ?? {
					fieldKind: genericFieldKind.identifier,
					change: brand(newGenericChangeset()),
				};

				baseRevision = baseChanges.revision ?? fieldContext.revision;
			} else {
				// fieldToAmend is part of the rebased changeset.
				newChange = fieldToAmend;
				baseChanges = {
					fieldKind: genericFieldKind.identifier,
					change: brand(newGenericChangeset()),
				};
			}

			const {
				fieldKind,
				changesets: [fieldChangeset, baseChangeset],
			} = this.normalizeFieldChanges([newChange, baseChanges], genId, revisionMetadata);

			const amendedChange = fieldKind.changeHandler.rebaser.amendRebase(
				fieldChangeset,
				tagChange(baseChangeset, baseRevision),
				(child, baseChild) =>
					this.rebaseNodeChange(
						child,
						baseChild !== undefined ? tagChange(baseChild, baseRevision) : undefined,
						genId,
						crossFieldTable,
						undefined,
						(base, newNodeChange) =>
							newNodeChange === undefined && invalidatedEmptyFields.has(base),
						revisionMetadata,
					),
				genId,
				newCrossFieldManager(crossFieldTable),
				revisionMetadata,
			);

			if (newNode !== undefined && field !== undefined) {
				if (fieldKind.changeHandler.isEmpty(amendedChange)) {
					newNode.fieldChanges?.delete(field);
				} else {
					if (newNode.fieldChanges === undefined) {
						newNode.fieldChanges = new Map();
					}

					newNode.fieldChanges.set(field, {
						fieldKind: fieldKind.identifier,
						change: brand(amendedChange),
					});
				}
			} else {
				newChange.change = brand(amendedChange);
			}
		}
=======
		return makeModularChangeset(
			rebasedFields,
			maxId,
			change.revisions,
			constraintState.violationCount,
		);
>>>>>>> d1fa2458
	}

	private rebaseFieldMap(
		change: FieldChangeMap,
		over: TaggedChange<FieldChangeMap>,
		genId: IdAllocator,
		crossFieldTable: RebaseTable,
		fieldFilter: (baseChange: FieldChange, newChange: FieldChange | undefined) => boolean,
		revisionMetadata: RevisionMetadataSource,
		constraintState: ConstraintState,
	): FieldChangeMap {
		const rebasedFields: FieldChangeMap = new Map();

		// Rebase fields contained in the base changeset
		for (const [field, baseChanges] of over.change) {
			if (!fieldFilter(baseChanges, change.get(field))) {
				continue;
			}

			const fieldChange: FieldChange = change.get(field) ?? {
				fieldKind: genericFieldKind.identifier,
				change: brand(newGenericChangeset()),
			};
			const {
				fieldKind,
				changesets: [fieldChangeset, baseChangeset],
			} = this.normalizeFieldChanges([fieldChange, baseChanges], genId, revisionMetadata);

			const { revision } = over;
			const taggedBaseChange = { revision, change: baseChangeset };
			const manager = newCrossFieldManager(crossFieldTable);

			const rebasedField = fieldKind.changeHandler.rebaser.rebase(
				fieldChangeset,
				taggedBaseChange,
				(child, baseChild) =>
					this.rebaseNodeChange(
						child,
						baseChild !== undefined ? { revision, change: baseChild } : undefined,
						genId,
						crossFieldTable,
						baseChanges,
						fieldFilter,
						revisionMetadata,
					),
				genId,
				manager,
				revisionMetadata,
			);

			if (!fieldKind.changeHandler.isEmpty(rebasedField)) {
				const rebasedFieldChange: FieldChange = {
					fieldKind: fieldKind.identifier,
					change: brand(rebasedField),
				};

				rebasedFields.set(field, rebasedFieldChange);
			}

			addFieldData(manager, baseChanges);
			crossFieldTable.baseChangeToContext.set(baseChanges, {
				map: over.change,
				field,
				revision,
			});
		}

		// Rebase the fields of the new changeset which don't have a corresponding base field.
		for (const [field, fieldChange] of change) {
			if (!over.change?.has(field)) {
				const baseChanges: FieldChange = {
					fieldKind: genericFieldKind.identifier,
					change: brand(newGenericChangeset()),
				};

				const {
					fieldKind,
					changesets: [fieldChangeset, baseChangeset],
				} = this.normalizeFieldChanges([fieldChange, baseChanges], genId, revisionMetadata);

				const manager = newCrossFieldManager(crossFieldTable);
				const rebasedChangeset = fieldKind.changeHandler.rebaser.rebase(
					fieldChangeset,
					makeAnonChange(baseChangeset),
					(child, baseChild) => {
						assert(
							baseChild === undefined,
							"This field should not have any base changes",
						);
						return this.rebaseNodeChange(
							child,
							undefined,
							genId,
							crossFieldTable,
							baseChanges,
							fieldFilter,
							revisionMetadata,
<<<<<<< HEAD
						);
					},
=======
							constraintState,
						),
>>>>>>> d1fa2458
					genId,
					manager,
					revisionMetadata,
				);
				const rebasedFieldChange: FieldChange = {
					fieldKind: fieldKind.identifier,
					change: brand(rebasedChangeset),
				};
				rebasedFields.set(field, rebasedFieldChange);
				addFieldData(manager, rebasedChangeset);
			}
		}

		return rebasedFields;
	}

	private rebaseNodeChange(
		change: NodeChangeset | undefined,
		over: TaggedChange<NodeChangeset> | undefined,
		genId: IdAllocator,
		crossFieldTable: RebaseTable,
		parentField: FieldChange | undefined,
		fieldFilter: (baseChange: FieldChange, newChange: FieldChange | undefined) => boolean,
		revisionMetadata: RevisionMetadataSource,
<<<<<<< HEAD
	): NodeChangeset | undefined {
		if (change === undefined && over?.change?.fieldChanges === undefined) {
			return undefined;
		}

		if (over?.change?.fieldChanges !== undefined && parentField !== undefined) {
			crossFieldTable.baseMapToParentField.set(over.change.fieldChanges, parentField);
		}

		const baseMap: TaggedChange<FieldChangeMap> =
			over?.change?.fieldChanges !== undefined
				? {
						...over,
						change: over.change.fieldChanges,
				  }
				: makeAnonChange(new Map());

		const fieldChanges = this.rebaseFieldMap(
			change?.fieldChanges ?? new Map(),
			baseMap,
			genId,
			crossFieldTable,
			fieldFilter,
			revisionMetadata,
		);

		if (change?.valueChange === undefined && fieldChanges.size === 0) {
			return undefined;
		}

		const rebasedChange: NodeChangeset = {};
		if (change?.valueChange !== undefined) {
			rebasedChange.valueChange = change.valueChange;
		}

		if (fieldChanges.size > 0) {
			rebasedChange.fieldChanges = fieldChanges;
		}

		if (over?.change?.fieldChanges !== undefined) {
			crossFieldTable.baseMapToRebased.set(over.change.fieldChanges, rebasedChange);
		}

		return rebasedChange;
=======
		constraintState: ConstraintState,
	): NodeChangeset {
		const fieldChanges =
			change.fieldChanges === undefined || over.change.fieldChanges === undefined
				? change.fieldChanges
				: this.rebaseFieldMap(
						change.fieldChanges,
						{
							...over,
							change: over.change.fieldChanges,
						},
						genId,
						crossFieldTable,
						revisionMetadata,
						constraintState,
				  );

		const changeSet: NodeChangeset = {
			...change,
			fieldChanges,
		};

		// We only care if a violated constraint is fixed or if a non-violated
		// constraint becomes violated
		if (changeSet.valueConstraint !== undefined && over.change.valueChange !== undefined) {
			const violatedByOver =
				over.change.valueChange.value !== changeSet.valueConstraint.value;

			if (changeSet.valueConstraint.violated !== violatedByOver) {
				changeSet.valueConstraint = {
					...changeSet.valueConstraint,
					violated: violatedByOver,
				};
				constraintState.violationCount += violatedByOver ? 1 : -1;
			}
		}

		return changeSet;
>>>>>>> d1fa2458
	}

	public rebaseAnchors(anchors: AnchorSet, over: ModularChangeset): void {
		anchors.applyDelta(this.intoDelta(over));
	}

	public intoDelta(change: ModularChangeset): Delta.Root {
		return this.intoDeltaImpl(change.fieldChanges);
	}

	/**
	 * @param change - The change to convert into a delta.
	 * @param repairStore - The store to query for repair data.
	 * @param path - The path of the node being altered by the change as defined by the input context.
	 * Undefined for the root and for nodes that do not exist in the input context.
	 */
	private intoDeltaImpl(change: FieldChangeMap): Delta.Root {
		const delta: Map<FieldKey, Delta.MarkList> = new Map();
		for (const [field, fieldChange] of change) {
			const deltaField = getChangeHandler(this.fieldKinds, fieldChange.fieldKind).intoDelta(
				fieldChange.change,
				(childChange): Delta.Modify => this.deltaFromNodeChange(childChange),
			);
			delta.set(field, deltaField);
		}
		return delta;
	}

	private deltaFromNodeChange(change: NodeChangeset): Delta.Modify {
		const modify: Mutable<Delta.Modify> = {
			type: Delta.MarkType.Modify,
		};

		const valueChange = change.valueChange;
		if (valueChange !== undefined) {
			modify.setValue = valueChange.value;
		}

		if (change.fieldChanges !== undefined) {
			modify.fields = this.intoDeltaImpl(change.fieldChanges);
		}

		return modify;
	}

	public buildEditor(
		changeReceiver: (change: ModularChangeset) => void,
		anchors: AnchorSet,
	): ModularEditBuilder {
		return new ModularEditBuilder(this, changeReceiver, anchors);
	}
}

function getFieldsToAmend(
	invalidatedFields: Set<FieldChange>,
	baseMapToRebased: Map<FieldChangeMap, HasFieldChanges>,
	baseChangeToContext: Map<FieldChange, FieldChangeContext>,
	baseMapToParentField: Map<FieldChangeMap, FieldChange>,
): [fieldsToAmend: Set<FieldChange>, invalidatedEmptyFields: Set<FieldChange>] {
	const fieldsToAmend = new Set<FieldChange>();
	const invalidatedEmptyFields = new Set<FieldChange>();
	for (let fieldChange of invalidatedFields) {
		// fieldChange may be either part of the base changeset or the rebased changeset.
		// If `baseChangeToContext` has an entry for it, it is part of the base changeset.
		// Otherwise it is part of the rebased changeset, and there is no corresponding base FieldChange.
		// If part of the rebased changeset we can add it to `fieldsToAmend`.
		// If part of the base changeset we may have to walk up to find an ancestor with a corresponding HasFieldChanges
		// and add that ancestor to `fieldsToAmend`.

		let baseFieldContext = baseChangeToContext.get(fieldChange);

		while (baseFieldContext !== undefined && !baseMapToRebased.has(baseFieldContext.map)) {
			invalidatedEmptyFields.add(fieldChange);
			const baseFieldTemp = baseMapToParentField.get(baseFieldContext.map);
			assert(baseFieldTemp !== undefined, "Should have parent for field");
			fieldChange = baseFieldTemp;
			const contextTemp = baseChangeToContext.get(fieldChange);
			assert(contextTemp !== undefined, "Should have context for field");
			baseFieldContext = contextTemp;
		}

		fieldsToAmend.add(fieldChange);
	}

	return [fieldsToAmend, invalidatedEmptyFields];
}

function revisionMetadataSourceFromInfo(revInfos: readonly RevisionInfo[]): RevisionMetadataSource {
	const getIndex = (tag: RevisionTag): number => {
		const index = revInfos.findIndex((revInfo) => revInfo.tag === tag);
		assert(index !== -1, 0x5a0 /* Unable to index unknown revision */);
		return index;
	};
	const getInfo = (tag: RevisionTag): RevisionInfo => {
		return revInfos[getIndex(tag)];
	};
	return { getIndex, getInfo };
}

export function getFieldKind(
	fieldKinds: ReadonlyMap<FieldKindIdentifier, FieldKind>,
	kind: FieldKindIdentifier,
): FieldKind {
	if (kind === genericFieldKind.identifier) {
		return genericFieldKind;
	}
	const fieldKind = fieldKinds.get(kind);
	assert(fieldKind !== undefined, 0x3ad /* Unknown field kind */);
	return fieldKind;
}

export function getChangeHandler(
	fieldKinds: ReadonlyMap<FieldKindIdentifier, FieldKind>,
	kind: FieldKindIdentifier,
): FieldChangeHandler<unknown> {
	return getFieldKind(fieldKinds, kind).changeHandler;
}

interface CrossFieldTable<TFieldData> {
	srcTable: NestedMap<RevisionTag | undefined, ChangesetLocalId, unknown>;
	dstTable: NestedMap<RevisionTag | undefined, ChangesetLocalId, unknown>;
	srcDependents: NestedMap<RevisionTag | undefined, ChangesetLocalId, TFieldData>;
	dstDependents: NestedMap<RevisionTag | undefined, ChangesetLocalId, TFieldData>;
	invalidatedFields: Set<TFieldData>;
}

interface RebaseTable extends CrossFieldTable<FieldChange> {
	baseMapToRebased: Map<FieldChangeMap, HasFieldChanges>;
	baseChangeToContext: Map<FieldChange, FieldChangeContext>;
	baseMapToParentField: Map<FieldChangeMap, FieldChange>;
}

interface FieldChangeContext {
	map: FieldChangeMap;
	field: FieldKey;
	revision: RevisionTag | undefined;
}

function newCrossFieldTable<T>(): CrossFieldTable<T> {
	return {
		srcTable: new Map(),
		dstTable: new Map(),
		srcDependents: new Map(),
		dstDependents: new Map(),
		invalidatedFields: new Set(),
	};
}

<<<<<<< HEAD
// TODO: Move originalRevision into a separate map so that FieldChange can be correctly deduplicated by the invalidated field set.
=======
interface ConstraintState {
	violationCount: number;
}

function newConstraintState(violationCount: number): ConstraintState {
	return {
		violationCount,
	};
}

>>>>>>> d1fa2458
interface InvertData {
	originalRevision: RevisionTag | undefined;
	fieldKey: FieldKey;
	fieldChange: FieldChange;
	path: UpPath | undefined;
}

type ComposeData = FieldChange;

interface CrossFieldManagerI<T> extends CrossFieldManager {
	table: CrossFieldTable<T>;
	srcQueries: CrossFieldQuerySet;
	dstQueries: CrossFieldQuerySet;
	fieldInvalidated: boolean;
}

function newCrossFieldManager<T>(crossFieldTable: CrossFieldTable<T>): CrossFieldManagerI<T> {
	const srcQueries = new Map();
	const dstQueries = new Map();
	const getMap = (target: CrossFieldTarget) =>
		target === CrossFieldTarget.Source ? crossFieldTable.srcTable : crossFieldTable.dstTable;

	const getQueries = (target: CrossFieldTarget) =>
		target === CrossFieldTarget.Source ? srcQueries : dstQueries;

	const manager = {
		table: crossFieldTable,
		srcQueries,
		dstQueries,
		fieldInvalidated: false,
		getOrCreate: (
			target: CrossFieldTarget,
			revision: RevisionTag | undefined,
			id: ChangesetLocalId,
			newValue: unknown,
			invalidateDependents: boolean,
		) => {
			if (invalidateDependents) {
				const dependents =
					target === CrossFieldTarget.Source
						? crossFieldTable.srcDependents
						: crossFieldTable.dstDependents;
				const dependent = tryGetFromNestedMap(dependents, revision, id);
				if (dependent !== undefined) {
					crossFieldTable.invalidatedFields.add(dependent);
				}

				if (nestedSetContains(getQueries(target), revision, id)) {
					manager.fieldInvalidated = true;
				}
			}
			return getOrAddInNestedMap(getMap(target), revision, id, newValue);
		},
		get: (
			target: CrossFieldTarget,
			revision: RevisionTag | undefined,
			id: ChangesetLocalId,
			addDependency: boolean,
		) => {
			if (addDependency) {
				addToNestedSet(getQueries(target), revision, id);
			}
			return tryGetFromNestedMap(getMap(target), revision, id);
		},
	};

	return manager;
}

function addFieldData<T>(manager: CrossFieldManagerI<T>, fieldData: T) {
	for (const [revision, ids] of manager.srcQueries) {
		for (const id of ids.keys()) {
			assert(
				tryGetFromNestedMap(manager.table.srcDependents, revision, id) === undefined,
				0x564 /* TODO: Support multiple dependents per key */,
			);
			setInNestedMap(manager.table.srcDependents, revision, id, fieldData);
		}
	}

	for (const [revision, ids] of manager.dstQueries) {
		for (const id of ids.keys()) {
			assert(
				tryGetFromNestedMap(manager.table.dstDependents, revision, id) === undefined,
				0x565 /* TODO: Support multiple dependents per key */,
			);
			setInNestedMap(manager.table.dstDependents, revision, id, fieldData);
		}
	}

	if (manager.fieldInvalidated) {
		manager.table.invalidatedFields.add(fieldData);
	}
}

function makeModularChangeset(
	changes: FieldChangeMap,
	maxId: number = -1,
	revisions: readonly RevisionInfo[] | undefined = undefined,
	constraintViolationCount: number | undefined = undefined,
): ModularChangeset {
	const changeset: Mutable<ModularChangeset> = { fieldChanges: changes };
	if (revisions !== undefined && revisions.length > 0) {
		changeset.revisions = revisions;
	}
	if (maxId >= 0) {
		changeset.maxId = brand(maxId);
	}
	if (constraintViolationCount !== undefined && constraintViolationCount > 0) {
		changeset.constraintViolationCount = constraintViolationCount;
	}
	return changeset;
}

class ModularChangeEncoder extends ChangeEncoder<ModularChangeset> {
	public constructor(private readonly fieldKinds: ReadonlyMap<FieldKindIdentifier, FieldKind>) {
		super();
	}

	public encodeForJson(formatVersion: number, change: ModularChangeset): JsonCompatibleReadOnly {
		return encodeForJsonFormat0(this.fieldKinds, change);
	}

	public decodeJson(formatVersion: number, change: JsonCompatibleReadOnly): ModularChangeset {
		return decodeJsonFormat0(this.fieldKinds, change);
	}
}

/**
 * @sealed
 * @alpha
 */
export class ModularEditBuilder
	extends ProgressiveEditBuilderBase<ModularChangeset>
	implements ProgressiveEditBuilder<ModularChangeset>
{
	private transactionDepth: number = 0;
	private idAllocator: IdAllocator;

	public constructor(
		family: ChangeFamily<ChangeFamilyEditor, ModularChangeset>,
		changeReceiver: (change: ModularChangeset) => void,
		anchors: AnchorSet,
	) {
		super(family, changeReceiver, anchors);
		this.idAllocator = idAllocatorFromMaxId();
	}

	public override enterTransaction(): void {
		this.transactionDepth += 1;
		if (this.transactionDepth === 1) {
			this.idAllocator = idAllocatorFromMaxId();
		}
	}

	public override exitTransaction(): void {
		assert(this.transactionDepth > 0, "Cannot exit inexistent transaction");
		this.transactionDepth -= 1;
		if (this.transactionDepth === 0) {
			this.idAllocator = idAllocatorFromMaxId();
		}
	}

	public apply(change: ModularChangeset): void {
		this.applyChange(change);
	}

	/**
	 * Adds a change to the edit builder
	 * @param path - path to the parent node of the field being edited
	 * @param field - the field which is being edited
	 * @param fieldKind - the kind of the field
	 * @param change - the change to the field
	 * @param maxId - the highest `ChangesetLocalId` used in this change
	 */
	public submitChange(
		path: UpPath | undefined,
		field: FieldKey,
		fieldKind: FieldKindIdentifier,
		change: FieldChangeset,
		maxId: ChangesetLocalId = brand(-1),
	): void {
		const changeMap = this.buildChangeMap(path, field, fieldKind, change);
		this.applyChange(makeModularChangeset(changeMap, maxId));
	}

	public submitChanges(changes: EditDescription[], maxId: ChangesetLocalId = brand(-1)) {
		const changeMaps = changes.map((change) =>
			makeAnonChange(
				makeModularChangeset(
					this.buildChangeMap(change.path, change.field, change.fieldKind, change.change),
				),
			),
		);
		const composedChange = this.changeFamily.rebaser.compose(changeMaps);
		if (maxId >= 0) {
			composedChange.maxId = maxId;
		}
		this.applyChange(composedChange);
	}

	public generateId(): ChangesetLocalId {
		return this.idAllocator();
	}

	private buildChangeMap(
		path: UpPath | undefined,
		field: FieldKey,
		fieldKind: FieldKindIdentifier,
		change: FieldChangeset,
	): FieldChangeMap {
		let fieldChangeMap: FieldChangeMap = new Map([[field, { fieldKind, change }]]);

		let remainingPath = path;
		while (remainingPath !== undefined) {
			const nodeChange: NodeChangeset = { fieldChanges: fieldChangeMap };
			const fieldChange = genericFieldKind.changeHandler.editor.buildChildChange(
				remainingPath.parentIndex,
				nodeChange,
			);
			fieldChangeMap = new Map([
				[
					remainingPath.parentField,
					{ fieldKind: genericFieldKind.identifier, change: brand(fieldChange) },
				],
			]);
			remainingPath = remainingPath.parent;
		}

		return fieldChangeMap;
	}

	public setValue(path: UpPath, value: Value): void {
		const valueChange: ValueChange = value === undefined ? {} : { value };
		const nodeChange: NodeChangeset = { valueChange };
		const fieldChange = genericFieldKind.changeHandler.editor.buildChildChange(
			path.parentIndex,
			nodeChange,
		);
		this.submitChange(
			path.parent,
			path.parentField,
			genericFieldKind.identifier,
			brand(fieldChange),
		);
	}

	public addValueConstraint(path: UpPath, currentValue: Value): void {
		const nodeChange: NodeChangeset = {
			valueConstraint: { value: currentValue, violated: false },
		};
		const fieldChange = genericFieldKind.changeHandler.editor.buildChildChange(
			path.parentIndex,
			nodeChange,
		);
		this.submitChange(
			path.parent,
			path.parentField,
			genericFieldKind.identifier,
			brand(fieldChange),
		);
	}
}

/**
 * @alpha
 */
export interface EditDescription {
	path: UpPath | undefined;
	field: FieldKey;
	fieldKind: FieldKindIdentifier;
	change: FieldChangeset;
}<|MERGE_RESOLUTION|>--- conflicted
+++ resolved
@@ -159,13 +159,9 @@
 		);
 
 		const composedFields = this.composeFieldMaps(
-<<<<<<< HEAD
-			changes.map((change) => tagChange(change.change.fieldChanges, change.revision)),
-=======
 			changesWithoutConstraintViolations.map((change) =>
-				tagChange(change.change.changes, change.revision),
+				tagChange(change.change.fieldChanges, change.revision),
 			),
->>>>>>> d1fa2458
 			genId,
 			crossFieldTable,
 			revisionMetadata,
@@ -477,7 +473,6 @@
 	): ModularChangeset {
 		let maxId = Math.max(change.maxId ?? -1, over.change.maxId ?? -1);
 		const genId: IdAllocator = () => brand(++maxId);
-<<<<<<< HEAD
 		const crossFieldTable: RebaseTable = {
 			...newCrossFieldTable<FieldChange>(),
 			baseMapToRebased: new Map(),
@@ -485,10 +480,7 @@
 			baseMapToParentField: new Map(),
 		};
 
-=======
-		const crossFieldTable = newCrossFieldTable<RebaseData>();
 		const constraintState = newConstraintState(change.constraintViolationCount ?? 0);
->>>>>>> d1fa2458
 		const revInfos: RevisionInfo[] = [];
 		if (over.change.revisions !== undefined) {
 			revInfos.push(...over.change.revisions);
@@ -507,7 +499,12 @@
 			constraintState,
 		);
 
-		const rebasedChangeset = makeModularChangeset(rebasedFields, maxId, change.revisions);
+		const rebasedChangeset = makeModularChangeset(
+			rebasedFields,
+			maxId,
+			change.revisions,
+			constraintState.violationCount,
+		);
 		crossFieldTable.baseMapToRebased.set(over.change.fieldChanges, rebasedChangeset);
 
 		const [fieldsToAmend, invalidatedEmptyFields] = getFieldsToAmend(
@@ -517,19 +514,26 @@
 			crossFieldTable.baseMapToParentField,
 		);
 
+		const constraintViolations = constraintState.violationCount;
 		this.amendRebase(
 			crossFieldTable,
 			fieldsToAmend,
 			invalidatedEmptyFields,
 			genId,
 			revisionMetadata,
-		);
+			constraintState,
+		);
+
 		assert(
 			crossFieldTable.invalidatedFields.size === 0,
 			0x59f /* Should not need more than one amend pass. */,
 		);
 
-<<<<<<< HEAD
+		assert(
+			constraintState.violationCount === constraintViolations,
+			"Should not change constraint violation count during amend pass",
+		);
+
 		if (maxId >= 0) {
 			rebasedChangeset.maxId = brand(maxId);
 		}
@@ -542,6 +546,7 @@
 		invalidatedEmptyFields: Set<FieldChange>,
 		genId: IdAllocator,
 		revisionMetadata: RevisionMetadataSource,
+		constraintState: ConstraintState,
 	) {
 		crossFieldTable.invalidatedFields = new Set();
 		for (const fieldToAmend of fieldsToAmend) {
@@ -595,6 +600,7 @@
 						(base, newNodeChange) =>
 							newNodeChange === undefined && invalidatedEmptyFields.has(base),
 						revisionMetadata,
+						constraintState,
 					),
 				genId,
 				newCrossFieldManager(crossFieldTable),
@@ -618,14 +624,6 @@
 				newChange.change = brand(amendedChange);
 			}
 		}
-=======
-		return makeModularChangeset(
-			rebasedFields,
-			maxId,
-			change.revisions,
-			constraintState.violationCount,
-		);
->>>>>>> d1fa2458
 	}
 
 	private rebaseFieldMap(
@@ -670,6 +668,7 @@
 						baseChanges,
 						fieldFilter,
 						revisionMetadata,
+						constraintState,
 					),
 				genId,
 				manager,
@@ -723,13 +722,9 @@
 							baseChanges,
 							fieldFilter,
 							revisionMetadata,
-<<<<<<< HEAD
+							constraintState,
 						);
 					},
-=======
-							constraintState,
-						),
->>>>>>> d1fa2458
 					genId,
 					manager,
 					revisionMetadata,
@@ -754,7 +749,7 @@
 		parentField: FieldChange | undefined,
 		fieldFilter: (baseChange: FieldChange, newChange: FieldChange | undefined) => boolean,
 		revisionMetadata: RevisionMetadataSource,
-<<<<<<< HEAD
+		constraintState: ConstraintState,
 	): NodeChangeset | undefined {
 		if (change === undefined && over?.change?.fieldChanges === undefined) {
 			return undefined;
@@ -779,11 +774,8 @@
 			crossFieldTable,
 			fieldFilter,
 			revisionMetadata,
-		);
-
-		if (change?.valueChange === undefined && fieldChanges.size === 0) {
-			return undefined;
-		}
+			constraintState,
+		);
 
 		const rebasedChange: NodeChangeset = {};
 		if (change?.valueChange !== undefined) {
@@ -794,51 +786,30 @@
 			rebasedChange.fieldChanges = fieldChanges;
 		}
 
-		if (over?.change?.fieldChanges !== undefined) {
-			crossFieldTable.baseMapToRebased.set(over.change.fieldChanges, rebasedChange);
-		}
-
-		return rebasedChange;
-=======
-		constraintState: ConstraintState,
-	): NodeChangeset {
-		const fieldChanges =
-			change.fieldChanges === undefined || over.change.fieldChanges === undefined
-				? change.fieldChanges
-				: this.rebaseFieldMap(
-						change.fieldChanges,
-						{
-							...over,
-							change: over.change.fieldChanges,
-						},
-						genId,
-						crossFieldTable,
-						revisionMetadata,
-						constraintState,
-				  );
-
-		const changeSet: NodeChangeset = {
-			...change,
-			fieldChanges,
-		};
+		if (change?.valueConstraint !== undefined) {
+			rebasedChange.valueConstraint = change.valueConstraint;
+		}
 
 		// We only care if a violated constraint is fixed or if a non-violated
 		// constraint becomes violated
-		if (changeSet.valueConstraint !== undefined && over.change.valueChange !== undefined) {
+		if (rebasedChange.valueConstraint !== undefined && over?.change.valueChange !== undefined) {
 			const violatedByOver =
-				over.change.valueChange.value !== changeSet.valueConstraint.value;
-
-			if (changeSet.valueConstraint.violated !== violatedByOver) {
-				changeSet.valueConstraint = {
-					...changeSet.valueConstraint,
+				over.change.valueChange.value !== rebasedChange.valueConstraint.value;
+
+			if (rebasedChange.valueConstraint.violated !== violatedByOver) {
+				rebasedChange.valueConstraint = {
+					...rebasedChange.valueConstraint,
 					violated: violatedByOver,
 				};
 				constraintState.violationCount += violatedByOver ? 1 : -1;
 			}
 		}
 
-		return changeSet;
->>>>>>> d1fa2458
+		if (over?.change?.fieldChanges !== undefined) {
+			crossFieldTable.baseMapToRebased.set(over.change.fieldChanges, rebasedChange);
+		}
+
+		return rebasedChange;
 	}
 
 	public rebaseAnchors(anchors: AnchorSet, over: ModularChangeset): void {
@@ -987,9 +958,6 @@
 	};
 }
 
-<<<<<<< HEAD
-// TODO: Move originalRevision into a separate map so that FieldChange can be correctly deduplicated by the invalidated field set.
-=======
 interface ConstraintState {
 	violationCount: number;
 }
@@ -1000,7 +968,7 @@
 	};
 }
 
->>>>>>> d1fa2458
+// TODO: Move originalRevision into a separate map so that FieldChange can be correctly deduplicated by the invalidated field set.
 interface InvertData {
 	originalRevision: RevisionTag | undefined;
 	fieldKey: FieldKey;
