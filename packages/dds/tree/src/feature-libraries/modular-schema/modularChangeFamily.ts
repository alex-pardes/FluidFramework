--- conflicted
+++ resolved
@@ -1065,25 +1065,11 @@
 				child: NodeId | undefined,
 				baseChild: NodeId | undefined,
 				stateChange: NodeExistenceState | undefined,
-<<<<<<< HEAD
 			) => {
 				if (child !== undefined && baseChild !== undefined) {
 					crossFieldTable.nodeIdPairs.push([child, baseChild, stateChange]);
 				}
 				return child;
-=======
-			): ChangeAtomId => {
-				crossFieldTable.nodeIdPairs.push([child, baseChild, stateChange]);
-				return (
-					child ??
-					// The fact `child` is undefined means that the changeset to rebase does not include changes for
-					// this node or its descendants. However, it's possible that it will after rebasing.
-					// In that case, we will need a NodeId to represent these changes under in the rebased changeset.
-					// We adopt `baseChild` for this purpose.
-					baseChild ??
-					fail("Should not have two undefined node IDs")
-				);
->>>>>>> 3c6cb7db
 			};
 
 			const rebasedField = fieldKind.changeHandler.rebaser.rebase(
@@ -1931,50 +1917,10 @@
 	}
 }
 
-<<<<<<< HEAD
 class RebaseManager extends CrossFieldManagerI<FieldChange> {
 	public constructor(table: RebaseTable, currentField: FieldChange, allowInval = true) {
 		super(table, currentField, allowInval);
 	}
-=======
-function newCrossFieldManager<T>(
-	crossFieldTable: CrossFieldTable<T>,
-	currentFieldKey: T,
-	allowInval = true,
-): CrossFieldManagerI<T> {
-	const getMap = (target: CrossFieldTarget): CrossFieldMap<unknown> =>
-		target === CrossFieldTarget.Source ? crossFieldTable.srcTable : crossFieldTable.dstTable;
-
-	const getDependents = (target: CrossFieldTarget): CrossFieldMap<T> =>
-		target === CrossFieldTarget.Source
-			? crossFieldTable.srcDependents
-			: crossFieldTable.dstDependents;
-
-	const manager = {
-		table: crossFieldTable,
-
-		set: (
-			target: CrossFieldTarget,
-			revision: RevisionTag | undefined,
-			id: ChangesetLocalId,
-			count: number,
-			newValue: unknown,
-			invalidateDependents: boolean,
-		) => {
-			if (invalidateDependents && allowInval) {
-				const lastChangedId = (id as number) + count - 1;
-				let firstId = id;
-				while (firstId <= lastChangedId) {
-					const dependentEntry = getFirstFromCrossFieldMap(
-						getDependents(target),
-						revision,
-						firstId,
-						lastChangedId - firstId + 1,
-					);
-					if (dependentEntry.value !== undefined) {
-						crossFieldTable.invalidatedFields.add(dependentEntry.value);
-					}
->>>>>>> 3c6cb7db
 
 	public override set(
 		target: CrossFieldTarget,
@@ -2166,7 +2112,7 @@
 							new Map(),
 							new BTree(),
 							this.idAllocator,
-							change.crossFieldKeys,
+							change.crossFieldKeys ?? [],
 					  ),
 			),
 		);
@@ -2306,7 +2252,7 @@
 	field: FieldUpPath;
 	fieldKind: FieldKindIdentifier;
 	change: FieldChangeset;
-	crossFieldKeys: CrossFieldKey[];
+	crossFieldKeys?: CrossFieldKey[];
 }
 
 /**
