--- conflicted
+++ resolved
@@ -7,15 +7,9 @@
 import { ChangeEncoder, ChangeFamily, ProgressiveEditBuilder } from "../../change-family";
 import { ChangeRebaser } from "../../rebase";
 import { FieldKindIdentifier } from "../../schema-stored";
-<<<<<<< HEAD
 import { AnchorSet, Delta, FieldKey, UpPath } from "../../tree";
-import { brand, getOrAddEmptyToMap } from "../../util";
+import { brand, getOrAddEmptyToMap, JsonCompatibleReadOnly } from "../../util";
 import { FieldChangeHandler, FieldChangeMap, FieldChange, FieldChangeset } from "./fieldChangeHandler";
-=======
-import { AnchorSet, Delta, FieldKey } from "../../tree";
-import { brand, getOrAddEmptyToMap, JsonCompatibleReadOnly } from "../../util";
-import { FieldChangeHandler, FieldChangeMap, FieldChange } from "./fieldChangeHandler";
->>>>>>> 6b977d0d
 import { FieldKind } from "./fieldKind";
 
 /**
