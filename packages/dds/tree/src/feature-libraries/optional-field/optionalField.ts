--- conflicted
+++ resolved
@@ -156,19 +156,16 @@
 		{ change: change2, revision: revision2 }: TaggedChange<OptionalChangeset>,
 		composeChild: NodeChangeComposer,
 	): OptionalChangeset => {
-<<<<<<< HEAD
 		const inputContext = tryInferInputContext(change1) ?? tryInferInputContext(change2);
-		const intention1 = getIntention(revision1, revisionMetadata);
-		const intention2 = getIntention(revision2, revisionMetadata);
 
 		const earliestReservedDetachId: RegisterId | undefined =
-			withRevisionOrUndefined(change1.reservedDetachId, intention1) ??
-			withRevisionOrUndefined(change2.reservedDetachId, intention2);
-
-		const { srcToDst, dstToSrc } = getBidirectionalMaps(change1.moves, intention1);
+			withRevisionOrUndefined(change1.reservedDetachId, revision1) ??
+			withRevisionOrUndefined(change2.reservedDetachId, revision2);
+
+		const { srcToDst, dstToSrc } = getBidirectionalMaps(change1.moves, revision1);
 		for (const [src, dst, target] of change2.moves) {
-			const srcWithRevision = withRevision(src, intention2);
-			const dstWithRevision = withRevision(dst, intention2);
+			const srcWithRevision = withRevision(src, revision2);
+			const dstWithRevision = withRevision(dst, revision2);
 			const originalSrc = dstToSrc.get(srcWithRevision);
 			if (originalSrc !== undefined) {
 				const entry = srcToDst.get(originalSrc);
@@ -176,77 +173,6 @@
 				entry[0] = dstWithRevision;
 			} else {
 				srcToDst.set(srcWithRevision, [dstWithRevision, target]);
-=======
-		const getBidirectionalMaps = (
-			moves: OptionalChangeset["moves"],
-		): {
-			srcToDst: RegisterMap<[dst: RegisterId, target: "nodeTargeting" | "cellTargeting"]>;
-			dstToSrc: RegisterMap<RegisterId>;
-		} => {
-			const srcToDst = new RegisterMap<
-				[dst: RegisterId, target: "nodeTargeting" | "cellTargeting"]
-			>();
-			const dstToSrc = new RegisterMap<RegisterId>();
-			for (const [src, dst, target] of moves) {
-				srcToDst.set(src, [dst, target]);
-				dstToSrc.set(dst, src);
-			}
-			return { srcToDst, dstToSrc };
-		};
-
-		let earliestReservedDetachId: RegisterId | undefined;
-		let inputContext: "empty" | "filled" | undefined;
-
-		const childChangesByOriginalId = new RegisterMap<TaggedChange<NodeChangeset>[]>();
-		// TODO: It might be possible to compose moves in place rather than repeatedly copy.
-		// Additionally, working out a 'register allocation' strategy which enables frequent cancellation of noop moves
-		// for sandwich rebases would help with cloning if in-place proves too difficult
-		const current = getBidirectionalMaps([]);
-		for (const { change, revision } of changes) {
-			inputContext ??= tryInferInputContext(change);
-			const withIntention = (id: RegisterId): RegisterId => {
-				if (id === "self") {
-					return id;
-				}
-				const intention = id.revision ?? revision;
-				return { revision: intention, localId: id.localId };
-			};
-
-			const nextSrcToDst = new RegisterMap<
-				[dst: RegisterId, target: "nodeTargeting" | "cellTargeting"]
-			>();
-			const nextDstToSrc = new RegisterMap<RegisterId>();
-
-			if (change.reservedDetachId !== undefined && earliestReservedDetachId === undefined) {
-				earliestReservedDetachId = withIntention(change.reservedDetachId);
-			}
-
-			// Compose all the things that `change` moved.
-			for (const [unintentionedSrc, unintentionedDst, target] of change.moves) {
-				const src = withIntention(unintentionedSrc);
-				const dst = withIntention(unintentionedDst);
-				let originalSrc = current.dstToSrc.get(src);
-				let currentTarget: "cellTargeting" | "nodeTargeting" | undefined;
-				if (originalSrc !== undefined) {
-					const [dst2, existingTarget] =
-						current.srcToDst.get(originalSrc) ?? fail("expected backward mapping");
-					assert(
-						areEqualRegisterIds(dst2, src),
-						0x855 /* expected consistent backward mapping */,
-					);
-					currentTarget = existingTarget;
-				} else {
-					originalSrc = src;
-				}
-				nextSrcToDst.set(originalSrc, [
-					dst,
-					target === "cellTargeting" &&
-					(currentTarget === undefined || currentTarget === "cellTargeting")
-						? "cellTargeting"
-						: "nodeTargeting",
-				]);
-				nextDstToSrc.set(dst, originalSrc);
->>>>>>> c6f31a65
 			}
 		}
 
@@ -258,14 +184,14 @@
 
 		const childChanges2ByOriginalId = new RegisterMap<NodeChangeset>();
 		for (const [id, change] of change2.childChanges) {
-			const idWithRevision = withRevision(id, intention2);
+			const idWithRevision = withRevision(id, revision2);
 			const originalId = dstToSrc.get(idWithRevision);
 			childChanges2ByOriginalId.set(originalId ?? idWithRevision, change);
 		}
 
 		const composedChildChanges: OptionalChangeset["childChanges"] = [];
 		for (const [id, childChange1] of change1.childChanges) {
-			const idWithRevision = withRevision(id, intention1);
+			const idWithRevision = withRevision(id, revision1);
 			const childChange2 = childChanges2ByOriginalId.get(idWithRevision);
 			composedChildChanges.push([idWithRevision, composeChild(childChange1, childChange2)]);
 			childChanges2ByOriginalId.delete(idWithRevision);
