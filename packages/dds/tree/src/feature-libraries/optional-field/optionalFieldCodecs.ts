/*!
 * Copyright (c) Microsoft Corporation and contributors. All rights reserved.
 * Licensed under the MIT License.
 */

<<<<<<< HEAD
import { TAnySchema } from "@sinclair/typebox";
import { assert } from "@fluidframework/core-utils";
import { ICodecFamily, IJsonCodec, makeCodecFamily, unitCodec } from "../../codec/index.js";
import { ChangeEncodingContext, EncodedRevisionTag, RevisionTag } from "../../core/index.js";
import { Mutable } from "../../util/index.js";
import { makeChangeAtomIdCodec } from "../changeAtomIdCodec.js";
import type { FieldChangeEncodingContext, NodeId } from "../modular-schema/index.js";
// eslint-disable-next-line import/no-internal-modules
import { EncodedNodeChangeset } from "../modular-schema/modularChangeFormat.js";
import type { Move, OptionalChangeset, RegisterId } from "./optionalFieldChangeTypes.js";
import { EncodedOptionalChangeset, EncodedRegisterId } from "./optionalFieldChangeFormat.js";

export const noChangeCodecFamily: ICodecFamily<0, FieldChangeEncodingContext> = makeCodecFamily<
	0,
	FieldChangeEncodingContext
>([[0, unitCodec]]);
=======
import { ICodecFamily, IJsonCodec, makeCodecFamily } from "../../codec/index.js";
import { ChangeEncodingContext, EncodedRevisionTag, RevisionTag } from "../../core/index.js";
import { JsonCompatibleReadOnly } from "../../util/index.js";
import type { NodeChangeset } from "../modular-schema/index.js";

import type { OptionalChangeset } from "./optionalFieldChangeTypes.js";
import { makeOptionalFieldCodec as makeV0Codec } from "./optionalFieldCodecV0.js";
import { makeOptionalFieldCodec as makeV1Codec } from "./optionalFieldCodecV1.js";
>>>>>>> f0974b8c

export const makeOptionalFieldCodecFamily = <TChildChange = NodeId>(
	revisionTagCodec: IJsonCodec<
		RevisionTag,
		EncodedRevisionTag,
		EncodedRevisionTag,
		ChangeEncodingContext
	>,
<<<<<<< HEAD
): ICodecFamily<OptionalChangeset<TChildChange>, FieldChangeEncodingContext> =>
	makeCodecFamily([[0, makeOptionalFieldCodec(revisionTagCodec)]]);

function makeRegisterIdCodec(
	revisionTagCodec: IJsonCodec<
		RevisionTag,
		EncodedRevisionTag,
		EncodedRevisionTag,
		ChangeEncodingContext
	>,
): IJsonCodec<RegisterId, EncodedRegisterId, EncodedRegisterId, ChangeEncodingContext> {
	const changeAtomIdCodec = makeChangeAtomIdCodec(revisionTagCodec);
	return {
		encode: (registerId: RegisterId, context: ChangeEncodingContext) => {
			if (registerId === "self") {
				return null;
			}
			return changeAtomIdCodec.encode(registerId, context);
		},
		decode: (registerId: EncodedRegisterId, context: ChangeEncodingContext) => {
			if (registerId === null) {
				return "self";
			}
			return changeAtomIdCodec.decode(registerId, context);
		},
		encodedSchema: EncodedRegisterId,
	};
}

function makeOptionalFieldCodec<TChildChange = NodeId>(
	revisionTagCodec: IJsonCodec<
		RevisionTag,
		EncodedRevisionTag,
		EncodedRevisionTag,
		ChangeEncodingContext
	>,
): IJsonCodec<
	OptionalChangeset<TChildChange>,
	EncodedOptionalChangeset<TAnySchema>,
	EncodedOptionalChangeset<TAnySchema>,
	FieldChangeEncodingContext
> {
	const registerIdCodec = makeRegisterIdCodec(revisionTagCodec);

	return {
		encode: (change: OptionalChangeset<TChildChange>, context: FieldChangeEncodingContext) => {
			const encoded: EncodedOptionalChangeset<TAnySchema> = {};
			encoded.m = [];

			if (change.valueReplace !== undefined) {
				if (change.valueReplace.src !== undefined) {
					encoded.m.push([
						registerIdCodec.encode(change.valueReplace.src, context.baseContext),
						registerIdCodec.encode("self", context.baseContext),
						true,
					]);
				}

				if (change.valueReplace.isEmpty) {
					encoded.d = registerIdCodec.encode(
						change.valueReplace.dst,
						context.baseContext,
					);
				} else {
					encoded.m.push([
						registerIdCodec.encode("self", context.baseContext),
						registerIdCodec.encode(change.valueReplace.dst, context.baseContext),
						false,
					]);
				}
			}

			for (const [src, dst] of change.moves) {
				encoded.m.push([
					registerIdCodec.encode(src, context.baseContext),
					registerIdCodec.encode(dst, context.baseContext),
					true,
				]);
			}

			if (encoded.m.length === 0) {
				delete encoded.m;
			}

			if (change.childChanges.length > 0) {
				encoded.c = [];
				for (const [id, childChange] of change.childChanges) {
					encoded.c.push([
						registerIdCodec.encode(id, context.baseContext),
						context.encodeNode(childChange as NodeId),
					]);
				}
			}

			return encoded;
		},

		decode: (
			encoded: EncodedOptionalChangeset<TAnySchema>,
			context: FieldChangeEncodingContext,
		) => {
			// The register that the node in the optional field is moved to upon detach
			let detached: RegisterId | undefined;
			// The register that the node is moved from to upon attaching that node in the optional field
			let attached: RegisterId | undefined;
			const moves: Move[] = [];
			if (encoded.m !== undefined) {
				for (const [encodedSrc, encodedDst] of encoded.m) {
					const src = registerIdCodec.decode(encodedSrc, context.baseContext);
					const dst = registerIdCodec.decode(encodedDst, context.baseContext);
					if (src === "self" || dst === "self") {
						if (src === "self") {
							assert(detached === undefined, "Multiple detached nodes");
							detached = dst;
						}
						if (dst === "self") {
							assert(attached === undefined, "Multiple attached nodes");
							attached = src;
						}
					} else {
						moves.push([src, dst]);
					}
				}
			}
			const decoded: Mutable<OptionalChangeset<TChildChange>> = {
				moves,
				childChanges:
					encoded.c?.map(([id, encodedChange]) => [
						registerIdCodec.decode(id, context.baseContext),
						context.decodeNode(encodedChange) as TChildChange,
					]) ?? [],
			};

			if (detached !== undefined && attached !== undefined) {
				if (detached === "self" || attached === "self") {
					assert(
						encoded.d !== undefined,
						"Invalid change: pin must have a reserved detach ID",
					);
					const reserved = registerIdCodec.decode(encoded.d, context.baseContext);
					assert(reserved !== "self", "Invalid reserved detach ID");
					decoded.valueReplace = { isEmpty: false, dst: reserved, src: "self" };
				} else {
					assert(
						encoded.d === undefined,
						"Invalid change: unexpected reserved detach ID on a change that detaches a node from the field",
					);
					decoded.valueReplace = {
						isEmpty: false,
						dst: detached,
						src: attached,
					};
				}
			} else if (attached !== undefined) {
				assert(
					encoded.d !== undefined,
					"Invalid change: attach must have a reserved detach ID",
				);
				const reserved = registerIdCodec.decode(encoded.d, context.baseContext);
				assert(reserved !== "self", "Invalid reserved detach ID");
				decoded.valueReplace = {
					isEmpty: true,
					dst: reserved,
					src: attached,
				};
			} else if (detached !== undefined) {
				assert(
					encoded.d === undefined,
					"Invalid change: unexpected reserved detach ID on a change that detaches a node from the field",
				);
				assert(detached !== "self", "Invalid detach ID");
				decoded.valueReplace = {
					isEmpty: false,
					dst: detached,
				};
			} else if (encoded.d !== undefined) {
				const detachId = registerIdCodec.decode(encoded.d, context.baseContext);
				assert(detachId !== "self", "Invalid detach ID");
				decoded.valueReplace = {
					isEmpty: true,
					dst: detachId,
				};
			}
			return decoded;
		},
		encodedSchema: EncodedOptionalChangeset(EncodedNodeChangeset),
	};
}
=======
): ICodecFamily<OptionalChangeset<TChildChange>, ChangeEncodingContext> =>
	makeCodecFamily([
		[0, makeV0Codec(childCodec, revisionTagCodec)],
		[1, makeV1Codec(childCodec, revisionTagCodec)],
	]);
>>>>>>> f0974b8c
<|MERGE_RESOLUTION|>--- conflicted
+++ resolved
@@ -3,33 +3,13 @@
  * Licensed under the MIT License.
  */
 
-<<<<<<< HEAD
-import { TAnySchema } from "@sinclair/typebox";
-import { assert } from "@fluidframework/core-utils";
-import { ICodecFamily, IJsonCodec, makeCodecFamily, unitCodec } from "../../codec/index.js";
-import { ChangeEncodingContext, EncodedRevisionTag, RevisionTag } from "../../core/index.js";
-import { Mutable } from "../../util/index.js";
-import { makeChangeAtomIdCodec } from "../changeAtomIdCodec.js";
-import type { FieldChangeEncodingContext, NodeId } from "../modular-schema/index.js";
-// eslint-disable-next-line import/no-internal-modules
-import { EncodedNodeChangeset } from "../modular-schema/modularChangeFormat.js";
-import type { Move, OptionalChangeset, RegisterId } from "./optionalFieldChangeTypes.js";
-import { EncodedOptionalChangeset, EncodedRegisterId } from "./optionalFieldChangeFormat.js";
-
-export const noChangeCodecFamily: ICodecFamily<0, FieldChangeEncodingContext> = makeCodecFamily<
-	0,
-	FieldChangeEncodingContext
->([[0, unitCodec]]);
-=======
 import { ICodecFamily, IJsonCodec, makeCodecFamily } from "../../codec/index.js";
 import { ChangeEncodingContext, EncodedRevisionTag, RevisionTag } from "../../core/index.js";
-import { JsonCompatibleReadOnly } from "../../util/index.js";
-import type { NodeChangeset } from "../modular-schema/index.js";
+import type { FieldChangeEncodingContext, NodeId } from "../modular-schema/index.js";
 
 import type { OptionalChangeset } from "./optionalFieldChangeTypes.js";
 import { makeOptionalFieldCodec as makeV0Codec } from "./optionalFieldCodecV0.js";
 import { makeOptionalFieldCodec as makeV1Codec } from "./optionalFieldCodecV1.js";
->>>>>>> f0974b8c
 
 export const makeOptionalFieldCodecFamily = <TChildChange = NodeId>(
 	revisionTagCodec: IJsonCodec<
@@ -38,199 +18,8 @@
 		EncodedRevisionTag,
 		ChangeEncodingContext
 	>,
-<<<<<<< HEAD
 ): ICodecFamily<OptionalChangeset<TChildChange>, FieldChangeEncodingContext> =>
-	makeCodecFamily([[0, makeOptionalFieldCodec(revisionTagCodec)]]);
-
-function makeRegisterIdCodec(
-	revisionTagCodec: IJsonCodec<
-		RevisionTag,
-		EncodedRevisionTag,
-		EncodedRevisionTag,
-		ChangeEncodingContext
-	>,
-): IJsonCodec<RegisterId, EncodedRegisterId, EncodedRegisterId, ChangeEncodingContext> {
-	const changeAtomIdCodec = makeChangeAtomIdCodec(revisionTagCodec);
-	return {
-		encode: (registerId: RegisterId, context: ChangeEncodingContext) => {
-			if (registerId === "self") {
-				return null;
-			}
-			return changeAtomIdCodec.encode(registerId, context);
-		},
-		decode: (registerId: EncodedRegisterId, context: ChangeEncodingContext) => {
-			if (registerId === null) {
-				return "self";
-			}
-			return changeAtomIdCodec.decode(registerId, context);
-		},
-		encodedSchema: EncodedRegisterId,
-	};
-}
-
-function makeOptionalFieldCodec<TChildChange = NodeId>(
-	revisionTagCodec: IJsonCodec<
-		RevisionTag,
-		EncodedRevisionTag,
-		EncodedRevisionTag,
-		ChangeEncodingContext
-	>,
-): IJsonCodec<
-	OptionalChangeset<TChildChange>,
-	EncodedOptionalChangeset<TAnySchema>,
-	EncodedOptionalChangeset<TAnySchema>,
-	FieldChangeEncodingContext
-> {
-	const registerIdCodec = makeRegisterIdCodec(revisionTagCodec);
-
-	return {
-		encode: (change: OptionalChangeset<TChildChange>, context: FieldChangeEncodingContext) => {
-			const encoded: EncodedOptionalChangeset<TAnySchema> = {};
-			encoded.m = [];
-
-			if (change.valueReplace !== undefined) {
-				if (change.valueReplace.src !== undefined) {
-					encoded.m.push([
-						registerIdCodec.encode(change.valueReplace.src, context.baseContext),
-						registerIdCodec.encode("self", context.baseContext),
-						true,
-					]);
-				}
-
-				if (change.valueReplace.isEmpty) {
-					encoded.d = registerIdCodec.encode(
-						change.valueReplace.dst,
-						context.baseContext,
-					);
-				} else {
-					encoded.m.push([
-						registerIdCodec.encode("self", context.baseContext),
-						registerIdCodec.encode(change.valueReplace.dst, context.baseContext),
-						false,
-					]);
-				}
-			}
-
-			for (const [src, dst] of change.moves) {
-				encoded.m.push([
-					registerIdCodec.encode(src, context.baseContext),
-					registerIdCodec.encode(dst, context.baseContext),
-					true,
-				]);
-			}
-
-			if (encoded.m.length === 0) {
-				delete encoded.m;
-			}
-
-			if (change.childChanges.length > 0) {
-				encoded.c = [];
-				for (const [id, childChange] of change.childChanges) {
-					encoded.c.push([
-						registerIdCodec.encode(id, context.baseContext),
-						context.encodeNode(childChange as NodeId),
-					]);
-				}
-			}
-
-			return encoded;
-		},
-
-		decode: (
-			encoded: EncodedOptionalChangeset<TAnySchema>,
-			context: FieldChangeEncodingContext,
-		) => {
-			// The register that the node in the optional field is moved to upon detach
-			let detached: RegisterId | undefined;
-			// The register that the node is moved from to upon attaching that node in the optional field
-			let attached: RegisterId | undefined;
-			const moves: Move[] = [];
-			if (encoded.m !== undefined) {
-				for (const [encodedSrc, encodedDst] of encoded.m) {
-					const src = registerIdCodec.decode(encodedSrc, context.baseContext);
-					const dst = registerIdCodec.decode(encodedDst, context.baseContext);
-					if (src === "self" || dst === "self") {
-						if (src === "self") {
-							assert(detached === undefined, "Multiple detached nodes");
-							detached = dst;
-						}
-						if (dst === "self") {
-							assert(attached === undefined, "Multiple attached nodes");
-							attached = src;
-						}
-					} else {
-						moves.push([src, dst]);
-					}
-				}
-			}
-			const decoded: Mutable<OptionalChangeset<TChildChange>> = {
-				moves,
-				childChanges:
-					encoded.c?.map(([id, encodedChange]) => [
-						registerIdCodec.decode(id, context.baseContext),
-						context.decodeNode(encodedChange) as TChildChange,
-					]) ?? [],
-			};
-
-			if (detached !== undefined && attached !== undefined) {
-				if (detached === "self" || attached === "self") {
-					assert(
-						encoded.d !== undefined,
-						"Invalid change: pin must have a reserved detach ID",
-					);
-					const reserved = registerIdCodec.decode(encoded.d, context.baseContext);
-					assert(reserved !== "self", "Invalid reserved detach ID");
-					decoded.valueReplace = { isEmpty: false, dst: reserved, src: "self" };
-				} else {
-					assert(
-						encoded.d === undefined,
-						"Invalid change: unexpected reserved detach ID on a change that detaches a node from the field",
-					);
-					decoded.valueReplace = {
-						isEmpty: false,
-						dst: detached,
-						src: attached,
-					};
-				}
-			} else if (attached !== undefined) {
-				assert(
-					encoded.d !== undefined,
-					"Invalid change: attach must have a reserved detach ID",
-				);
-				const reserved = registerIdCodec.decode(encoded.d, context.baseContext);
-				assert(reserved !== "self", "Invalid reserved detach ID");
-				decoded.valueReplace = {
-					isEmpty: true,
-					dst: reserved,
-					src: attached,
-				};
-			} else if (detached !== undefined) {
-				assert(
-					encoded.d === undefined,
-					"Invalid change: unexpected reserved detach ID on a change that detaches a node from the field",
-				);
-				assert(detached !== "self", "Invalid detach ID");
-				decoded.valueReplace = {
-					isEmpty: false,
-					dst: detached,
-				};
-			} else if (encoded.d !== undefined) {
-				const detachId = registerIdCodec.decode(encoded.d, context.baseContext);
-				assert(detachId !== "self", "Invalid detach ID");
-				decoded.valueReplace = {
-					isEmpty: true,
-					dst: detachId,
-				};
-			}
-			return decoded;
-		},
-		encodedSchema: EncodedOptionalChangeset(EncodedNodeChangeset),
-	};
-}
-=======
-): ICodecFamily<OptionalChangeset<TChildChange>, ChangeEncodingContext> =>
 	makeCodecFamily([
-		[0, makeV0Codec(childCodec, revisionTagCodec)],
-		[1, makeV1Codec(childCodec, revisionTagCodec)],
-	]);
->>>>>>> f0974b8c
+		[0, makeV0Codec(revisionTagCodec)],
+		[1, makeV1Codec(revisionTagCodec)],
+	]);