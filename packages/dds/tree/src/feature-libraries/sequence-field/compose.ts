/*!
 * Copyright (c) Microsoft Corporation and contributors. All rights reserved.
 * Licensed under the MIT License.
 */

import { assert } from "@fluidframework/common-utils";
import { makeAnonChange, RevisionTag, tagChange, TaggedChange } from "../../core";
import { clone, fail } from "../../util";
import { CrossFieldManager, CrossFieldTarget, IdAllocator } from "../modular-schema";
import {
	Changeset,
	HasChanges,
	HasRevisionTag,
	Mark,
	MarkList,
	InputSpanningMark,
	ObjectMark,
	Reattach,
} from "./format";
import { GapTracker, IndexTracker } from "./tracker";
import { MarkListFactory } from "./markListFactory";
import { MarkQueue } from "./markQueue";
import { getOrAddEffect, MoveEffectTable } from "./moveEffectTable";
import {
	getInputLength,
	getOutputLength,
	isAttach,
	isDetachMark,
	isReattach,
	isSkipMark,
	isActiveReattach,
	isConflicted,
	isConflictedDetach,
	isConflictedReattach,
	dequeueRelatedReattaches,
	isBlockedReattach,
	getOffsetAtRevision,
} from "./utils";

export type NodeChangeComposer<TNodeChange> = (changes: TaggedChange<TNodeChange>[]) => TNodeChange;

/**
 * Composes a sequence of changesets into a single changeset.
 * @param changes - The changesets to be applied.
 * Parts of the input may be reused in the output, but the input is not mutated.
 * Each changeset in the list is assumed to be applicable after the previous one.
 * @returns A changeset that is equivalent to applying each of the given `changes` in order.
 *
 * WARNING! This implementation is incomplete:
 * - Tombstone information is ignored.
 * - Support for moves is not implemented.
 * - Support for slices is not implemented.
 */
export function compose<TNodeChange>(
<<<<<<< HEAD
    changes: TaggedChange<Changeset<TNodeChange>>[],
    composeChild: NodeChangeComposer<TNodeChange>,
    genId: IdAllocator,
    manager: CrossFieldManager,
): Changeset<TNodeChange> {
    let composed: Changeset<TNodeChange> = [];
    for (const change of changes) {
        composed = composeMarkLists(
            composed,
            change.revision,
            change.change,
            composeChild,
            genId,
            manager as MoveEffectTable<TNodeChange>,
        );
    }
    return composed;
=======
	changes: TaggedChange<Changeset<TNodeChange>>[],
	composeChild: NodeChangeComposer<TNodeChange>,
	genId: IdAllocator,
): Changeset<TNodeChange> {
	let composed: Changeset<TNodeChange> = [];
	for (const change of changes) {
		const moveEffects: MoveEffectTable<TNodeChange> = newMoveEffectTable();

		composed = composeMarkLists(
			composed,
			change.revision,
			change.change,
			composeChild,
			genId,
			moveEffects,
		);
	}
	return composed;
>>>>>>> ea17aca7
}

function composeMarkLists<TNodeChange>(
	baseMarkList: MarkList<TNodeChange>,
	newRev: RevisionTag | undefined,
	newMarkList: MarkList<TNodeChange>,
	composeChild: NodeChangeComposer<TNodeChange>,
	genId: IdAllocator,
	moveEffects: MoveEffectTable<TNodeChange>,
): MarkList<TNodeChange> {
	const factory = new MarkListFactory<TNodeChange>(undefined, moveEffects);
	const queue = new ComposeQueue(
		undefined,
		baseMarkList,
		newRev,
		newMarkList,
		genId,
		moveEffects,
		(a, b) => composeChildChanges(a, b, newRev, composeChild),
	);
	while (!queue.isEmpty()) {
		const popped = queue.pop();
		if (popped.areInverses) {
			factory.pushOffset(getInputLength(popped.baseMark));
			continue;
		}
		const { baseMark, newMark } = popped;
		if (newMark === undefined) {
			assert(
				baseMark !== undefined,
				0x4db /* Non-empty queue should not return two undefined marks */,
			);
			factory.push(baseMark);
		} else if (baseMark === undefined) {
			factory.push(composeMark(newMark, newRev, composeChild));
		} else {
			// Past this point, we are guaranteed that `newMark` and `baseMark` have the same length and
			// start at the same location in the revision after the base changes.
			// They therefore refer to the same range for that revision.
			assert(
				!isAttach(newMark) || isConflictedReattach(newMark),
				0x4dc /* A new attach cannot be at the same position as a base mark */,
			);
			const composedMark = composeMarks(
				baseMark,
				newRev,
				newMark,
				composeChild,
				genId,
				moveEffects,
			);
			factory.push(composedMark);
		}
	}

<<<<<<< HEAD
    return amendComposeI(factory.list, composeChild, moveEffects);
=======
	return applyMoveEffects(factory.list, composeChild, moveEffects);
>>>>>>> ea17aca7
}

/**
 * Composes two marks where `newMark` is based on the state produced by `baseMark`.
 * @param baseMark - The mark to compose with `newMark`.
 * Its output range should be the same as `newMark`'s input range.
 * @param newRev - The revision the new mark is part of.
 * @param newMark - The mark to compose with `baseMark`.
 * Its input range should be the same as `baseMark`'s output range.
 * @returns A mark that is equivalent to applying both `baseMark` and `newMark` successively.
 */
function composeMarks<TNodeChange>(
	baseMark: Mark<TNodeChange>,
	newRev: RevisionTag | undefined,
	newMark: InputSpanningMark<TNodeChange>,
	composeChild: NodeChangeComposer<TNodeChange>,
	genId: IdAllocator,
	moveEffects: MoveEffectTable<TNodeChange>,
): Mark<TNodeChange> {
	if (isSkipMark(baseMark)) {
		return composeMark(newMark, newRev, composeChild);
	}
	if (isSkipMark(newMark)) {
		return baseMark;
	}

<<<<<<< HEAD
    const baseType = baseMark.type;
    const newType = newMark.type;
    if (
        (newType === "Delete" && newMark.changes !== undefined) ||
        (baseType === "Delete" && baseMark.changes !== undefined)
    ) {
        // This should not occur yet because we discard all modifications to deleted subtrees
        // In the long run we want to preserve them.
        fail("TODO: support modifications to deleted subtree");
    }
    switch (baseType) {
        case "Insert":
        case "Revive":
            switch (newType) {
                case "Modify": {
                    return mergeInNewChildChanges(baseMark, newMark.changes, newRev, composeChild);
                }
                case "Delete": {
                    // The insertion made by the base change is subsequently deleted.
                    // TODO: preserve the insertions as conflicted.
                    return 0;
                }
                case "MoveOut":
                case "ReturnFrom":
                    // The insert has been moved by `newMark`.
                    // We can represent net effect of the two marks as an insert at the move destination.
                    getOrAddEffect(
                        moveEffects,
                        CrossFieldTarget.Destination,
                        newMark.revision ?? newRev,
                        newMark.id,
                        true,
                    ).mark = mergeInNewChildChanges(
                        baseMark,
                        newMark.changes,
                        newMark.revision ?? newRev,
                        composeChild,
                    );
                    return 0;
                case "Revive": {
                    assert(
                        !isConflictedReattach(baseMark) && isConflicted(newMark),
                        0x4dd /* Invalid mark overlap */,
                    );
                    return baseMark;
                }
                default:
                    fail(`Not implemented: ${newType}`);
            }
        case "Modify": {
            switch (newType) {
                case "Modify": {
                    return mergeInNewChildChanges(baseMark, newMark.changes, newRev, composeChild);
                }
                case "Delete": {
                    // For now the deletion obliterates all other modifications.
                    // In the long run we want to preserve them.
                    return clone(composeMark(newMark, newRev, composeChild));
                }
                case "MoveOut":
                case "ReturnFrom": {
                    return composeWithBaseChildChanges(
                        newMark,
                        newRev,
                        baseMark.changes,
                        composeChild,
                    );
                }
                default:
                    fail(`Not implemented: ${newType}`);
            }
        }
        case "MoveIn": {
            switch (newType) {
                case "Delete": {
                    getOrAddEffect(
                        moveEffects,
                        CrossFieldTarget.Source,
                        baseMark.revision,
                        baseMark.id,
                        true,
                    ).mark = composeMark(newMark, newRev, composeChild);
                    return 0;
                }
                case "MoveOut": {
                    getOrAddEffect(
                        moveEffects,
                        CrossFieldTarget.Source,
                        baseMark.revision,
                        baseMark.id,
                        true,
                    ).mark = composeMark(newMark, newRev, composeChild);
                    getOrAddEffect(
                        moveEffects,
                        CrossFieldTarget.Destination,
                        newMark.revision ?? newRev,
                        newMark.id,
                        true,
                    );
                    return 0;
                }
                case "ReturnFrom": {
                    if (newMark.detachedBy === baseMark.revision) {
                        getOrAddEffect(
                            moveEffects,
                            CrossFieldTarget.Source,
                            baseMark.revision,
                            baseMark.id,
                            true,
                        ).shouldRemove = true;
                        getOrAddEffect(
                            moveEffects,
                            CrossFieldTarget.Destination,
                            newMark.revision ?? newRev,
                            newMark.id,
                            true,
                        ).shouldRemove = true;
                        return 0;
                    } else {
                        getOrAddEffect(
                            moveEffects,
                            CrossFieldTarget.Source,
                            baseMark.revision,
                            baseMark.id,
                            true,
                        ).mark = composeMark(newMark, newRev, composeChild);
                        getOrAddEffect(
                            moveEffects,
                            CrossFieldTarget.Destination,
                            newMark.revision ?? newRev,
                            newMark.id,
                            true,
                        );
                        return 0;
                    }
                }
                default:
                    fail(`Not implemented: ${newType}`);
            }
        }
        case "ReturnTo": {
            switch (newType) {
                case "Modify": {
                    getOrAddEffect(
                        moveEffects,
                        CrossFieldTarget.Source,
                        baseMark.revision,
                        baseMark.id,
                        true,
                    ).modifyAfter = newMark.changes;
                    return baseMark;
                }
                case "Delete": {
                    getOrAddEffect(
                        moveEffects,
                        CrossFieldTarget.Source,
                        baseMark.revision,
                        baseMark.id,
                        true,
                    ).mark = composeMark(newMark, newRev, composeChild);
                    return 0;
                }
                case "MoveOut": {
                    if (baseMark.detachedBy === (newMark.revision ?? newRev)) {
                        getOrAddEffect(
                            moveEffects,
                            CrossFieldTarget.Source,
                            baseMark.revision,
                            baseMark.id,
                            true,
                        ).shouldRemove = true;
                        getOrAddEffect(
                            moveEffects,
                            CrossFieldTarget.Destination,
                            newMark.revision ?? newRev,
                            newMark.id,
                            true,
                        ).shouldRemove = true;
                        return 0;
                    } else {
                        getOrAddEffect(
                            moveEffects,
                            CrossFieldTarget.Source,
                            baseMark.revision,
                            baseMark.id,
                            true,
                        ).mark = composeMark(newMark, newRev, composeChild);
                        getOrAddEffect(
                            moveEffects,
                            CrossFieldTarget.Destination,
                            newMark.revision ?? newRev,
                            newMark.id,
                            true,
                        );
                        return 0;
                    }
                }
                case "ReturnFrom": {
                    if (
                        baseMark.detachedBy === (newMark.revision ?? newRev) ||
                        newMark.detachedBy === baseMark.revision
                    ) {
                        getOrAddEffect(
                            moveEffects,
                            CrossFieldTarget.Source,
                            baseMark.revision,
                            baseMark.id,
                            true,
                        ).shouldRemove = true;
                        getOrAddEffect(
                            moveEffects,
                            CrossFieldTarget.Destination,
                            newMark.revision ?? newRev,
                            newMark.id,
                            true,
                        ).shouldRemove = true;
                        return 0;
                    } else {
                        if (newMark.changes !== undefined) {
                            getOrAddEffect(
                                moveEffects,
                                CrossFieldTarget.Source,
                                baseMark.revision,
                                baseMark.id,
                                true,
                            ).modifyAfter = newMark.changes;
                        }
                        getOrAddEffect(
                            moveEffects,
                            CrossFieldTarget.Source,
                            baseMark.revision,
                            baseMark.id,
                            true,
                        ).mark = composeMark(newMark, newRev, composeChild);
                        getOrAddEffect(
                            moveEffects,
                            CrossFieldTarget.Destination,
                            newMark.revision ?? newRev,
                            newMark.id,
                            true,
                        );
                        return 0;
                    }
                }
                default:
                    fail(`Not implemented: ${newType}`);
            }
        }
        default:
            fail(`Composing ${baseType} and ${newType} is not implemented`);
    }
=======
	const baseType = baseMark.type;
	const newType = newMark.type;
	if (
		(newType === "Delete" && newMark.changes !== undefined) ||
		(baseType === "Delete" && baseMark.changes !== undefined)
	) {
		// This should not occur yet because we discard all modifications to deleted subtrees
		// In the long run we want to preserve them.
		fail("TODO: support modifications to deleted subtree");
	}
	switch (baseType) {
		case "Insert":
		case "Revive":
			switch (newType) {
				case "Modify": {
					return mergeInNewChildChanges(baseMark, newMark.changes, newRev, composeChild);
				}
				case "Delete": {
					// The insertion made by the base change is subsequently deleted.
					// TODO: preserve the insertions as conflicted.
					return 0;
				}
				case "MoveOut":
				case "ReturnFrom":
					// The insert has been moved by `newMark`.
					// We can represent net effect of the two marks as an insert at the move destination.
					getOrAddEffect(
						moveEffects,
						MoveEnd.Dest,
						newMark.revision ?? newRev,
						newMark.id,
						true,
					).mark = mergeInNewChildChanges(
						baseMark,
						newMark.changes,
						newMark.revision ?? newRev,
						composeChild,
					);
					return 0;
				case "Revive": {
					assert(
						!isConflictedReattach(baseMark) && isConflicted(newMark),
						0x4dd /* Invalid mark overlap */,
					);
					return baseMark;
				}
				default:
					fail(`Not implemented: ${newType}`);
			}
		case "Modify": {
			switch (newType) {
				case "Modify": {
					return mergeInNewChildChanges(baseMark, newMark.changes, newRev, composeChild);
				}
				case "Delete": {
					// For now the deletion obliterates all other modifications.
					// In the long run we want to preserve them.
					return clone(composeMark(newMark, newRev, composeChild));
				}
				case "MoveOut":
				case "ReturnFrom": {
					return composeWithBaseChildChanges(
						newMark,
						newRev,
						baseMark.changes,
						composeChild,
					);
				}
				default:
					fail(`Not implemented: ${newType}`);
			}
		}
		case "MoveIn": {
			switch (newType) {
				case "Delete": {
					getOrAddEffect(
						moveEffects,
						MoveEnd.Source,
						baseMark.revision,
						baseMark.id,
						true,
					).mark = composeMark(newMark, newRev, composeChild);
					return 0;
				}
				case "MoveOut": {
					getOrAddEffect(
						moveEffects,
						MoveEnd.Source,
						baseMark.revision,
						baseMark.id,
						true,
					).mark = composeMark(newMark, newRev, composeChild);
					getOrAddEffect(
						moveEffects,
						MoveEnd.Dest,
						newMark.revision ?? newRev,
						newMark.id,
						true,
					);
					return 0;
				}
				case "ReturnFrom": {
					if (newMark.detachedBy === baseMark.revision) {
						getOrAddEffect(
							moveEffects,
							MoveEnd.Source,
							baseMark.revision,
							baseMark.id,
							true,
						).shouldRemove = true;
						getOrAddEffect(
							moveEffects,
							MoveEnd.Dest,
							newMark.revision ?? newRev,
							newMark.id,
							true,
						).shouldRemove = true;
						return 0;
					} else {
						getOrAddEffect(
							moveEffects,
							MoveEnd.Source,
							baseMark.revision,
							baseMark.id,
							true,
						).mark = composeMark(newMark, newRev, composeChild);
						getOrAddEffect(
							moveEffects,
							MoveEnd.Dest,
							newMark.revision ?? newRev,
							newMark.id,
							true,
						);
						return 0;
					}
				}
				default:
					fail(`Not implemented: ${newType}`);
			}
		}
		case "ReturnTo": {
			switch (newType) {
				case "Modify": {
					getOrAddEffect(
						moveEffects,
						MoveEnd.Source,
						baseMark.revision,
						baseMark.id,
						true,
					).modifyAfter = newMark.changes;
					return baseMark;
				}
				case "Delete": {
					getOrAddEffect(
						moveEffects,
						MoveEnd.Source,
						baseMark.revision,
						baseMark.id,
						true,
					).mark = composeMark(newMark, newRev, composeChild);
					return 0;
				}
				case "MoveOut": {
					if (baseMark.detachedBy === (newMark.revision ?? newRev)) {
						getOrAddEffect(
							moveEffects,
							MoveEnd.Source,
							baseMark.revision,
							baseMark.id,
							true,
						).shouldRemove = true;
						getOrAddEffect(
							moveEffects,
							MoveEnd.Dest,
							newMark.revision ?? newRev,
							newMark.id,
							true,
						).shouldRemove = true;
						return 0;
					} else {
						getOrAddEffect(
							moveEffects,
							MoveEnd.Source,
							baseMark.revision,
							baseMark.id,
							true,
						).mark = composeMark(newMark, newRev, composeChild);
						getOrAddEffect(
							moveEffects,
							MoveEnd.Dest,
							newMark.revision ?? newRev,
							newMark.id,
							true,
						);
						return 0;
					}
				}
				case "ReturnFrom": {
					if (
						baseMark.detachedBy === (newMark.revision ?? newRev) ||
						newMark.detachedBy === baseMark.revision
					) {
						getOrAddEffect(
							moveEffects,
							MoveEnd.Source,
							baseMark.revision,
							baseMark.id,
							true,
						).shouldRemove = true;
						getOrAddEffect(
							moveEffects,
							MoveEnd.Dest,
							newMark.revision ?? newRev,
							newMark.id,
							true,
						).shouldRemove = true;
						return 0;
					} else {
						if (newMark.changes !== undefined) {
							getOrAddEffect(
								moveEffects,
								MoveEnd.Source,
								baseMark.revision,
								baseMark.id,
								true,
							).modifyAfter = newMark.changes;
						}
						getOrAddEffect(
							moveEffects,
							MoveEnd.Source,
							baseMark.revision,
							baseMark.id,
							true,
						).mark = composeMark(newMark, newRev, composeChild);
						getOrAddEffect(
							moveEffects,
							MoveEnd.Dest,
							newMark.revision ?? newRev,
							newMark.id,
							true,
						);
						return 0;
					}
				}
				default:
					fail(`Not implemented: ${newType}`);
			}
		}
		default:
			fail(`Composing ${baseType} and ${newType} is not implemented`);
	}
>>>>>>> ea17aca7
}

function composeChildChanges<TNodeChange>(
	baseChange: TNodeChange | undefined,
	newChange: TNodeChange | undefined,
	newRevision: RevisionTag | undefined,
	composeChild: NodeChangeComposer<TNodeChange>,
): TNodeChange | undefined {
	if (newChange === undefined) {
		return baseChange;
	} else if (baseChange === undefined) {
		return composeChild([tagChange(newChange, newRevision)]);
	} else {
		return composeChild([makeAnonChange(baseChange), tagChange(newChange, newRevision)]);
	}
}

function composeWithBaseChildChanges<
	TNodeChange,
	TMark extends InputSpanningMark<TNodeChange> &
		ObjectMark<TNodeChange> &
		HasChanges<TNodeChange> &
		HasRevisionTag,
>(
	newMark: TMark,
	newRevision: RevisionTag | undefined,
	baseChanges: TNodeChange | undefined,
	composeChild: NodeChangeComposer<TNodeChange>,
): TMark {
	const composedChanges = composeChildChanges(
		baseChanges,
		newMark.changes,
		newMark.revision ?? newRevision,
		composeChild,
	);

	const cloned = clone(newMark);
	if (newRevision !== undefined && cloned.type !== "Modify") {
		cloned.revision = newRevision;
	}

	if (composedChanges !== undefined) {
		cloned.changes = composedChanges;
	} else {
		delete cloned.changes;
	}

	return cloned;
}

function mergeInNewChildChanges<TNodeChange, TMark extends HasChanges<TNodeChange>>(
	baseMark: TMark,
	newChanges: TNodeChange | undefined,
	newRevision: RevisionTag | undefined,
	composeChild: NodeChangeComposer<TNodeChange>,
): TMark {
	const composedChanges = composeChildChanges(
		baseMark.changes,
		newChanges,
		newRevision,
		composeChild,
	);
	if (composedChanges !== undefined) {
		baseMark.changes = composedChanges;
	} else {
		delete baseMark.changes;
	}
	return baseMark;
}

function composeMark<TNodeChange, TMark extends Mark<TNodeChange>>(
	mark: TMark,
	revision: RevisionTag | undefined,
	composeChild: NodeChangeComposer<TNodeChange>,
): TMark {
	if (isSkipMark(mark)) {
		return mark;
	}

	const cloned = clone(mark);
	assert(!isSkipMark(cloned), 0x4de /* Cloned should be same type as input mark */);
	if (revision !== undefined && cloned.type !== "Modify" && cloned.revision === undefined) {
		cloned.revision = revision;
	}

	if (cloned.type !== "MoveIn" && cloned.type !== "ReturnTo" && cloned.changes !== undefined) {
		cloned.changes = composeChild([tagChange(cloned.changes, revision)]);
		return cloned;
	}

	return cloned;
}

<<<<<<< HEAD
export function amendCompose<TNodeChange>(
    marks: MarkList<TNodeChange>,
    composeChild: NodeChangeComposer<TNodeChange>,
    genId: IdAllocator,
    manager: CrossFieldManager,
): MarkList<TNodeChange> {
    return amendComposeI(marks, composeChild, manager as MoveEffectTable<TNodeChange>);
}

function amendComposeI<TNodeChange>(
    marks: MarkList<TNodeChange>,
    composeChild: NodeChangeComposer<TNodeChange>,
    moveEffects: MoveEffectTable<TNodeChange>,
=======
function applyMoveEffects<TNodeChange>(
	marks: MarkList<TNodeChange>,
	composeChild: NodeChangeComposer<TNodeChange>,
	moveEffects: MoveEffectTable<TNodeChange>,
>>>>>>> ea17aca7
): MarkList<TNodeChange> {
	const factory = new MarkListFactory<TNodeChange>(undefined, moveEffects);
	const queue = new MarkQueue(
		marks,
		undefined,
		moveEffects,
		true,
		() => fail("Should not generate IDs"),
		// TODO: Should pass in revision for new changes
		(a, b) => composeChildChanges(a, b, undefined, composeChild),
	);

	while (!queue.isEmpty()) {
		factory.push(queue.dequeue());
	}

	return factory.list;
}

export class ComposeQueue<T> {
	private readonly baseMarks: MarkQueue<T>;
	private readonly newMarks: MarkQueue<T>;
	private readonly baseIndex: IndexTracker;
	private readonly baseGap: GapTracker;

	public constructor(
		baseRevision: RevisionTag | undefined,
		baseMarks: Changeset<T>,
		private readonly newRevision: RevisionTag | undefined,
		newMarks: Changeset<T>,
		genId: IdAllocator,
		moveEffects: MoveEffectTable<T>,
		composeChanges?: (a: T | undefined, b: T | undefined) => T | undefined,
	) {
		this.baseIndex = new IndexTracker();
		this.baseGap = new GapTracker();
		this.baseMarks = new MarkQueue(
			baseMarks,
			baseRevision,
			moveEffects,
			true,
			genId,
			composeChanges,
		);
		this.newMarks = new MarkQueue(
			newMarks,
			newRevision,
			moveEffects,
			true,
			genId,
			composeChanges,
		);
	}

	public isEmpty(): boolean {
		return this.baseMarks.isEmpty() && this.newMarks.isEmpty();
	}

	public pop(): ComposeMarks<T> {
		const output = this.popImpl();
		if (output.baseMark !== undefined) {
			this.baseIndex.advance(output.baseMark);
			this.baseGap.advance(output.baseMark);
		}
		return output;
	}

	private popImpl(): ComposeMarks<T> {
		let baseMark = this.baseMarks.peek();
		let newMark = this.newMarks.peek();
		if (baseMark === undefined && newMark === undefined) {
			return {};
		} else if (baseMark === undefined) {
			// eslint-disable-next-line @typescript-eslint/no-non-null-assertion
			const length = getInputLength(newMark!);
			return {
				baseMark: length > 0 ? length : undefined,
				newMark: this.newMarks.tryDequeue(),
			};
		} else if (newMark === undefined) {
			const length = getOutputLength(baseMark);
			return {
				baseMark: this.baseMarks.tryDequeue(),
				newMark: length > 0 ? length : undefined,
			};
		} else if (isAttach(newMark)) {
			if (isActiveReattach(newMark) && isDetachMark(baseMark)) {
				const newRev = newMark.revision ?? this.newRevision;
				const baseRev = baseMark.revision ?? this.baseMarks.revision;
				assert(
					baseRev !== undefined,
					0x4df /* Compose base mark should carry revision info */,
				);
				const areInverses =
					// The same RevisionTag implies the two changesets are inverses in a rebase sandwich
					(newRev !== undefined && baseRev === newRev) ||
					// The new mark is an undo of the base one
					newMark.detachedBy === baseRev;
				if (areInverses) {
					const baseMarkLength = getInputLength(baseMark);
					const newMarkLength = getOutputLength(newMark);
					const baseIndex = this.baseIndex.getIndex(baseRev);
					if (baseIndex === newMark.detachIndex) {
						if (newMarkLength < baseMarkLength) {
							baseMark = this.baseMarks.dequeueInput(newMarkLength);
							newMark = this.newMarks.dequeue();
						} else if (newMarkLength > baseMarkLength) {
							baseMark = this.baseMarks.dequeue();
							newMark = this.newMarks.dequeueOutput(baseMarkLength, true);
						} else {
							baseMark = this.baseMarks.dequeue();
							newMark = this.newMarks.dequeue();
						}
						return {
							baseMark,
							newMark,
							areInverses: true,
						};
					} else if (newMark.detachIndex < baseIndex) {
						return {
							newMark:
								newMark.detachIndex + newMarkLength <= baseIndex
									? this.newMarks.dequeue()
									: this.newMarks.dequeueOutput(
											baseIndex - newMark.detachIndex,
											true,
									  ),
						};
					} else {
						return {
							baseMark:
								baseIndex + baseMarkLength <= newMark.detachIndex
									? this.baseMarks.dequeue()
									: this.baseMarks.dequeueInput(newMark.detachIndex - baseIndex),
						};
					}
				} else {
					const targetOffset = getOffsetAtRevision(newMark.lineage, baseRev);
					if (targetOffset === undefined) {
						// Let baseMark represent the detach of some content X and newMark represent a reattach of some
						// different content Y.
						// The fact that newMark's lineage does not include an entry the detach of X, despite being in the
						// gap where that detach is taking place, means that the detach of Y must have occurred
						// chronologically after the detach of content X by baseMark.
						// Since the set of changes being composed include both the detach for X (in the form of
						// baseMark) and the reattach for Y (in the form of newMark), then we know for sure that the
						// set of changes being composed must also include the detach for content Y that must have
						// occurred (chronologically) between them.
						// We also know that, during this iteration of compose, the detach for content Y will show up
						// in the base changeset because we're in the process of merging in its inverse.
						// If we had already encountered this base detach of content Y then we would have cancelled it
						// out with (or ordered it with respect to) newMark.
						// This later detach must therefore be present in the base changeset, and further to the right.
						// We'll keep returning all the base marks before that.
						return {
							baseMark: this.baseMarks.dequeue(),
						};
					} else {
						// The reattach is for a detach that occurred chronologically before the baseMark detach.
						// We rely on the lineage information to tell us where in relation to baseMark this earlier
						// detach was.
						const currentOffset = this.baseGap.getOffset(baseRev);
						const remainingOffset = targetOffset - currentOffset;
						assert(remainingOffset >= 0, 0x4e0 /* Overshot the target gap */);
						if (remainingOffset === 0) {
							return { newMark: this.newMarks.dequeue() };
						}
						return {
							baseMark:
								remainingOffset < getInputLength(baseMark)
									? this.baseMarks.dequeueInput(remainingOffset)
									: this.baseMarks.dequeue(),
						};
					}
				}
			} else if (
				isReattach(newMark) &&
				isReattach(baseMark) &&
				areRelatedReattaches(baseMark, newMark)
			) {
				return dequeueRelatedReattaches(this.newMarks, this.baseMarks);
			}
			return { newMark: this.newMarks.dequeue() };
		} else if (isDetachMark(baseMark) || isBlockedReattach(baseMark)) {
			return { baseMark: this.baseMarks.dequeue() };
		} else if (isConflictedDetach(newMark)) {
			return { newMark: this.newMarks.dequeue() };
		} else {
			// If we've reached this branch then `baseMark` and `newMark` start at the same location
			// in the document field at the revision after the base changes and before the new changes.
			// Despite that, it's not necessarily true that they affect the same range in that document
			// field because they may be of different lengths.
			// We perform any necessary splitting in order to end up with a pair of marks that do have the same length.
			const newMarkLength = getInputLength(newMark);
			const baseMarkLength = getOutputLength(baseMark);
			if (newMarkLength < baseMarkLength) {
				this.newMarks.dequeue();
				baseMark = this.baseMarks.dequeueOutput(newMarkLength);
			} else if (newMarkLength > baseMarkLength) {
				this.baseMarks.dequeue();
				newMark = this.newMarks.dequeueInput(baseMarkLength);
			} else {
				this.baseMarks.dequeue();
				this.newMarks.dequeue();
			}
			// Past this point, we are guaranteed that `newMark` and `baseMark` have the same length and
			// start at the same location in the revision after the base changes.
			// They therefore refer to the same range for that revision.
			return { baseMark, newMark };
		}
	}
}

type ComposeMarks<T> =
	| {
			baseMark: Mark<T>;
			newMark: Mark<T>;
			areInverses: true;
	  }
	| {
			baseMark?: Mark<T>;
			newMark?: Mark<T>;
			areInverses?: false;
	  };

/**
 * @returns true iff both reattaches target cells that were affected by the same detach.
 * The target cells may or may not overlap depending on detach index information.
 *
 * Only valid in the context of a compose (i.e., the output context of `baseMarks` is the input context of `newMark`).
 */
function areRelatedReattaches<T>(baseMark: Reattach<T>, newMark: Reattach<T>): boolean {
	return newMark.detachedBy === baseMark.detachedBy;
}<|MERGE_RESOLUTION|>--- conflicted
+++ resolved
@@ -37,6 +37,9 @@
 	getOffsetAtRevision,
 } from "./utils";
 
+/**
+ * @alpha
+ */
 export type NodeChangeComposer<TNodeChange> = (changes: TaggedChange<TNodeChange>[]) => TNodeChange;
 
 /**
@@ -52,44 +55,23 @@
  * - Support for slices is not implemented.
  */
 export function compose<TNodeChange>(
-<<<<<<< HEAD
-    changes: TaggedChange<Changeset<TNodeChange>>[],
-    composeChild: NodeChangeComposer<TNodeChange>,
-    genId: IdAllocator,
-    manager: CrossFieldManager,
-): Changeset<TNodeChange> {
-    let composed: Changeset<TNodeChange> = [];
-    for (const change of changes) {
-        composed = composeMarkLists(
-            composed,
-            change.revision,
-            change.change,
-            composeChild,
-            genId,
-            manager as MoveEffectTable<TNodeChange>,
-        );
-    }
-    return composed;
-=======
 	changes: TaggedChange<Changeset<TNodeChange>>[],
 	composeChild: NodeChangeComposer<TNodeChange>,
 	genId: IdAllocator,
+	manager: CrossFieldManager,
 ): Changeset<TNodeChange> {
 	let composed: Changeset<TNodeChange> = [];
 	for (const change of changes) {
-		const moveEffects: MoveEffectTable<TNodeChange> = newMoveEffectTable();
-
 		composed = composeMarkLists(
 			composed,
 			change.revision,
 			change.change,
 			composeChild,
 			genId,
-			moveEffects,
+			manager as MoveEffectTable<TNodeChange>,
 		);
 	}
 	return composed;
->>>>>>> ea17aca7
 }
 
 function composeMarkLists<TNodeChange>(
@@ -145,11 +127,7 @@
 		}
 	}
 
-<<<<<<< HEAD
-    return amendComposeI(factory.list, composeChild, moveEffects);
-=======
-	return applyMoveEffects(factory.list, composeChild, moveEffects);
->>>>>>> ea17aca7
+	return amendComposeI(factory.list, composeChild, moveEffects);
 }
 
 /**
@@ -176,259 +154,6 @@
 		return baseMark;
 	}
 
-<<<<<<< HEAD
-    const baseType = baseMark.type;
-    const newType = newMark.type;
-    if (
-        (newType === "Delete" && newMark.changes !== undefined) ||
-        (baseType === "Delete" && baseMark.changes !== undefined)
-    ) {
-        // This should not occur yet because we discard all modifications to deleted subtrees
-        // In the long run we want to preserve them.
-        fail("TODO: support modifications to deleted subtree");
-    }
-    switch (baseType) {
-        case "Insert":
-        case "Revive":
-            switch (newType) {
-                case "Modify": {
-                    return mergeInNewChildChanges(baseMark, newMark.changes, newRev, composeChild);
-                }
-                case "Delete": {
-                    // The insertion made by the base change is subsequently deleted.
-                    // TODO: preserve the insertions as conflicted.
-                    return 0;
-                }
-                case "MoveOut":
-                case "ReturnFrom":
-                    // The insert has been moved by `newMark`.
-                    // We can represent net effect of the two marks as an insert at the move destination.
-                    getOrAddEffect(
-                        moveEffects,
-                        CrossFieldTarget.Destination,
-                        newMark.revision ?? newRev,
-                        newMark.id,
-                        true,
-                    ).mark = mergeInNewChildChanges(
-                        baseMark,
-                        newMark.changes,
-                        newMark.revision ?? newRev,
-                        composeChild,
-                    );
-                    return 0;
-                case "Revive": {
-                    assert(
-                        !isConflictedReattach(baseMark) && isConflicted(newMark),
-                        0x4dd /* Invalid mark overlap */,
-                    );
-                    return baseMark;
-                }
-                default:
-                    fail(`Not implemented: ${newType}`);
-            }
-        case "Modify": {
-            switch (newType) {
-                case "Modify": {
-                    return mergeInNewChildChanges(baseMark, newMark.changes, newRev, composeChild);
-                }
-                case "Delete": {
-                    // For now the deletion obliterates all other modifications.
-                    // In the long run we want to preserve them.
-                    return clone(composeMark(newMark, newRev, composeChild));
-                }
-                case "MoveOut":
-                case "ReturnFrom": {
-                    return composeWithBaseChildChanges(
-                        newMark,
-                        newRev,
-                        baseMark.changes,
-                        composeChild,
-                    );
-                }
-                default:
-                    fail(`Not implemented: ${newType}`);
-            }
-        }
-        case "MoveIn": {
-            switch (newType) {
-                case "Delete": {
-                    getOrAddEffect(
-                        moveEffects,
-                        CrossFieldTarget.Source,
-                        baseMark.revision,
-                        baseMark.id,
-                        true,
-                    ).mark = composeMark(newMark, newRev, composeChild);
-                    return 0;
-                }
-                case "MoveOut": {
-                    getOrAddEffect(
-                        moveEffects,
-                        CrossFieldTarget.Source,
-                        baseMark.revision,
-                        baseMark.id,
-                        true,
-                    ).mark = composeMark(newMark, newRev, composeChild);
-                    getOrAddEffect(
-                        moveEffects,
-                        CrossFieldTarget.Destination,
-                        newMark.revision ?? newRev,
-                        newMark.id,
-                        true,
-                    );
-                    return 0;
-                }
-                case "ReturnFrom": {
-                    if (newMark.detachedBy === baseMark.revision) {
-                        getOrAddEffect(
-                            moveEffects,
-                            CrossFieldTarget.Source,
-                            baseMark.revision,
-                            baseMark.id,
-                            true,
-                        ).shouldRemove = true;
-                        getOrAddEffect(
-                            moveEffects,
-                            CrossFieldTarget.Destination,
-                            newMark.revision ?? newRev,
-                            newMark.id,
-                            true,
-                        ).shouldRemove = true;
-                        return 0;
-                    } else {
-                        getOrAddEffect(
-                            moveEffects,
-                            CrossFieldTarget.Source,
-                            baseMark.revision,
-                            baseMark.id,
-                            true,
-                        ).mark = composeMark(newMark, newRev, composeChild);
-                        getOrAddEffect(
-                            moveEffects,
-                            CrossFieldTarget.Destination,
-                            newMark.revision ?? newRev,
-                            newMark.id,
-                            true,
-                        );
-                        return 0;
-                    }
-                }
-                default:
-                    fail(`Not implemented: ${newType}`);
-            }
-        }
-        case "ReturnTo": {
-            switch (newType) {
-                case "Modify": {
-                    getOrAddEffect(
-                        moveEffects,
-                        CrossFieldTarget.Source,
-                        baseMark.revision,
-                        baseMark.id,
-                        true,
-                    ).modifyAfter = newMark.changes;
-                    return baseMark;
-                }
-                case "Delete": {
-                    getOrAddEffect(
-                        moveEffects,
-                        CrossFieldTarget.Source,
-                        baseMark.revision,
-                        baseMark.id,
-                        true,
-                    ).mark = composeMark(newMark, newRev, composeChild);
-                    return 0;
-                }
-                case "MoveOut": {
-                    if (baseMark.detachedBy === (newMark.revision ?? newRev)) {
-                        getOrAddEffect(
-                            moveEffects,
-                            CrossFieldTarget.Source,
-                            baseMark.revision,
-                            baseMark.id,
-                            true,
-                        ).shouldRemove = true;
-                        getOrAddEffect(
-                            moveEffects,
-                            CrossFieldTarget.Destination,
-                            newMark.revision ?? newRev,
-                            newMark.id,
-                            true,
-                        ).shouldRemove = true;
-                        return 0;
-                    } else {
-                        getOrAddEffect(
-                            moveEffects,
-                            CrossFieldTarget.Source,
-                            baseMark.revision,
-                            baseMark.id,
-                            true,
-                        ).mark = composeMark(newMark, newRev, composeChild);
-                        getOrAddEffect(
-                            moveEffects,
-                            CrossFieldTarget.Destination,
-                            newMark.revision ?? newRev,
-                            newMark.id,
-                            true,
-                        );
-                        return 0;
-                    }
-                }
-                case "ReturnFrom": {
-                    if (
-                        baseMark.detachedBy === (newMark.revision ?? newRev) ||
-                        newMark.detachedBy === baseMark.revision
-                    ) {
-                        getOrAddEffect(
-                            moveEffects,
-                            CrossFieldTarget.Source,
-                            baseMark.revision,
-                            baseMark.id,
-                            true,
-                        ).shouldRemove = true;
-                        getOrAddEffect(
-                            moveEffects,
-                            CrossFieldTarget.Destination,
-                            newMark.revision ?? newRev,
-                            newMark.id,
-                            true,
-                        ).shouldRemove = true;
-                        return 0;
-                    } else {
-                        if (newMark.changes !== undefined) {
-                            getOrAddEffect(
-                                moveEffects,
-                                CrossFieldTarget.Source,
-                                baseMark.revision,
-                                baseMark.id,
-                                true,
-                            ).modifyAfter = newMark.changes;
-                        }
-                        getOrAddEffect(
-                            moveEffects,
-                            CrossFieldTarget.Source,
-                            baseMark.revision,
-                            baseMark.id,
-                            true,
-                        ).mark = composeMark(newMark, newRev, composeChild);
-                        getOrAddEffect(
-                            moveEffects,
-                            CrossFieldTarget.Destination,
-                            newMark.revision ?? newRev,
-                            newMark.id,
-                            true,
-                        );
-                        return 0;
-                    }
-                }
-                default:
-                    fail(`Not implemented: ${newType}`);
-            }
-        }
-        default:
-            fail(`Composing ${baseType} and ${newType} is not implemented`);
-    }
-=======
 	const baseType = baseMark.type;
 	const newType = newMark.type;
 	if (
@@ -457,7 +182,7 @@
 					// We can represent net effect of the two marks as an insert at the move destination.
 					getOrAddEffect(
 						moveEffects,
-						MoveEnd.Dest,
+						CrossFieldTarget.Destination,
 						newMark.revision ?? newRev,
 						newMark.id,
 						true,
@@ -506,7 +231,7 @@
 				case "Delete": {
 					getOrAddEffect(
 						moveEffects,
-						MoveEnd.Source,
+						CrossFieldTarget.Source,
 						baseMark.revision,
 						baseMark.id,
 						true,
@@ -516,14 +241,14 @@
 				case "MoveOut": {
 					getOrAddEffect(
 						moveEffects,
-						MoveEnd.Source,
+						CrossFieldTarget.Source,
 						baseMark.revision,
 						baseMark.id,
 						true,
 					).mark = composeMark(newMark, newRev, composeChild);
 					getOrAddEffect(
 						moveEffects,
-						MoveEnd.Dest,
+						CrossFieldTarget.Destination,
 						newMark.revision ?? newRev,
 						newMark.id,
 						true,
@@ -534,14 +259,14 @@
 					if (newMark.detachedBy === baseMark.revision) {
 						getOrAddEffect(
 							moveEffects,
-							MoveEnd.Source,
+							CrossFieldTarget.Source,
 							baseMark.revision,
 							baseMark.id,
 							true,
 						).shouldRemove = true;
 						getOrAddEffect(
 							moveEffects,
-							MoveEnd.Dest,
+							CrossFieldTarget.Destination,
 							newMark.revision ?? newRev,
 							newMark.id,
 							true,
@@ -550,14 +275,14 @@
 					} else {
 						getOrAddEffect(
 							moveEffects,
-							MoveEnd.Source,
+							CrossFieldTarget.Source,
 							baseMark.revision,
 							baseMark.id,
 							true,
 						).mark = composeMark(newMark, newRev, composeChild);
 						getOrAddEffect(
 							moveEffects,
-							MoveEnd.Dest,
+							CrossFieldTarget.Destination,
 							newMark.revision ?? newRev,
 							newMark.id,
 							true,
@@ -574,7 +299,7 @@
 				case "Modify": {
 					getOrAddEffect(
 						moveEffects,
-						MoveEnd.Source,
+						CrossFieldTarget.Source,
 						baseMark.revision,
 						baseMark.id,
 						true,
@@ -584,7 +309,7 @@
 				case "Delete": {
 					getOrAddEffect(
 						moveEffects,
-						MoveEnd.Source,
+						CrossFieldTarget.Source,
 						baseMark.revision,
 						baseMark.id,
 						true,
@@ -595,14 +320,14 @@
 					if (baseMark.detachedBy === (newMark.revision ?? newRev)) {
 						getOrAddEffect(
 							moveEffects,
-							MoveEnd.Source,
+							CrossFieldTarget.Source,
 							baseMark.revision,
 							baseMark.id,
 							true,
 						).shouldRemove = true;
 						getOrAddEffect(
 							moveEffects,
-							MoveEnd.Dest,
+							CrossFieldTarget.Destination,
 							newMark.revision ?? newRev,
 							newMark.id,
 							true,
@@ -611,14 +336,14 @@
 					} else {
 						getOrAddEffect(
 							moveEffects,
-							MoveEnd.Source,
+							CrossFieldTarget.Source,
 							baseMark.revision,
 							baseMark.id,
 							true,
 						).mark = composeMark(newMark, newRev, composeChild);
 						getOrAddEffect(
 							moveEffects,
-							MoveEnd.Dest,
+							CrossFieldTarget.Destination,
 							newMark.revision ?? newRev,
 							newMark.id,
 							true,
@@ -633,14 +358,14 @@
 					) {
 						getOrAddEffect(
 							moveEffects,
-							MoveEnd.Source,
+							CrossFieldTarget.Source,
 							baseMark.revision,
 							baseMark.id,
 							true,
 						).shouldRemove = true;
 						getOrAddEffect(
 							moveEffects,
-							MoveEnd.Dest,
+							CrossFieldTarget.Destination,
 							newMark.revision ?? newRev,
 							newMark.id,
 							true,
@@ -650,7 +375,7 @@
 						if (newMark.changes !== undefined) {
 							getOrAddEffect(
 								moveEffects,
-								MoveEnd.Source,
+								CrossFieldTarget.Source,
 								baseMark.revision,
 								baseMark.id,
 								true,
@@ -658,14 +383,14 @@
 						}
 						getOrAddEffect(
 							moveEffects,
-							MoveEnd.Source,
+							CrossFieldTarget.Source,
 							baseMark.revision,
 							baseMark.id,
 							true,
 						).mark = composeMark(newMark, newRev, composeChild);
 						getOrAddEffect(
 							moveEffects,
-							MoveEnd.Dest,
+							CrossFieldTarget.Destination,
 							newMark.revision ?? newRev,
 							newMark.id,
 							true,
@@ -680,7 +405,6 @@
 		default:
 			fail(`Composing ${baseType} and ${newType} is not implemented`);
 	}
->>>>>>> ea17aca7
 }
 
 function composeChildChanges<TNodeChange>(
@@ -774,26 +498,19 @@
 	return cloned;
 }
 
-<<<<<<< HEAD
 export function amendCompose<TNodeChange>(
-    marks: MarkList<TNodeChange>,
-    composeChild: NodeChangeComposer<TNodeChange>,
-    genId: IdAllocator,
-    manager: CrossFieldManager,
+	marks: MarkList<TNodeChange>,
+	composeChild: NodeChangeComposer<TNodeChange>,
+	genId: IdAllocator,
+	manager: CrossFieldManager,
 ): MarkList<TNodeChange> {
-    return amendComposeI(marks, composeChild, manager as MoveEffectTable<TNodeChange>);
+	return amendComposeI(marks, composeChild, manager as MoveEffectTable<TNodeChange>);
 }
 
 function amendComposeI<TNodeChange>(
-    marks: MarkList<TNodeChange>,
-    composeChild: NodeChangeComposer<TNodeChange>,
-    moveEffects: MoveEffectTable<TNodeChange>,
-=======
-function applyMoveEffects<TNodeChange>(
 	marks: MarkList<TNodeChange>,
 	composeChild: NodeChangeComposer<TNodeChange>,
 	moveEffects: MoveEffectTable<TNodeChange>,
->>>>>>> ea17aca7
 ): MarkList<TNodeChange> {
 	const factory = new MarkListFactory<TNodeChange>(undefined, moveEffects);
 	const queue = new MarkQueue(
