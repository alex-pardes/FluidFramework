--- conflicted
+++ resolved
@@ -69,27 +69,6 @@
 		}
 	}
 
-<<<<<<< HEAD
-    /**
-     * Dequeues the first `length` sized portion of the next mark.
-     * The caller must verify that the next mark (as returned by peek) is longer than this length.
-     * @param length - The length to dequeue, measured in the input context.
-     */
-    public dequeueInput(length: number): InputSpanningMark<T> {
-        const mark = this.dequeue();
-        assert(isInputSpanningMark(mark), 0x4e3 /* Can only split sized marks on input */);
-        const [mark1, mark2] = splitMarkOnInput<T, InputSpanningMark<T>>(
-            mark,
-            this.revision,
-            length,
-            this.genId,
-            this.moveEffects,
-            !this.consumeEffects,
-        );
-        this.stack.push(mark2);
-        return mark1;
-    }
-=======
 	/**
 	 * Dequeues the first `length` sized portion of the next mark.
 	 * The caller must verify that the next mark (as returned by peek) is longer than this length.
@@ -98,7 +77,7 @@
 	public dequeueInput(length: number): InputSpanningMark<T> {
 		const mark = this.dequeue();
 		assert(isInputSpanningMark(mark), 0x4e3 /* Can only split sized marks on input */);
-		const [mark1, mark2] = splitMarkOnInput(
+		const [mark1, mark2] = splitMarkOnInput<T, InputSpanningMark<T>>(
 			mark,
 			this.revision,
 			length,
@@ -109,7 +88,6 @@
 		this.stack.push(mark2);
 		return mark1;
 	}
->>>>>>> ea17aca7
 
 	/**
 	 * Dequeues the first `length` sized portion of the next mark.
