/*!
 * Copyright (c) Microsoft Corporation and contributors. All rights reserved.
 * Licensed under the MIT License.
 */

<<<<<<< HEAD
import { assert } from "@fluidframework/common-utils";
import { clone, fail } from "../../util";
=======
import { assert, unreachableCase } from "@fluidframework/common-utils";
import { clone, fail, getOrAddEmptyToMap } from "../../util";
>>>>>>> e9445436
import { RevisionTag, TaggedChange } from "../../core";
import { IdAllocator } from "../modular-schema";
import {
    getInputLength,
    getOutputLength,
    isAttach,
    isDetachMark,
    isModify,
    isConflicted,
    isConflictedReattach,
    isReattach,
    isNewAttach,
    isSkipMark,
    isAttachInGap,
    isActiveReattach,
    isObjMark,
    isSkipLikeReattach,
    isConflictedDetach,
    dequeueRelatedReattaches,
    isSkipLikeDetach,
    getOffsetAtRevision,
} from "./utils";
import {
    Attach,
    Changeset,
    LineageEvent,
    Mark,
    MarkList,
    Reattach,
    CellSpanningMark,
    CanConflict,
    ReturnFrom,
    Conflicted,
    Detach,
    NewAttach,
} from "./format";
import { MarkListFactory } from "./markListFactory";
import { ComposeQueue } from "./compose";
<<<<<<< HEAD
import { getOrCreateEffect, MoveEffectTable, MoveEnd, newMoveEffectTable } from "./moveEffectTable";
=======
import {
    MoveEffectTable,
    newMoveEffectTable,
    PairedMarkUpdate,
    removeMoveDest,
    updateMoveDestPairing,
    updateMoveSrcDetacher,
    updateMoveSrcPairing,
} from "./moveEffectTable";
>>>>>>> e9445436
import { MarkQueue } from "./markQueue";

/**
 * Rebases `change` over `base` assuming they both apply to the same initial state.
 * @param change - The changeset to rebase.
 * @param base - The changeset to rebase over.
 * @returns A changeset that performs the changes in `change` but does so assuming `base` has been applied first.
 *
 * WARNING! This implementation is incomplete:
 * - Some marks that affect existing content are removed instead of marked as conflicted when rebased over the deletion
 * of that content. This prevents us from then reinstating the mark when rebasing over the revive.
 * - Tombs are not added when rebasing an insert over a gap that is immediately left of deleted content.
 * This prevents us from being able to accurately track the position of the insert.
 * - Tiebreak ordering is not respected.
 * - Support for moves is not implemented.
 * - Support for slices is not implemented.
 */
export function rebase<TNodeChange>(
    change: Changeset<TNodeChange>,
    base: TaggedChange<Changeset<TNodeChange>>,
    rebaseChild: NodeChangeRebaser<TNodeChange>,
    genId: IdAllocator,
): Changeset<TNodeChange> {
    return rebaseMarkList(change, base.change, base.revision, rebaseChild, genId);
}

export type NodeChangeRebaser<TNodeChange> = (
    change: TNodeChange,
    baseChange: TNodeChange,
) => TNodeChange;

function rebaseMarkList<TNodeChange>(
    currMarkList: MarkList<TNodeChange>,
    baseMarkList: MarkList<TNodeChange>,
    baseRevision: RevisionTag | undefined,
    rebaseChild: NodeChangeRebaser<TNodeChange>,
    genId: IdAllocator,
): MarkList<TNodeChange> {
    const moveEffects = newMoveEffectTable<TNodeChange>();
    const factory = new MarkListFactory<TNodeChange>(moveEffects);
    const queue = new RebaseQueue(baseRevision, baseMarkList, currMarkList, genId, moveEffects);

    // Each attach mark in `currMarkList` should have a lineage event added for `baseRevision` if a node adjacent to
    // the attach position was detached by `baseMarkList`.
    // At the time we process an attach we don't know whether the following node will be detached, so we record attach
    // marks which should have their lineage updated if we encounter a detach.
    const lineageRequests: LineageRequest<TNodeChange>[] = [];
    let baseDetachOffset = 0;
    // The index of (i.e., number of nodes to the left of) the base mark in the input context of the base change.
    // This assumes the base changeset is not composite (and asserts if it is).
    let baseInputIndex = 0;
    while (!queue.isEmpty()) {
        const { baseMark, newMark: currMark } = queue.pop();
        if (isObjMark(baseMark) && baseMark.type !== "Modify" && baseMark.revision !== undefined) {
            // TODO support rebasing over composite changeset
            assert(
                baseMark.revision === baseRevision,
                "Unable to keep track of the base input offset in composite changeset",
            );
        }
        if (baseMark === undefined) {
            assert(currMark !== undefined, "Non-empty queue should return at least one mark");
            if (isAttach(currMark)) {
                handleCurrAttach(
                    currMark,
                    factory,
                    lineageRequests,
                    baseDetachOffset,
                    baseRevision,
                );
            } else {
                if (baseDetachOffset > 0 && baseRevision !== undefined) {
                    updateLineage(lineageRequests, baseRevision);
                    baseDetachOffset = 0;
                }
                factory.push(clone(currMark));
            }
        } else if (currMark === undefined) {
            if (isDetachMark(baseMark)) {
                const detachLength = getInputLength(baseMark);
                baseDetachOffset += detachLength;
                baseInputIndex += detachLength;
            } else if (isAttach(baseMark)) {
                factory.pushOffset(getOutputLength(baseMark));
            }
        } else {
            assert(
                !isNewAttach(baseMark) && !isNewAttach(currMark),
                "A new attach cannot be at the same position as another mark",
            );
            assert(
                getInputLength(baseMark) === getInputLength(currMark),
                "The two marks should be the same size",
            );

            const rebasedMark = rebaseMark(
                currMark,
                baseMark,
                baseRevision,
                baseInputIndex,
                rebaseChild,
                moveEffects,
            );
            factory.push(rebasedMark);

            const detachLength = getInputLength(baseMark);
            baseInputIndex += detachLength;
            if (isDetachMark(baseMark)) {
                baseDetachOffset += detachLength;
            } else {
                if (baseDetachOffset > 0 && baseRevision !== undefined) {
                    updateLineage(lineageRequests, baseRevision);
                }

                lineageRequests.length = 0;
                baseDetachOffset = 0;
            }
        }
    }

    if (baseDetachOffset > 0 && baseRevision !== undefined) {
        updateLineage(lineageRequests, baseRevision);
    }

<<<<<<< HEAD
    return applyMoveEffects(baseMarkList, factory.list, moveEffects);
=======
    moveEffects.allowMerges = true;

    // TODO: It's not convenient to store splitBaseMarks for cross-field move effects.
    return applyMoveEffects(baseRevision, splitBaseMarks, factory.list, moveEffects);
>>>>>>> e9445436
}

class RebaseQueue<T> {
    private reattachOffset: number = 0;
    private readonly baseMarks: MarkQueue<T>;
    private readonly newMarks: MarkQueue<T>;

    public constructor(
        baseRevision: RevisionTag | undefined,
        baseMarks: Changeset<T>,
        newMarks: Changeset<T>,
        genId: IdAllocator,
        moveEffects: MoveEffectTable<T>,
    ) {
        this.baseMarks = new MarkQueue(baseMarks, baseRevision, moveEffects, false, genId);
        this.newMarks = new MarkQueue(newMarks, undefined, moveEffects, true, genId);
    }

    public isEmpty(): boolean {
        return this.baseMarks.isEmpty() && this.newMarks.isEmpty();
    }

    public pop(): RebaseMarks<T> {
        const baseMark = this.baseMarks.peek();
        const newMark = this.newMarks.peek();

        if (baseMark === undefined || newMark === undefined) {
            return {
                baseMark: this.baseMarks.tryDequeue(),
                newMark: this.newMarks.tryDequeue(),
            };
        } else if (isAttach(baseMark) && isAttach(newMark)) {
            if (
                isReattach(baseMark) &&
                isReattach(newMark) &&
                areRelatedReattaches(baseMark, newMark)
            ) {
                return dequeueRelatedReattaches(this.newMarks, this.baseMarks);
            }
            if (isReattach(baseMark)) {
                const offset = getOffsetAtRevision(
                    newMark.lineage,
                    baseMark.lastDetachedBy ?? baseMark.detachedBy,
                );
                if (offset !== undefined) {
                    // WARNING: the offset is based on the first node detached whereas the detachIndex is based on the
                    // first node in the field.
                    // The comparison below is the only valid one we can make at the moment.
                    // TODO: find a way to make the lineage and detachIndex info more comparable so we can correctly
                    // handle scenarios where either all or some fraction of newMark should come first.
                    if (offset >= baseMark.detachIndex + baseMark.count) {
                        return {
                            baseMark: this.baseMarks.dequeue(),
                        };
                    }
                }
            }
            if (isReattach(newMark)) {
                const offset = getOffsetAtRevision(
                    baseMark.lineage,
                    newMark.lastDetachedBy ?? newMark.detachedBy,
                );
                if (offset !== undefined) {
                    // WARNING: the offset is based on the first node detached whereas the detachIndex is based on the
                    // first node in the field.
                    // The comparison below is the only valid one we can make at the moment.
                    // TODO: find a way to make the lineage and detachIndex info more comparable so we can correctly
                    // handle scenarios where either all or some fraction of baseMark should come first.
                    if (offset >= newMark.detachIndex + newMark.count) {
                        return {
                            newMark: this.newMarks.dequeue(),
                        };
                    }
                }
            }
            const revision = baseMark.revision ?? this.baseMarks.revision;
            const reattachOffset = getOffsetAtRevision(newMark.lineage, revision);
            if (reattachOffset !== undefined) {
                const offset = reattachOffset - this.reattachOffset;
                if (offset === 0) {
                    return { newMark: this.newMarks.dequeue() };
                } else if (offset >= getOutputLength(baseMark)) {
                    this.reattachOffset += getOutputLength(baseMark);
                    return { baseMark: this.baseMarks.dequeue() };
                } else {
                    const splitBaseMark = this.baseMarks.dequeueOutput(offset);
                    this.reattachOffset += offset;
                    return { baseMark: splitBaseMark };
                }
            } else if (
                isAttachAfterBaseAttach(newMark, baseMark) ||
                isConflictedReattach(newMark)
            ) {
                return { baseMark: this.baseMarks.dequeue() };
            } else {
                return { newMark: this.newMarks.dequeue() };
            }
        } else if (isAttachInGap(newMark)) {
            return { newMark: this.newMarks.dequeue() };
        } else if (
            // The `isNewAttach(baseMark)` bit is needed because of the way sandwich rebasing makes
            // the rebased local new attaches relevant to later local changes.
            (isNewAttach(baseMark) || isActiveReattach(baseMark)) &&
            isConflictedDetach(newMark) &&
            // TODO: support muting/unmuting other detach mark types
            newMark.type === "ReturnFrom" &&
            isBaseAttachRelatedToConflictedDetach(baseMark, newMark, this.baseMarks.revision)
        ) {
            assert(
                newMark.detachIndex !== undefined,
                "A conflicted ReturnFrom should have a detachIndex",
            );
            const newMarkLength = newMark.count;
            const baseMarkLength = getOutputLength(baseMark);
            if (isNewAttach(baseMark) || newMark.detachIndex === baseMark.detachIndex) {
                if (newMarkLength < baseMarkLength) {
                    return {
                        baseMark: this.baseMarks.dequeueOutput(newMarkLength),
                        newMark: this.newMarks.dequeue(),
                    };
                } else if (newMarkLength > baseMarkLength) {
                    return {
                        baseMark: this.baseMarks.dequeue(),
                        newMark: this.newMarks.dequeueInput(baseMarkLength),
                    };
                } else {
                    return { baseMark: this.baseMarks.dequeue(), newMark: this.newMarks.dequeue() };
                }
            } else if (newMark.detachIndex < baseMark.detachIndex) {
                if (newMark.detachIndex + newMarkLength <= baseMark.detachIndex) {
                    return { newMark: this.newMarks.dequeue() };
                }
                return {
                    newMark: this.newMarks.dequeueInput(baseMark.detachIndex - newMark.detachIndex),
                };
            } else {
                if (baseMark.detachIndex + baseMarkLength <= newMark.detachIndex) {
                    return { baseMark: this.baseMarks.dequeue() };
                }
                return {
                    baseMark: this.baseMarks.dequeueOutput(
                        newMark.detachIndex - baseMark.detachIndex,
                    ),
                };
            }
        }

        // TODO: Handle case where `baseMarks` has adjacent or nested inverse reattaches from multiple revisions
        this.reattachOffset = 0;
        if (isAttachInGap(baseMark)) {
            return { baseMark: this.baseMarks.dequeue() };
        } else {
            this.reattachOffset = 0;
            const newMarkLength = getInputLength(newMark);
            const baseMarkLength = getInputLength(baseMark);
            if (newMarkLength < baseMarkLength) {
                return {
                    baseMark: this.baseMarks.dequeueInput(newMarkLength),
                    newMark: this.newMarks.dequeue(),
                };
            } else if (newMarkLength > baseMarkLength) {
                return {
                    baseMark: this.baseMarks.dequeue(),
                    newMark: this.newMarks.dequeueInput(baseMarkLength),
                };
            } else {
                return {
                    baseMark: this.baseMarks.dequeue(),
                    newMark: this.newMarks.dequeue(),
                };
            }
        }
    }
}

/**
 * Represents the marks rebasing should process next.
 * If `baseMark` and `newMark` are both defined, then they are `SizedMark`s covering the same range of nodes.
 */
interface RebaseMarks<T> {
    baseMark?: Mark<T>;
    newMark?: Mark<T>;
}

function rebaseMark<TNodeChange>(
    currMark: CellSpanningMark<TNodeChange>,
    baseMark: CellSpanningMark<TNodeChange>,
    baseRevision: RevisionTag | undefined,
    baseInputOffset: number,
    rebaseChild: NodeChangeRebaser<TNodeChange>,
    moveEffects: MoveEffectTable<TNodeChange>,
): CellSpanningMark<TNodeChange> {
    if (isSkipMark(baseMark) || isSkipLikeReattach(baseMark) || isSkipLikeDetach(baseMark)) {
        return clone(currMark);
    }
    const baseType = baseMark.type;
    switch (baseType) {
        case "Delete": {
            const baseMarkRevision = baseMark.revision ?? baseRevision;
            if (isReattach(currMark)) {
                // TODO: add `addedBy: RevisionTag` to inverses of attaches so we can detect when
                // baseMark.addedBy === currMark.conflictsWith, which indicates the deletion is the undo of the
                // reattach that conflicts with currMark. When that's the case, the mark should no longer be
                // marked as conflicted.
                // See skipped test: Revive ↷ [Revive, undo(Revive)] => Revive
                if (currMark.isIntention || currMark.conflictsWith === baseMarkRevision) {
                    const reattach = {
                        ...(clone(currMark) as Reattach<TNodeChange>),
                        // Update the characterization of the deleted content
                        detachedBy: baseMarkRevision,
                        detachIndex: baseInputOffset,
                    };
                    delete reattach.conflictsWith;
                    return reattach;
                }
                // The reattach mark remains conflicted because the deletion was performed by a different change.
                // After this, the only way for the reattach to recover from the conflict is for the nodes to be
                // revived and for the original deletion (currMark.detachedBy) to be re-applied.
                return {
                    ...clone(currMark),
                    lastDetachedBy: baseMarkRevision,
                    detachIndex: baseInputOffset,
                };
            }
            if (
                isObjMark(currMark) &&
                (currMark.type === "MoveOut" || currMark.type === "ReturnFrom")
            ) {
                getOrCreateEffect(moveEffects, MoveEnd.Dest, currMark.id).count = 0;
            }
            return 0;
        }
        case "Revive":
        case "ReturnTo": {
            const baseMarkRevision = baseMark.revision ?? baseRevision;
            assert(
                isDetachMark(currMark) || isReattach(currMark),
                "Only a detach or a reattach can overlap with a non-inert reattach",
            );
            const currMarkType = currMark.type;
            switch (currMarkType) {
                case "Delete":
                case "MoveOut":
                case "ReturnFrom": {
                    assert(
                        currMarkType === "ReturnFrom",
                        "TODO: support conflict management for other detach marks",
                    );
                    assert(
                        isConflicted(currMark) && currMark.conflictsWith === baseMarkRevision,
                        "Invalid reattach mark overlap",
                    );
                    // The nodes that currMark aims to detach are being reattached by baseMark
                    const newCurrMark = clone(currMark) as ReturnFrom<TNodeChange>;
                    delete newCurrMark.conflictsWith;
                    delete newCurrMark.detachIndex;
                    updateMoveDestPairing(
                        moveEffects,
                        newCurrMark.id,
                        PairedMarkUpdate.Reactivated,
                    );
                    return newCurrMark;
                }
                case "Revive":
                case "ReturnTo": {
                    if (currMark.isIntention) {
                        // Past this point, currMark must be a reattach.
                        assert(isActiveReattach(currMark), `Invalid reattach mark overlap`);
                        // The nodes that currMark aims to reattach are being reattached by baseMark
                        return {
                            ...clone(currMark),
                            conflictsWith: baseMarkRevision,
                        };
                    }

                    if (isActiveReattach(currMark)) {
                        // The nodes that currMark aims to reattach are being reattached by baseMark
                        if (currMarkType === "ReturnTo") {
                            updateMoveSrcPairing(
                                moveEffects,
                                currMark.id,
                                PairedMarkUpdate.Deactivated,
                            );
                        }
                        return {
                            ...clone(currMark),
                            conflictsWith: baseMarkRevision,
                        };
                    }
                    assert(!isSkipLikeReattach(currMark), `Unsupported reattach mark overlap`);
                    // The nodes that currMark aims to reattach and were detached by `currMark.lastDetachedBy`
                    // are being reattached by baseMark.
                    assert(
                        currMark.lastDetachedBy === baseMark.detachedBy,
                        `Invalid revive mark overlap`,
                    );
                    const revive = clone(currMark);
                    delete revive.lastDetachedBy;
                    return revive;
                }
                default:
                    unreachableCase(currMarkType);
            }
        }
        case "Modify": {
            if (isModify(currMark)) {
                return {
                    ...clone(currMark),
                    changes: rebaseChild(currMark.changes, baseMark.changes),
                };
            }
            return clone(currMark);
        }
        case "MoveOut":
        case "ReturnFrom": {
            if (!isSkipMark(currMark)) {
<<<<<<< HEAD
                getOrCreateEffect(moveEffects, MoveEnd.Dest, baseMark.id).movedMark =
                    clone(currMark);
=======
                const baseMarkRevision = baseMark.revision ?? baseRevision;
                const newCurrMark = clone(currMark);
                if (newCurrMark.type === "ReturnFrom") {
                    // The nodes that currMark aims to detach are being detached by baseMark
                    newCurrMark.conflictsWith = baseMarkRevision;
                    newCurrMark.detachIndex = baseInputOffset;
                    updateMoveDestPairing(
                        moveEffects,
                        newCurrMark.id,
                        PairedMarkUpdate.Deactivated,
                    );
                    return newCurrMark;
                } else if (newCurrMark.type === "ReturnTo") {
                    assert(
                        isSkipLikeReattach(newCurrMark),
                        "Only a skip-like reattach can overlap with a ReturnFrom",
                    );
                    if (
                        newCurrMark.conflictsWith === baseMarkRevision ||
                        (baseMark.type === "ReturnFrom" &&
                            newCurrMark.conflictsWith === baseMark.detachedBy)
                    ) {
                        // The already populated cells that currMark aimed to reattach content into
                        // are having their contents detached by baseMark.
                        // This makes it possible for currMark to be active again.
                        newCurrMark.detachedBy = baseMarkRevision;
                        newCurrMark.detachIndex = baseInputOffset;
                        delete (newCurrMark as CanConflict).conflictsWith;
                        updateMoveSrcDetacher(moveEffects, newCurrMark.id, baseMarkRevision);
                        updateMoveSrcPairing(
                            moveEffects,
                            newCurrMark.id,
                            PairedMarkUpdate.Reactivated,
                        );
                    }
                    return newCurrMark;
                } else if (newCurrMark.type === "Revive" && !newCurrMark.isIntention) {
                    assert(
                        isSkipLikeReattach(newCurrMark),
                        "Only a skip-like reattach can overlap with a ReturnFrom",
                    );
                    // The already populated cells that currMark aimed to revive content into
                    // are having their contents detached by baseMark.
                    // The revive mark remains conflicted because the detach was performed by a different change than
                    // the change the revive aims to revert.
                    // After this, the only way for the reattach to to recover from the conflict is for the nodes to be
                    // returned and for the original deletion (currMark.detachedBy) to be re-applied.
                    // Update the characterization of the deleted content
                    newCurrMark.lastDetachedBy = baseMarkRevision;
                    newCurrMark.detachIndex = baseInputOffset;
                    return newCurrMark;
                } else {
                    getOrAddEmptyToMap(moveEffects.movedMarks, baseMark.id).push(newCurrMark);
                }
>>>>>>> e9445436
            }
            return 0;
        }
        default:
            fail(`Unsupported mark type: ${baseType}`);
    }
}

function applyMoveEffects<TNodeChange>(
    baseRevision: RevisionTag | undefined,
    baseMarks: MarkList<TNodeChange>,
    rebasedMarks: MarkList<TNodeChange>,
    moveEffects: MoveEffectTable<TNodeChange>,
): Changeset<TNodeChange> {
    const queue = new ComposeQueue<TNodeChange>(
        baseRevision,
        baseMarks,
        undefined,
        rebasedMarks,
        () => fail("Should not generate new IDs when applying move effects"),
        moveEffects,
<<<<<<< HEAD
=======
        false,
        true,
>>>>>>> e9445436
    );
    const factory = new MarkListFactory<TNodeChange>(moveEffects);

    let offset = 0;
    while (!queue.isEmpty()) {
        const { baseMark, newMark } = queue.pop();
        if (isObjMark(baseMark) && (baseMark.type === "MoveIn" || baseMark.type === "ReturnTo")) {
            const effect = getOrCreateEffect(moveEffects, MoveEnd.Dest, baseMark.id);
            if (effect.movedMark !== undefined) {
                factory.pushOffset(offset);
                offset = 0;
                factory.push(effect.movedMark);
                factory.pushOffset(-getInputLength(effect.movedMark));
                delete effect.movedMark;
            }
        }
        if (newMark === undefined) {
            assert(baseMark !== undefined, "Non-empty RebaseQueue should return at least one mark");
            offset += getOutputLength(baseMark);
            continue;
        }

        // TODO: Offset wouldn't be needed if queue returned skip instead of undefined in cases where it should return two marks
        offset = 0;
        factory.push(newMark);
    }

    // We may have discovered new mergeable marks while applying move effects, as we may have moved a MoveOut next to another MoveOut.
    // A second pass through MarkListFactory will handle any remaining merges.
    const factory2 = new MarkListFactory<TNodeChange>(moveEffects);
    for (const mark of factory.list) {
        factory2.push(mark);
    }
    return factory2.list;
}

function handleCurrAttach<T>(
    currMark: Attach<T>,
    factory: MarkListFactory<T>,
    lineageRequests: LineageRequest<T>[],
    offset: number,
    baseRevision: RevisionTag | undefined,
) {
    const rebasedMark = clone(currMark);

    // If the changeset we are rebasing over has the same revision as an event in rebasedMark's lineage,
    // we assume that the base changeset is the inverse of the changeset in the lineage, so we remove the lineage event.
    // TODO: Handle cases where the base changeset is a composition of multiple revisions.
    // TODO: Don't remove the lineage event in cases where the event isn't actually inverted by the base changeset,
    // e.g., if the inverse of the lineage event is muted after rebasing.
    if (baseRevision !== undefined) {
        tryRemoveLineageEvent(rebasedMark, baseRevision);
    }
    factory.pushContent(rebasedMark);
    lineageRequests.push({ mark: rebasedMark, offset });
}

function isAttachAfterBaseAttach<T>(currMark: Attach<T>, baseMark: Attach<T>): boolean {
    const lineageCmp = compareLineages(currMark.lineage, baseMark.lineage);
    if (lineageCmp < 0) {
        return false;
    } else if (lineageCmp > 0) {
        return true;
    }

    // TODO: Handle tiebreaking, including support for the following scenario
    // Staring state: a b
    // A1) Delete a b
    // A2) Insert c
    // B) Insert x between a and b
    // Instead of using B's tiebreak policy, we should first consider the relative positions of a, b, and c if A1 were undone.
    // The best outcome seems to be that c is positioned relative to ab according to A2's tiebreak policy.
    return false;
}

function compareLineages(
    lineage1: LineageEvent[] | undefined,
    lineage2: LineageEvent[] | undefined,
): number {
    if (lineage1 === undefined || lineage2 === undefined) {
        return 0;
    }

    const lineage1Offsets = new Map<RevisionTag, number>();
    for (const event of lineage1) {
        lineage1Offsets.set(event.revision, event.offset);
    }

    for (let i = lineage2.length - 1; i >= 0; i--) {
        const event2 = lineage2[i];
        const offset1 = lineage1Offsets.get(event2.revision);
        if (offset1 !== undefined) {
            const offset2 = event2.offset;
            if (offset1 < offset2) {
                return -1;
            } else if (offset1 > offset2) {
                return 1;
            }
        }
    }
    return 0;
}

interface LineageRequest<T> {
    mark: Attach<T>;
    offset: number;
}

function updateLineage<T>(requests: LineageRequest<T>[], revision: RevisionTag) {
    for (const request of requests) {
        const mark = request.mark;
        if (mark.lineage === undefined) {
            mark.lineage = [];
        }

        mark.lineage.push({ revision, offset: request.offset });
    }
}

function tryRemoveLineageEvent<T>(mark: Attach<T>, revisionToRemove: RevisionTag) {
    if (mark.lineage === undefined) {
        return;
    }
    const index = mark.lineage.findIndex((event) => event.revision === revisionToRemove);
    if (index >= 0) {
        mark.lineage.splice(index, 1);
        if (mark.lineage.length === 0) {
            delete mark.lineage;
        }
    }
}

/**
 * @returns true iff both reattaches target cells that were affected by the same detach.
 * The target cells may or may not overlap depending on detach index information.
 *
 * Only valid in the context of a rebase (i.e., both marks have the same input context).
 */
function areRelatedReattaches<T>(baseMark: Reattach<T>, newMark: Reattach<T>): boolean {
    return (
        baseMark.detachedBy !== undefined &&
        (baseMark.detachedBy === newMark.detachedBy ||
            baseMark.detachedBy === newMark.lastDetachedBy)
    );
}

/**
 * @returns true iff `baseMark` attaches nodes in cells whose contents were detached by the same change
 * that conflicts with `newMark`.
 * The target cells may or may not overlap depending on detach index information.
 */
function isBaseAttachRelatedToConflictedDetach<T>(
    baseMark: NewAttach<T> | Reattach<T>,
    newMark: Detach<T> & Conflicted,
    baseRevision: RevisionTag | undefined,
): boolean {
    return (
        (isActiveReattach(baseMark) && baseMark.detachedBy === newMark.conflictsWith) ||
        (baseMark.revision ?? baseRevision) === newMark.conflictsWith
    );
}<|MERGE_RESOLUTION|>--- conflicted
+++ resolved
@@ -3,13 +3,8 @@
  * Licensed under the MIT License.
  */
 
-<<<<<<< HEAD
 import { assert } from "@fluidframework/common-utils";
-import { clone, fail } from "../../util";
-=======
-import { assert, unreachableCase } from "@fluidframework/common-utils";
-import { clone, fail, getOrAddEmptyToMap } from "../../util";
->>>>>>> e9445436
+import { clone, fail, unreachableCase } from "../../util";
 import { RevisionTag, TaggedChange } from "../../core";
 import { IdAllocator } from "../modular-schema";
 import {
@@ -48,19 +43,13 @@
 } from "./format";
 import { MarkListFactory } from "./markListFactory";
 import { ComposeQueue } from "./compose";
-<<<<<<< HEAD
-import { getOrCreateEffect, MoveEffectTable, MoveEnd, newMoveEffectTable } from "./moveEffectTable";
-=======
 import {
+    getOrCreateEffect,
     MoveEffectTable,
+    MoveEnd,
     newMoveEffectTable,
     PairedMarkUpdate,
-    removeMoveDest,
-    updateMoveDestPairing,
-    updateMoveSrcDetacher,
-    updateMoveSrcPairing,
 } from "./moveEffectTable";
->>>>>>> e9445436
 import { MarkQueue } from "./markQueue";
 
 /**
@@ -185,14 +174,7 @@
         updateLineage(lineageRequests, baseRevision);
     }
 
-<<<<<<< HEAD
-    return applyMoveEffects(baseMarkList, factory.list, moveEffects);
-=======
-    moveEffects.allowMerges = true;
-
-    // TODO: It's not convenient to store splitBaseMarks for cross-field move effects.
-    return applyMoveEffects(baseRevision, splitBaseMarks, factory.list, moveEffects);
->>>>>>> e9445436
+    return applyMoveEffects(baseRevision, baseMarkList, factory.list, moveEffects);
 }
 
 class RebaseQueue<T> {
@@ -449,11 +431,8 @@
                     const newCurrMark = clone(currMark) as ReturnFrom<TNodeChange>;
                     delete newCurrMark.conflictsWith;
                     delete newCurrMark.detachIndex;
-                    updateMoveDestPairing(
-                        moveEffects,
-                        newCurrMark.id,
-                        PairedMarkUpdate.Reactivated,
-                    );
+                    getOrCreateEffect(moveEffects, MoveEnd.Dest, newCurrMark.id).pairedMarkStatus =
+                        PairedMarkUpdate.Reactivated;
                     return newCurrMark;
                 }
                 case "Revive":
@@ -471,11 +450,11 @@
                     if (isActiveReattach(currMark)) {
                         // The nodes that currMark aims to reattach are being reattached by baseMark
                         if (currMarkType === "ReturnTo") {
-                            updateMoveSrcPairing(
+                            getOrCreateEffect(
                                 moveEffects,
+                                MoveEnd.Source,
                                 currMark.id,
-                                PairedMarkUpdate.Deactivated,
-                            );
+                            ).pairedMarkStatus = PairedMarkUpdate.Deactivated;
                         }
                         return {
                             ...clone(currMark),
@@ -509,21 +488,14 @@
         case "MoveOut":
         case "ReturnFrom": {
             if (!isSkipMark(currMark)) {
-<<<<<<< HEAD
-                getOrCreateEffect(moveEffects, MoveEnd.Dest, baseMark.id).movedMark =
-                    clone(currMark);
-=======
                 const baseMarkRevision = baseMark.revision ?? baseRevision;
                 const newCurrMark = clone(currMark);
                 if (newCurrMark.type === "ReturnFrom") {
                     // The nodes that currMark aims to detach are being detached by baseMark
                     newCurrMark.conflictsWith = baseMarkRevision;
                     newCurrMark.detachIndex = baseInputOffset;
-                    updateMoveDestPairing(
-                        moveEffects,
-                        newCurrMark.id,
-                        PairedMarkUpdate.Deactivated,
-                    );
+                    getOrCreateEffect(moveEffects, MoveEnd.Dest, newCurrMark.id).pairedMarkStatus =
+                        PairedMarkUpdate.Deactivated;
                     return newCurrMark;
                 } else if (newCurrMark.type === "ReturnTo") {
                     assert(
@@ -541,12 +513,13 @@
                         newCurrMark.detachedBy = baseMarkRevision;
                         newCurrMark.detachIndex = baseInputOffset;
                         delete (newCurrMark as CanConflict).conflictsWith;
-                        updateMoveSrcDetacher(moveEffects, newCurrMark.id, baseMarkRevision);
-                        updateMoveSrcPairing(
+                        const effect = getOrCreateEffect(
                             moveEffects,
+                            MoveEnd.Source,
                             newCurrMark.id,
-                            PairedMarkUpdate.Reactivated,
                         );
+                        effect.detacher = baseMarkRevision;
+                        effect.pairedMarkStatus = PairedMarkUpdate.Reactivated;
                     }
                     return newCurrMark;
                 } else if (newCurrMark.type === "Revive" && !newCurrMark.isIntention) {
@@ -565,9 +538,9 @@
                     newCurrMark.detachIndex = baseInputOffset;
                     return newCurrMark;
                 } else {
-                    getOrAddEmptyToMap(moveEffects.movedMarks, baseMark.id).push(newCurrMark);
-                }
->>>>>>> e9445436
+                    getOrCreateEffect(moveEffects, MoveEnd.Dest, baseMark.id).movedMark =
+                        newCurrMark;
+                }
             }
             return 0;
         }
@@ -589,11 +562,7 @@
         rebasedMarks,
         () => fail("Should not generate new IDs when applying move effects"),
         moveEffects,
-<<<<<<< HEAD
-=======
-        false,
         true,
->>>>>>> e9445436
     );
     const factory = new MarkListFactory<TNodeChange>(moveEffects);
 
