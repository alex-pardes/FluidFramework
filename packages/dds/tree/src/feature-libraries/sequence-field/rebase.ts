/*!
 * Copyright (c) Microsoft Corporation and contributors. All rights reserved.
 * Licensed under the MIT License.
 */

import { assert } from "@fluidframework/common-utils";
import { clone, fail, unreachableCase } from "../../util";
import { RevisionTag, TaggedChange } from "../../core";
import { CrossFieldManager, CrossFieldTarget, IdAllocator } from "../modular-schema";
import {
	getInputLength,
	getOutputLength,
	isAttach,
	isDetachMark,
	isModify,
	isConflicted,
	isConflictedReattach,
	isReattach,
	isNewAttach,
	isSkipMark,
	isAttachInGap,
	isActiveReattach,
	isObjMark,
	isSkipLikeReattach,
	isConflictedDetach,
	dequeueRelatedReattaches,
	isSkipLikeDetach,
	getOffsetAtRevision,
} from "./utils";
import {
	Attach,
	Changeset,
	LineageEvent,
	Mark,
	MarkList,
	Reattach,
	CellSpanningMark,
	CanConflict,
	ReturnFrom,
	Conflicted,
	Detach,
	NewAttach,
} from "./format";
import { MarkListFactory } from "./markListFactory";
import { ComposeQueue } from "./compose";
import {
<<<<<<< HEAD
    getMoveEffect,
    getOrAddEffect,
    MoveEffect,
    MoveEffectTable,
    PairedMarkUpdate,
=======
	getMoveEffect,
	getOrAddEffect,
	MoveEffectTable,
	MoveEnd,
	newMoveEffectTable,
	PairedMarkUpdate,
>>>>>>> ea17aca7
} from "./moveEffectTable";
import { MarkQueue } from "./markQueue";

/**
 * Rebases `change` over `base` assuming they both apply to the same initial state.
 * @param change - The changeset to rebase.
 * @param base - The changeset to rebase over.
 * @returns A changeset that performs the changes in `change` but does so assuming `base` has been applied first.
 *
 * WARNING! This implementation is incomplete:
 * - Some marks that affect existing content are removed instead of marked as conflicted when rebased over the deletion
 * of that content. This prevents us from then reinstating the mark when rebasing over the revive.
 * - Tombs are not added when rebasing an insert over a gap that is immediately left of deleted content.
 * This prevents us from being able to accurately track the position of the insert.
 * - Tiebreak ordering is not respected.
 * - Support for moves is not implemented.
 * - Support for slices is not implemented.
 */
export function rebase<TNodeChange>(
<<<<<<< HEAD
    change: Changeset<TNodeChange>,
    base: TaggedChange<Changeset<TNodeChange>>,
    rebaseChild: NodeChangeRebaser<TNodeChange>,
    genId: IdAllocator,
    manager: CrossFieldManager,
): Changeset<TNodeChange> {
    return rebaseMarkList(
        change,
        base.change,
        base.revision,
        rebaseChild,
        genId,
        manager as MoveEffectTable<TNodeChange>,
    );
=======
	change: Changeset<TNodeChange>,
	base: TaggedChange<Changeset<TNodeChange>>,
	rebaseChild: NodeChangeRebaser<TNodeChange>,
	genId: IdAllocator,
): Changeset<TNodeChange> {
	return rebaseMarkList(change, base.change, base.revision, rebaseChild, genId);
>>>>>>> ea17aca7
}

export type NodeChangeRebaser<TNodeChange> = (
	change: TNodeChange,
	baseChange: TNodeChange,
) => TNodeChange;

function rebaseMarkList<TNodeChange>(
<<<<<<< HEAD
    currMarkList: MarkList<TNodeChange>,
    baseMarkList: MarkList<TNodeChange>,
    baseRevision: RevisionTag | undefined,
    rebaseChild: NodeChangeRebaser<TNodeChange>,
    genId: IdAllocator,
    moveEffects: CrossFieldManager<MoveEffect<TNodeChange>>,
): MarkList<TNodeChange> {
    const factory = new MarkListFactory<TNodeChange>(undefined, moveEffects, true);
    const queue = new RebaseQueue(baseRevision, baseMarkList, currMarkList, genId, moveEffects);

    // Each attach mark in `currMarkList` should have a lineage event added for `baseRevision` if a node adjacent to
    // the attach position was detached by `baseMarkList`.
    // At the time we process an attach we don't know whether the following node will be detached, so we record attach
    // marks which should have their lineage updated if we encounter a detach.
    const lineageRequests: LineageRequest<TNodeChange>[] = [];
    let baseDetachOffset = 0;
    // The index of (i.e., number of nodes to the left of) the base mark in the input context of the base change.
    // This assumes the base changeset is not composite (and asserts if it is).
    let baseInputIndex = 0;
    while (!queue.isEmpty()) {
        const { baseMark, newMark: currMark } = queue.pop();
        if (isObjMark(baseMark) && baseMark.type !== "Modify" && baseMark.revision !== undefined) {
            // TODO support rebasing over composite changeset
            assert(
                baseMark.revision === baseRevision,
                0x4f3 /* Unable to keep track of the base input offset in composite changeset */,
            );
        }
        if (baseMark === undefined) {
            assert(
                currMark !== undefined,
                0x4f4 /* Non-empty queue should return at least one mark */,
            );
            if (isAttach(currMark)) {
                handleCurrAttach(
                    currMark,
                    factory,
                    lineageRequests,
                    baseDetachOffset,
                    baseRevision,
                );
            } else {
                if (baseDetachOffset > 0 && baseRevision !== undefined) {
                    updateLineage(lineageRequests, baseRevision);
                    baseDetachOffset = 0;
                }
                factory.push(clone(currMark));
            }
        } else if (currMark === undefined) {
            if (isDetachMark(baseMark)) {
                const detachLength = getInputLength(baseMark);
                baseDetachOffset += detachLength;
                baseInputIndex += detachLength;
            } else if (isAttach(baseMark)) {
                if (baseMark.type === "MoveIn" || baseMark.type === "ReturnTo") {
                    const effect = getMoveEffect(
                        moveEffects,
                        CrossFieldTarget.Destination,
                        baseMark.revision ?? baseRevision,
                        baseMark.id,
                    );
                    if (effect.movedMark !== undefined) {
                        factory.push(effect.movedMark);
                        delete effect.movedMark;
                    } else {
                        factory.pushOffset(getOutputLength(baseMark));
                    }
                } else {
                    factory.pushOffset(getOutputLength(baseMark));
                }
            }
        } else {
            assert(
                !isNewAttach(baseMark) && !isNewAttach(currMark),
                0x4f5 /* A new attach cannot be at the same position as another mark */,
            );
            assert(
                getInputLength(baseMark) === getInputLength(currMark),
                0x4f6 /* The two marks should be the same size */,
            );

            const rebasedMark = rebaseMark(
                currMark,
                baseMark,
                baseRevision,
                baseInputIndex,
                rebaseChild,
                moveEffects,
            );
            factory.push(rebasedMark);

            const detachLength = getInputLength(baseMark);
            baseInputIndex += detachLength;
            if (isDetachMark(baseMark)) {
                baseDetachOffset += detachLength;
            } else {
                if (baseDetachOffset > 0 && baseRevision !== undefined) {
                    updateLineage(lineageRequests, baseRevision);
                }

                lineageRequests.length = 0;
                baseDetachOffset = 0;
            }
        }
    }

    if (baseDetachOffset > 0 && baseRevision !== undefined) {
        updateLineage(lineageRequests, baseRevision);
    }

    return factory.list;
=======
	currMarkList: MarkList<TNodeChange>,
	baseMarkList: MarkList<TNodeChange>,
	baseRevision: RevisionTag | undefined,
	rebaseChild: NodeChangeRebaser<TNodeChange>,
	genId: IdAllocator,
): MarkList<TNodeChange> {
	const moveEffects = newMoveEffectTable<TNodeChange>();
	const factory = new MarkListFactory<TNodeChange>(undefined, moveEffects, true);
	const queue = new RebaseQueue(baseRevision, baseMarkList, currMarkList, genId, moveEffects);

	// Each attach mark in `currMarkList` should have a lineage event added for `baseRevision` if a node adjacent to
	// the attach position was detached by `baseMarkList`.
	// At the time we process an attach we don't know whether the following node will be detached, so we record attach
	// marks which should have their lineage updated if we encounter a detach.
	const lineageRequests: LineageRequest<TNodeChange>[] = [];
	let baseDetachOffset = 0;
	// The index of (i.e., number of nodes to the left of) the base mark in the input context of the base change.
	// This assumes the base changeset is not composite (and asserts if it is).
	let baseInputIndex = 0;
	while (!queue.isEmpty()) {
		const { baseMark, newMark: currMark } = queue.pop();
		if (isObjMark(baseMark) && baseMark.type !== "Modify" && baseMark.revision !== undefined) {
			// TODO support rebasing over composite changeset
			assert(
				baseMark.revision === baseRevision,
				0x4f3 /* Unable to keep track of the base input offset in composite changeset */,
			);
		}
		if (baseMark === undefined) {
			assert(
				currMark !== undefined,
				0x4f4 /* Non-empty queue should return at least one mark */,
			);
			if (isAttach(currMark)) {
				handleCurrAttach(
					currMark,
					factory,
					lineageRequests,
					baseDetachOffset,
					baseRevision,
				);
			} else {
				if (baseDetachOffset > 0 && baseRevision !== undefined) {
					updateLineage(lineageRequests, baseRevision);
					baseDetachOffset = 0;
				}
				factory.push(clone(currMark));
			}
		} else if (currMark === undefined) {
			if (isDetachMark(baseMark)) {
				const detachLength = getInputLength(baseMark);
				baseDetachOffset += detachLength;
				baseInputIndex += detachLength;
			} else if (isAttach(baseMark)) {
				factory.pushOffset(getOutputLength(baseMark));
			}
		} else {
			assert(
				!isNewAttach(baseMark) && !isNewAttach(currMark),
				0x4f5 /* A new attach cannot be at the same position as another mark */,
			);
			assert(
				getInputLength(baseMark) === getInputLength(currMark),
				0x4f6 /* The two marks should be the same size */,
			);

			const rebasedMark = rebaseMark(
				currMark,
				baseMark,
				baseRevision,
				baseInputIndex,
				rebaseChild,
				moveEffects,
			);
			factory.push(rebasedMark);

			const detachLength = getInputLength(baseMark);
			baseInputIndex += detachLength;
			if (isDetachMark(baseMark)) {
				baseDetachOffset += detachLength;
			} else {
				if (baseDetachOffset > 0 && baseRevision !== undefined) {
					updateLineage(lineageRequests, baseRevision);
				}

				lineageRequests.length = 0;
				baseDetachOffset = 0;
			}
		}
	}

	if (baseDetachOffset > 0 && baseRevision !== undefined) {
		updateLineage(lineageRequests, baseRevision);
	}

	return applyMoveEffects(baseRevision, baseMarkList, factory.list, moveEffects);
>>>>>>> ea17aca7
}

class RebaseQueue<T> {
	private reattachOffset: number = 0;
	private readonly baseMarks: MarkQueue<T>;
	private readonly newMarks: MarkQueue<T>;

	public constructor(
		baseRevision: RevisionTag | undefined,
		baseMarks: Changeset<T>,
		newMarks: Changeset<T>,
		genId: IdAllocator,
		moveEffects: MoveEffectTable<T>,
	) {
		this.baseMarks = new MarkQueue(baseMarks, baseRevision, moveEffects, false, genId);
		this.newMarks = new MarkQueue(newMarks, undefined, moveEffects, true, genId);
	}

	public isEmpty(): boolean {
		return this.baseMarks.isEmpty() && this.newMarks.isEmpty();
	}

	public pop(): RebaseMarks<T> {
		const baseMark = this.baseMarks.peek();
		const newMark = this.newMarks.peek();

		if (baseMark === undefined && newMark === undefined) {
			return {};
		} else if (baseMark === undefined) {
			// eslint-disable-next-line @typescript-eslint/no-non-null-assertion
			const length = getInputLength(newMark!);
			return {
				baseMark: length > 0 ? length : undefined,
				newMark: this.newMarks.tryDequeue(),
			};
		} else if (newMark === undefined) {
			const length = getInputLength(baseMark);
			return {
				baseMark: this.baseMarks.tryDequeue(),
				newMark: length > 0 ? length : undefined,
			};
		} else if (isAttach(baseMark) && isAttach(newMark)) {
			if (
				isReattach(baseMark) &&
				isReattach(newMark) &&
				areRelatedReattaches(baseMark, newMark)
			) {
				return dequeueRelatedReattaches(this.newMarks, this.baseMarks);
			}
			if (isReattach(baseMark)) {
				const offset = getOffsetAtRevision(
					newMark.lineage,
					baseMark.lastDetachedBy ?? baseMark.detachedBy,
				);
				if (offset !== undefined) {
					// WARNING: the offset is based on the first node detached whereas the detachIndex is based on the
					// first node in the field.
					// The comparison below is the only valid one we can make at the moment.
					// TODO: find a way to make the lineage and detachIndex info more comparable so we can correctly
					// handle scenarios where either all or some fraction of newMark should come first.
					if (offset >= baseMark.detachIndex + baseMark.count) {
						return {
							baseMark: this.baseMarks.dequeue(),
						};
					}
				}
			}
			if (isReattach(newMark)) {
				const offset = getOffsetAtRevision(
					baseMark.lineage,
					newMark.lastDetachedBy ?? newMark.detachedBy,
				);
				if (offset !== undefined) {
					// WARNING: the offset is based on the first node detached whereas the detachIndex is based on the
					// first node in the field.
					// The comparison below is the only valid one we can make at the moment.
					// TODO: find a way to make the lineage and detachIndex info more comparable so we can correctly
					// handle scenarios where either all or some fraction of baseMark should come first.
					if (offset >= newMark.detachIndex + newMark.count) {
						return {
							newMark: this.newMarks.dequeue(),
						};
					}
				}
			}
			const revision = baseMark.revision ?? this.baseMarks.revision;
			const reattachOffset = getOffsetAtRevision(newMark.lineage, revision);
			if (reattachOffset !== undefined) {
				const offset = reattachOffset - this.reattachOffset;
				if (offset === 0) {
					return { newMark: this.newMarks.dequeue() };
				} else if (offset >= getOutputLength(baseMark)) {
					this.reattachOffset += getOutputLength(baseMark);
					return { baseMark: this.baseMarks.dequeue() };
				} else {
					const splitBaseMark = this.baseMarks.dequeueOutput(offset);
					this.reattachOffset += offset;
					return { baseMark: splitBaseMark };
				}
			} else if (
				isAttachAfterBaseAttach(newMark, baseMark) ||
				isConflictedReattach(newMark)
			) {
				return { baseMark: this.baseMarks.dequeue() };
			} else {
				return { newMark: this.newMarks.dequeue() };
			}
		} else if (isAttachInGap(newMark)) {
			return { newMark: this.newMarks.dequeue() };
		} else if (
			// The `isNewAttach(baseMark)` bit is needed because of the way sandwich rebasing makes
			// the rebased local new attaches relevant to later local changes.
			(isNewAttach(baseMark) || isActiveReattach(baseMark)) &&
			isConflictedDetach(newMark) &&
			// TODO: support muting/unmuting other detach mark types
			newMark.type === "ReturnFrom" &&
			isBaseAttachRelatedToConflictedDetach(baseMark, newMark, this.baseMarks.revision)
		) {
			assert(
				newMark.detachIndex !== undefined,
				0x4f7 /* A conflicted ReturnFrom should have a detachIndex */,
			);
			const newMarkLength = newMark.count;
			const baseMarkLength = getOutputLength(baseMark);
			if (isNewAttach(baseMark) || newMark.detachIndex === baseMark.detachIndex) {
				if (newMarkLength < baseMarkLength) {
					return {
						baseMark: this.baseMarks.dequeueOutput(newMarkLength),
						newMark: this.newMarks.dequeue(),
					};
				} else if (newMarkLength > baseMarkLength) {
					return {
						baseMark: this.baseMarks.dequeue(),
						newMark: this.newMarks.dequeueInput(baseMarkLength),
					};
				} else {
					return { baseMark: this.baseMarks.dequeue(), newMark: this.newMarks.dequeue() };
				}
			} else if (newMark.detachIndex < baseMark.detachIndex) {
				if (newMark.detachIndex + newMarkLength <= baseMark.detachIndex) {
					return { newMark: this.newMarks.dequeue() };
				}
				return {
					newMark: this.newMarks.dequeueInput(baseMark.detachIndex - newMark.detachIndex),
				};
			} else {
				if (baseMark.detachIndex + baseMarkLength <= newMark.detachIndex) {
					return { baseMark: this.baseMarks.dequeue() };
				}
				return {
					baseMark: this.baseMarks.dequeueOutput(
						newMark.detachIndex - baseMark.detachIndex,
					),
				};
			}
		}

		// TODO: Handle case where `baseMarks` has adjacent or nested inverse reattaches from multiple revisions
		this.reattachOffset = 0;
		if (isAttachInGap(baseMark)) {
			return { baseMark: this.baseMarks.dequeue() };
		} else {
			this.reattachOffset = 0;
			const newMarkLength = getInputLength(newMark);
			const baseMarkLength = getInputLength(baseMark);
			if (newMarkLength < baseMarkLength) {
				return {
					baseMark: this.baseMarks.dequeueInput(newMarkLength),
					newMark: this.newMarks.dequeue(),
				};
			} else if (newMarkLength > baseMarkLength) {
				return {
					baseMark: this.baseMarks.dequeue(),
					newMark: this.newMarks.dequeueInput(baseMarkLength),
				};
			} else {
				return {
					baseMark: this.baseMarks.dequeue(),
					newMark: this.newMarks.dequeue(),
				};
			}
		}
	}
}

/**
 * Represents the marks rebasing should process next.
 * If `baseMark` and `newMark` are both defined, then they are `SizedMark`s covering the same range of nodes.
 */
interface RebaseMarks<T> {
	baseMark?: Mark<T>;
	newMark?: Mark<T>;
}

function rebaseMark<TNodeChange>(
	currMark: CellSpanningMark<TNodeChange>,
	baseMark: CellSpanningMark<TNodeChange>,
	baseRevision: RevisionTag | undefined,
	baseInputOffset: number,
	rebaseChild: NodeChangeRebaser<TNodeChange>,
	moveEffects: MoveEffectTable<TNodeChange>,
): CellSpanningMark<TNodeChange> {
<<<<<<< HEAD
    if (isSkipMark(baseMark) || isSkipLikeReattach(baseMark) || isSkipLikeDetach(baseMark)) {
        return clone(currMark);
    }
    const baseType = baseMark.type;
    switch (baseType) {
        case "Delete": {
            const baseMarkRevision = baseMark.revision ?? baseRevision;
            if (isReattach(currMark)) {
                // TODO: add `addedBy: RevisionTag` to inverses of attaches so we can detect when
                // baseMark.addedBy === currMark.conflictsWith, which indicates the deletion is the undo of the
                // reattach that conflicts with currMark. When that's the case, the mark should no longer be
                // marked as conflicted.
                // See skipped test: Revive ↷ [Revive, undo(Revive)] => Revive
                if (currMark.isIntention || currMark.conflictsWith === baseMarkRevision) {
                    const reattach = {
                        ...(clone(currMark) as Reattach<TNodeChange>),
                        // Update the characterization of the deleted content
                        detachedBy: baseMarkRevision,
                        detachIndex: baseInputOffset,
                    };
                    delete reattach.conflictsWith;
                    return reattach;
                }
                // The reattach mark remains conflicted because the deletion was performed by a different change.
                // After this, the only way for the reattach to recover from the conflict is for the nodes to be
                // revived and for the original deletion (currMark.detachedBy) to be re-applied.
                return {
                    ...clone(currMark),
                    lastDetachedBy: baseMarkRevision,
                    detachIndex: baseInputOffset,
                };
            }
            if (
                isObjMark(currMark) &&
                (currMark.type === "MoveOut" || currMark.type === "ReturnFrom")
            ) {
                getOrAddEffect(
                    moveEffects,
                    CrossFieldTarget.Destination,
                    currMark.revision,
                    currMark.id,
                ).shouldRemove = true;
            }
            return 0;
        }
        case "Revive":
        case "ReturnTo": {
            const baseMarkRevision = baseMark.revision ?? baseRevision;
            assert(
                isDetachMark(currMark) || isReattach(currMark),
                0x4f8 /* Only a detach or a reattach can overlap with a non-inert reattach */,
            );
            const currMarkType = currMark.type;
            switch (currMarkType) {
                case "Delete":
                case "MoveOut":
                case "ReturnFrom": {
                    assert(
                        currMarkType === "ReturnFrom",
                        0x4f9 /* TODO: support conflict management for other detach marks */,
                    );
                    assert(
                        isConflicted(currMark) && currMark.conflictsWith === baseMarkRevision,
                        0x4fa /* Invalid reattach mark overlap */,
                    );
                    // The nodes that currMark aims to detach are being reattached by baseMark
                    const newCurrMark = clone(currMark) as ReturnFrom<TNodeChange>;
                    delete newCurrMark.conflictsWith;
                    delete newCurrMark.detachIndex;
                    getOrAddEffect(
                        moveEffects,
                        CrossFieldTarget.Destination,
                        newCurrMark.revision,
                        newCurrMark.id,
                    ).pairedMarkStatus = PairedMarkUpdate.Reactivated;
                    return newCurrMark;
                }
                case "Revive":
                case "ReturnTo": {
                    if (currMark.isIntention) {
                        // Past this point, currMark must be a reattach.
                        assert(
                            isActiveReattach(currMark),
                            0x4fb /* Invalid reattach mark overlap */,
                        );
                        // The nodes that currMark aims to reattach are being reattached by baseMark
                        return {
                            ...clone(currMark),
                            conflictsWith: baseMarkRevision,
                        };
                    }

                    if (isActiveReattach(currMark)) {
                        // The nodes that currMark aims to reattach are being reattached by baseMark
                        if (currMarkType === "ReturnTo") {
                            getOrAddEffect(
                                moveEffects,
                                CrossFieldTarget.Source,
                                currMark.revision,
                                currMark.id,
                            ).pairedMarkStatus = PairedMarkUpdate.Deactivated;
                        }
                        return {
                            ...clone(currMark),
                            conflictsWith: baseMarkRevision,
                        };
                    }
                    assert(
                        !isSkipLikeReattach(currMark),
                        0x4fc /* Unsupported reattach mark overlap */,
                    );
                    // The nodes that currMark aims to reattach and were detached by `currMark.lastDetachedBy`
                    // are being reattached by baseMark.
                    assert(
                        currMark.lastDetachedBy === baseMark.detachedBy,
                        0x4fd /* Invalid revive mark overlap */,
                    );
                    const revive = clone(currMark);
                    delete revive.lastDetachedBy;
                    return revive;
                }
                default:
                    unreachableCase(currMarkType);
            }
        }
        case "Modify": {
            if (isModify(currMark)) {
                return {
                    ...clone(currMark),
                    changes: rebaseChild(currMark.changes, baseMark.changes),
                };
            }
            return clone(currMark);
        }
        case "MoveOut":
        case "ReturnFrom": {
            if (!isSkipMark(currMark)) {
                const baseMarkRevision = baseMark.revision ?? baseRevision;
                const newCurrMark = clone(currMark);
                if (newCurrMark.type === "ReturnFrom") {
                    // The nodes that currMark aims to detach are being detached by baseMark
                    newCurrMark.conflictsWith = baseMarkRevision;
                    newCurrMark.detachIndex = baseInputOffset;
                    getOrAddEffect(
                        moveEffects,
                        CrossFieldTarget.Destination,
                        newCurrMark.revision,
                        newCurrMark.id,
                    ).pairedMarkStatus = PairedMarkUpdate.Deactivated;
                    return newCurrMark;
                } else if (newCurrMark.type === "ReturnTo") {
                    assert(
                        isSkipLikeReattach(newCurrMark),
                        0x4fe /* Only a skip-like reattach can overlap with a ReturnFrom */,
                    );
                    // The already populated cells that currMark aimed to reattach content into
                    // are having their contents detached by baseMark.
                    // This makes it possible for currMark to be active again.
                    newCurrMark.detachedBy = baseMarkRevision;
                    newCurrMark.detachIndex = baseInputOffset;
                    delete (newCurrMark as CanConflict).conflictsWith;
                    const effect = getOrAddEffect(
                        moveEffects,
                        CrossFieldTarget.Source,
                        newCurrMark.revision,
                        newCurrMark.id,
                    );
                    effect.detacher = baseMarkRevision;
                    effect.pairedMarkStatus = PairedMarkUpdate.Reactivated;
                    return newCurrMark;
                } else if (newCurrMark.type === "Revive" && !newCurrMark.isIntention) {
                    assert(
                        isSkipLikeReattach(newCurrMark),
                        0x4ff /* Only a skip-like reattach can overlap with a ReturnFrom */,
                    );
                    // The already populated cells that currMark aimed to revive content into
                    // are having their contents detached by baseMark.
                    // The revive mark remains conflicted because the detach was performed by a different change than
                    // the change the revive aims to revert.
                    // After this, the only way for the reattach to to recover from the conflict is for the nodes to be
                    // returned and for the original deletion (currMark.detachedBy) to be re-applied.
                    // Update the characterization of the deleted content
                    newCurrMark.lastDetachedBy = baseMarkRevision;
                    newCurrMark.detachIndex = baseInputOffset;
                    return newCurrMark;
                } else {
                    getOrAddEffect(
                        moveEffects,
                        CrossFieldTarget.Destination,
                        baseMark.revision ?? baseRevision,
                        baseMark.id,
                    ).movedMark = newCurrMark;
                }
            }
            return 0;
        }
        default:
            fail(`Unsupported mark type: ${baseType}`);
    }
}

export function amendRebase<TNodeChange>(
    rebasedMarks: MarkList<TNodeChange>,
    baseMarks: TaggedChange<MarkList<TNodeChange>>,
    genId: IdAllocator,
    crossFieldManager: CrossFieldManager,
): Changeset<TNodeChange> {
    return amendRebaseI(
        baseMarks.revision,
        baseMarks.change,
        rebasedMarks,
        crossFieldManager as MoveEffectTable<TNodeChange>,
    );
}

function amendRebaseI<TNodeChange>(
    baseRevision: RevisionTag | undefined,
    baseMarks: MarkList<TNodeChange>,
    rebasedMarks: MarkList<TNodeChange>,
    moveEffects: CrossFieldManager<MoveEffect<TNodeChange>>,
): Changeset<TNodeChange> {
    // Is it correct to use ComposeQueue here?
    // If we used a special AmendRebaseQueue, we could ignore any base marks which don't have associated move-ins
    const queue = new ComposeQueue<TNodeChange>(
        baseRevision,
        baseMarks,
        undefined,
        rebasedMarks,
        () => fail("Should not generate new IDs when applying move effects"),
        moveEffects,
    );
    const factory = new MarkListFactory<TNodeChange>(undefined, moveEffects);

    while (!queue.isEmpty()) {
        const { baseMark, newMark } = queue.pop();
        if (isObjMark(baseMark) && (baseMark.type === "MoveIn" || baseMark.type === "ReturnTo")) {
            const effect = getMoveEffect(
                moveEffects,
                CrossFieldTarget.Destination,
                baseMark.revision ?? baseRevision,
                baseMark.id,
            );
            if (effect.movedMark !== undefined) {
                factory.push(effect.movedMark);
                factory.pushOffset(-getInputLength(effect.movedMark));
                delete effect.movedMark;
            }
        }

        if (newMark !== undefined) {
            factory.push(newMark);
        }
    }

    // We may have discovered new mergeable marks while applying move effects, as we may have moved a MoveOut next to another MoveOut.
    // A second pass through MarkListFactory will handle any remaining merges.
    const factory2 = new MarkListFactory<TNodeChange>(undefined, moveEffects);
    for (const mark of factory.list) {
        factory2.push(mark);
    }
    return factory2.list;
=======
	if (isSkipMark(baseMark) || isSkipLikeReattach(baseMark) || isSkipLikeDetach(baseMark)) {
		return clone(currMark);
	}
	const baseType = baseMark.type;
	switch (baseType) {
		case "Delete": {
			const baseMarkRevision = baseMark.revision ?? baseRevision;
			if (isReattach(currMark)) {
				// TODO: add `addedBy: RevisionTag` to inverses of attaches so we can detect when
				// baseMark.addedBy === currMark.conflictsWith, which indicates the deletion is the undo of the
				// reattach that conflicts with currMark. When that's the case, the mark should no longer be
				// marked as conflicted.
				// See skipped test: Revive ↷ [Revive, undo(Revive)] => Revive
				if (currMark.isIntention || currMark.conflictsWith === baseMarkRevision) {
					const reattach = {
						...(clone(currMark) as Reattach<TNodeChange>),
						// Update the characterization of the deleted content
						detachedBy: baseMarkRevision,
						detachIndex: baseInputOffset,
					};
					delete reattach.conflictsWith;
					return reattach;
				}
				// The reattach mark remains conflicted because the deletion was performed by a different change.
				// After this, the only way for the reattach to recover from the conflict is for the nodes to be
				// revived and for the original deletion (currMark.detachedBy) to be re-applied.
				return {
					...clone(currMark),
					lastDetachedBy: baseMarkRevision,
					detachIndex: baseInputOffset,
				};
			}
			if (
				isObjMark(currMark) &&
				(currMark.type === "MoveOut" || currMark.type === "ReturnFrom")
			) {
				getOrAddEffect(
					moveEffects,
					MoveEnd.Dest,
					currMark.revision,
					currMark.id,
				).shouldRemove = true;
			}
			return 0;
		}
		case "Revive":
		case "ReturnTo": {
			const baseMarkRevision = baseMark.revision ?? baseRevision;
			assert(
				isDetachMark(currMark) || isReattach(currMark),
				0x4f8 /* Only a detach or a reattach can overlap with a non-inert reattach */,
			);
			const currMarkType = currMark.type;
			switch (currMarkType) {
				case "Delete":
				case "MoveOut":
				case "ReturnFrom": {
					assert(
						currMarkType === "ReturnFrom",
						0x4f9 /* TODO: support conflict management for other detach marks */,
					);
					assert(
						isConflicted(currMark) && currMark.conflictsWith === baseMarkRevision,
						0x4fa /* Invalid reattach mark overlap */,
					);
					// The nodes that currMark aims to detach are being reattached by baseMark
					const newCurrMark = clone(currMark) as ReturnFrom<TNodeChange>;
					delete newCurrMark.conflictsWith;
					delete newCurrMark.detachIndex;
					getOrAddEffect(
						moveEffects,
						MoveEnd.Dest,
						newCurrMark.revision,
						newCurrMark.id,
					).pairedMarkStatus = PairedMarkUpdate.Reactivated;
					return newCurrMark;
				}
				case "Revive":
				case "ReturnTo": {
					if (currMark.isIntention) {
						// Past this point, currMark must be a reattach.
						assert(
							isActiveReattach(currMark),
							0x4fb /* Invalid reattach mark overlap */,
						);
						// The nodes that currMark aims to reattach are being reattached by baseMark
						return {
							...clone(currMark),
							conflictsWith: baseMarkRevision,
						};
					}

					if (isActiveReattach(currMark)) {
						// The nodes that currMark aims to reattach are being reattached by baseMark
						if (currMarkType === "ReturnTo") {
							getOrAddEffect(
								moveEffects,
								MoveEnd.Source,
								currMark.revision,
								currMark.id,
							).pairedMarkStatus = PairedMarkUpdate.Deactivated;
						}
						return {
							...clone(currMark),
							conflictsWith: baseMarkRevision,
						};
					}
					assert(
						!isSkipLikeReattach(currMark),
						0x4fc /* Unsupported reattach mark overlap */,
					);
					// The nodes that currMark aims to reattach and were detached by `currMark.lastDetachedBy`
					// are being reattached by baseMark.
					assert(
						currMark.lastDetachedBy === baseMark.detachedBy,
						0x4fd /* Invalid revive mark overlap */,
					);
					const revive = clone(currMark);
					delete revive.lastDetachedBy;
					return revive;
				}
				default:
					unreachableCase(currMarkType);
			}
		}
		case "Modify": {
			if (isModify(currMark)) {
				return {
					...clone(currMark),
					changes: rebaseChild(currMark.changes, baseMark.changes),
				};
			}
			return clone(currMark);
		}
		case "MoveOut":
		case "ReturnFrom": {
			if (!isSkipMark(currMark)) {
				const baseMarkRevision = baseMark.revision ?? baseRevision;
				const newCurrMark = clone(currMark);
				if (newCurrMark.type === "ReturnFrom") {
					// The nodes that currMark aims to detach are being detached by baseMark
					newCurrMark.conflictsWith = baseMarkRevision;
					newCurrMark.detachIndex = baseInputOffset;
					getOrAddEffect(
						moveEffects,
						MoveEnd.Dest,
						newCurrMark.revision,
						newCurrMark.id,
					).pairedMarkStatus = PairedMarkUpdate.Deactivated;
					return newCurrMark;
				} else if (newCurrMark.type === "ReturnTo") {
					assert(
						isSkipLikeReattach(newCurrMark),
						0x4fe /* Only a skip-like reattach can overlap with a ReturnFrom */,
					);
					// The already populated cells that currMark aimed to reattach content into
					// are having their contents detached by baseMark.
					// This makes it possible for currMark to be active again.
					newCurrMark.detachedBy = baseMarkRevision;
					newCurrMark.detachIndex = baseInputOffset;
					delete (newCurrMark as CanConflict).conflictsWith;
					const effect = getOrAddEffect(
						moveEffects,
						MoveEnd.Source,
						newCurrMark.revision,
						newCurrMark.id,
					);
					effect.detacher = baseMarkRevision;
					effect.pairedMarkStatus = PairedMarkUpdate.Reactivated;
					return newCurrMark;
				} else if (newCurrMark.type === "Revive" && !newCurrMark.isIntention) {
					assert(
						isSkipLikeReattach(newCurrMark),
						0x4ff /* Only a skip-like reattach can overlap with a ReturnFrom */,
					);
					// The already populated cells that currMark aimed to revive content into
					// are having their contents detached by baseMark.
					// The revive mark remains conflicted because the detach was performed by a different change than
					// the change the revive aims to revert.
					// After this, the only way for the reattach to to recover from the conflict is for the nodes to be
					// returned and for the original deletion (currMark.detachedBy) to be re-applied.
					// Update the characterization of the deleted content
					newCurrMark.lastDetachedBy = baseMarkRevision;
					newCurrMark.detachIndex = baseInputOffset;
					return newCurrMark;
				} else {
					getOrAddEffect(
						moveEffects,
						MoveEnd.Dest,
						baseMark.revision ?? baseRevision,
						baseMark.id,
					).movedMark = newCurrMark;
				}
			}
			return 0;
		}
		default:
			fail(`Unsupported mark type: ${baseType}`);
	}
}

function applyMoveEffects<TNodeChange>(
	baseRevision: RevisionTag | undefined,
	baseMarks: MarkList<TNodeChange>,
	rebasedMarks: MarkList<TNodeChange>,
	moveEffects: MoveEffectTable<TNodeChange>,
): Changeset<TNodeChange> {
	// Is it correct to use ComposeQueue here?
	// If we used a special AmendRebaseQueue, we could ignore any base marks which don't have associated move-ins
	const queue = new ComposeQueue<TNodeChange>(
		baseRevision,
		baseMarks,
		undefined,
		rebasedMarks,
		() => fail("Should not generate new IDs when applying move effects"),
		moveEffects,
	);
	const factory = new MarkListFactory<TNodeChange>(undefined, moveEffects);

	while (!queue.isEmpty()) {
		const { baseMark, newMark } = queue.pop();
		if (isObjMark(baseMark) && (baseMark.type === "MoveIn" || baseMark.type === "ReturnTo")) {
			const effect = getMoveEffect(
				moveEffects,
				MoveEnd.Dest,
				baseMark.revision ?? baseRevision,
				baseMark.id,
			);
			if (effect.movedMark !== undefined) {
				factory.push(effect.movedMark);
				factory.pushOffset(-getInputLength(effect.movedMark));
				delete effect.movedMark;
			}
		}

		if (newMark !== undefined) {
			factory.push(newMark);
		}
	}

	// We may have discovered new mergeable marks while applying move effects, as we may have moved a MoveOut next to another MoveOut.
	// A second pass through MarkListFactory will handle any remaining merges.
	const factory2 = new MarkListFactory<TNodeChange>(undefined, moveEffects);
	for (const mark of factory.list) {
		factory2.push(mark);
	}
	return factory2.list;
>>>>>>> ea17aca7
}

function handleCurrAttach<T>(
	currMark: Attach<T>,
	factory: MarkListFactory<T>,
	lineageRequests: LineageRequest<T>[],
	offset: number,
	baseRevision: RevisionTag | undefined,
) {
	const rebasedMark = clone(currMark);

	// If the changeset we are rebasing over has the same revision as an event in rebasedMark's lineage,
	// we assume that the base changeset is the inverse of the changeset in the lineage, so we remove the lineage event.
	// TODO: Handle cases where the base changeset is a composition of multiple revisions.
	// TODO: Don't remove the lineage event in cases where the event isn't actually inverted by the base changeset,
	// e.g., if the inverse of the lineage event is muted after rebasing.
	if (baseRevision !== undefined) {
		tryRemoveLineageEvent(rebasedMark, baseRevision);
	}
	factory.pushContent(rebasedMark);
	lineageRequests.push({ mark: rebasedMark, offset });
}

function isAttachAfterBaseAttach<T>(currMark: Attach<T>, baseMark: Attach<T>): boolean {
	const lineageCmp = compareLineages(currMark.lineage, baseMark.lineage);
	if (lineageCmp < 0) {
		return false;
	} else if (lineageCmp > 0) {
		return true;
	}

	// TODO: Handle tiebreaking, including support for the following scenario
	// Staring state: a b
	// A1) Delete a b
	// A2) Insert c
	// B) Insert x between a and b
	// Instead of using B's tiebreak policy, we should first consider the relative positions of a, b, and c if A1 were undone.
	// The best outcome seems to be that c is positioned relative to ab according to A2's tiebreak policy.
	return false;
}

function compareLineages(
	lineage1: LineageEvent[] | undefined,
	lineage2: LineageEvent[] | undefined,
): number {
	if (lineage1 === undefined || lineage2 === undefined) {
		return 0;
	}

	const lineage1Offsets = new Map<RevisionTag, number>();
	for (const event of lineage1) {
		lineage1Offsets.set(event.revision, event.offset);
	}

	for (let i = lineage2.length - 1; i >= 0; i--) {
		const event2 = lineage2[i];
		const offset1 = lineage1Offsets.get(event2.revision);
		if (offset1 !== undefined) {
			const offset2 = event2.offset;
			if (offset1 < offset2) {
				return -1;
			} else if (offset1 > offset2) {
				return 1;
			}
		}
	}
	return 0;
}

interface LineageRequest<T> {
	mark: Attach<T>;
	offset: number;
}

function updateLineage<T>(requests: LineageRequest<T>[], revision: RevisionTag) {
	for (const request of requests) {
		const mark = request.mark;
		if (mark.lineage === undefined) {
			mark.lineage = [];
		}

		mark.lineage.push({ revision, offset: request.offset });
	}
}

function tryRemoveLineageEvent<T>(mark: Attach<T>, revisionToRemove: RevisionTag) {
	if (mark.lineage === undefined) {
		return;
	}
	const index = mark.lineage.findIndex((event) => event.revision === revisionToRemove);
	if (index >= 0) {
		mark.lineage.splice(index, 1);
		if (mark.lineage.length === 0) {
			delete mark.lineage;
		}
	}
}

/**
 * @returns true iff both reattaches target cells that were affected by the same detach.
 * The target cells may or may not overlap depending on detach index information.
 *
 * Only valid in the context of a rebase (i.e., both marks have the same input context).
 */
function areRelatedReattaches<T>(baseMark: Reattach<T>, newMark: Reattach<T>): boolean {
	return (
		baseMark.detachedBy !== undefined &&
		(baseMark.detachedBy === newMark.detachedBy ||
			baseMark.detachedBy === newMark.lastDetachedBy)
	);
}

/**
 * @returns true iff `baseMark` attaches nodes in cells whose contents were detached by the same change
 * that conflicts with `newMark`.
 * The target cells may or may not overlap depending on detach index information.
 */
function isBaseAttachRelatedToConflictedDetach<T>(
	baseMark: NewAttach<T> | Reattach<T>,
	newMark: Detach<T> & Conflicted,
	baseRevision: RevisionTag | undefined,
): boolean {
	return (
		(isActiveReattach(baseMark) && baseMark.detachedBy === newMark.conflictsWith) ||
		(baseMark.revision ?? baseRevision) === newMark.conflictsWith
	);
}<|MERGE_RESOLUTION|>--- conflicted
+++ resolved
@@ -44,20 +44,11 @@
 import { MarkListFactory } from "./markListFactory";
 import { ComposeQueue } from "./compose";
 import {
-<<<<<<< HEAD
-    getMoveEffect,
-    getOrAddEffect,
-    MoveEffect,
-    MoveEffectTable,
-    PairedMarkUpdate,
-=======
 	getMoveEffect,
 	getOrAddEffect,
+	MoveEffect,
 	MoveEffectTable,
-	MoveEnd,
-	newMoveEffectTable,
 	PairedMarkUpdate,
->>>>>>> ea17aca7
 } from "./moveEffectTable";
 import { MarkQueue } from "./markQueue";
 
@@ -77,29 +68,20 @@
  * - Support for slices is not implemented.
  */
 export function rebase<TNodeChange>(
-<<<<<<< HEAD
-    change: Changeset<TNodeChange>,
-    base: TaggedChange<Changeset<TNodeChange>>,
-    rebaseChild: NodeChangeRebaser<TNodeChange>,
-    genId: IdAllocator,
-    manager: CrossFieldManager,
-): Changeset<TNodeChange> {
-    return rebaseMarkList(
-        change,
-        base.change,
-        base.revision,
-        rebaseChild,
-        genId,
-        manager as MoveEffectTable<TNodeChange>,
-    );
-=======
 	change: Changeset<TNodeChange>,
 	base: TaggedChange<Changeset<TNodeChange>>,
 	rebaseChild: NodeChangeRebaser<TNodeChange>,
 	genId: IdAllocator,
+	manager: CrossFieldManager,
 ): Changeset<TNodeChange> {
-	return rebaseMarkList(change, base.change, base.revision, rebaseChild, genId);
->>>>>>> ea17aca7
+	return rebaseMarkList(
+		change,
+		base.change,
+		base.revision,
+		rebaseChild,
+		genId,
+		manager as MoveEffectTable<TNodeChange>,
+	);
 }
 
 export type NodeChangeRebaser<TNodeChange> = (
@@ -108,126 +90,13 @@
 ) => TNodeChange;
 
 function rebaseMarkList<TNodeChange>(
-<<<<<<< HEAD
-    currMarkList: MarkList<TNodeChange>,
-    baseMarkList: MarkList<TNodeChange>,
-    baseRevision: RevisionTag | undefined,
-    rebaseChild: NodeChangeRebaser<TNodeChange>,
-    genId: IdAllocator,
-    moveEffects: CrossFieldManager<MoveEffect<TNodeChange>>,
-): MarkList<TNodeChange> {
-    const factory = new MarkListFactory<TNodeChange>(undefined, moveEffects, true);
-    const queue = new RebaseQueue(baseRevision, baseMarkList, currMarkList, genId, moveEffects);
-
-    // Each attach mark in `currMarkList` should have a lineage event added for `baseRevision` if a node adjacent to
-    // the attach position was detached by `baseMarkList`.
-    // At the time we process an attach we don't know whether the following node will be detached, so we record attach
-    // marks which should have their lineage updated if we encounter a detach.
-    const lineageRequests: LineageRequest<TNodeChange>[] = [];
-    let baseDetachOffset = 0;
-    // The index of (i.e., number of nodes to the left of) the base mark in the input context of the base change.
-    // This assumes the base changeset is not composite (and asserts if it is).
-    let baseInputIndex = 0;
-    while (!queue.isEmpty()) {
-        const { baseMark, newMark: currMark } = queue.pop();
-        if (isObjMark(baseMark) && baseMark.type !== "Modify" && baseMark.revision !== undefined) {
-            // TODO support rebasing over composite changeset
-            assert(
-                baseMark.revision === baseRevision,
-                0x4f3 /* Unable to keep track of the base input offset in composite changeset */,
-            );
-        }
-        if (baseMark === undefined) {
-            assert(
-                currMark !== undefined,
-                0x4f4 /* Non-empty queue should return at least one mark */,
-            );
-            if (isAttach(currMark)) {
-                handleCurrAttach(
-                    currMark,
-                    factory,
-                    lineageRequests,
-                    baseDetachOffset,
-                    baseRevision,
-                );
-            } else {
-                if (baseDetachOffset > 0 && baseRevision !== undefined) {
-                    updateLineage(lineageRequests, baseRevision);
-                    baseDetachOffset = 0;
-                }
-                factory.push(clone(currMark));
-            }
-        } else if (currMark === undefined) {
-            if (isDetachMark(baseMark)) {
-                const detachLength = getInputLength(baseMark);
-                baseDetachOffset += detachLength;
-                baseInputIndex += detachLength;
-            } else if (isAttach(baseMark)) {
-                if (baseMark.type === "MoveIn" || baseMark.type === "ReturnTo") {
-                    const effect = getMoveEffect(
-                        moveEffects,
-                        CrossFieldTarget.Destination,
-                        baseMark.revision ?? baseRevision,
-                        baseMark.id,
-                    );
-                    if (effect.movedMark !== undefined) {
-                        factory.push(effect.movedMark);
-                        delete effect.movedMark;
-                    } else {
-                        factory.pushOffset(getOutputLength(baseMark));
-                    }
-                } else {
-                    factory.pushOffset(getOutputLength(baseMark));
-                }
-            }
-        } else {
-            assert(
-                !isNewAttach(baseMark) && !isNewAttach(currMark),
-                0x4f5 /* A new attach cannot be at the same position as another mark */,
-            );
-            assert(
-                getInputLength(baseMark) === getInputLength(currMark),
-                0x4f6 /* The two marks should be the same size */,
-            );
-
-            const rebasedMark = rebaseMark(
-                currMark,
-                baseMark,
-                baseRevision,
-                baseInputIndex,
-                rebaseChild,
-                moveEffects,
-            );
-            factory.push(rebasedMark);
-
-            const detachLength = getInputLength(baseMark);
-            baseInputIndex += detachLength;
-            if (isDetachMark(baseMark)) {
-                baseDetachOffset += detachLength;
-            } else {
-                if (baseDetachOffset > 0 && baseRevision !== undefined) {
-                    updateLineage(lineageRequests, baseRevision);
-                }
-
-                lineageRequests.length = 0;
-                baseDetachOffset = 0;
-            }
-        }
-    }
-
-    if (baseDetachOffset > 0 && baseRevision !== undefined) {
-        updateLineage(lineageRequests, baseRevision);
-    }
-
-    return factory.list;
-=======
 	currMarkList: MarkList<TNodeChange>,
 	baseMarkList: MarkList<TNodeChange>,
 	baseRevision: RevisionTag | undefined,
 	rebaseChild: NodeChangeRebaser<TNodeChange>,
 	genId: IdAllocator,
+	moveEffects: CrossFieldManager<MoveEffect<TNodeChange>>,
 ): MarkList<TNodeChange> {
-	const moveEffects = newMoveEffectTable<TNodeChange>();
 	const factory = new MarkListFactory<TNodeChange>(undefined, moveEffects, true);
 	const queue = new RebaseQueue(baseRevision, baseMarkList, currMarkList, genId, moveEffects);
 
@@ -275,7 +144,22 @@
 				baseDetachOffset += detachLength;
 				baseInputIndex += detachLength;
 			} else if (isAttach(baseMark)) {
-				factory.pushOffset(getOutputLength(baseMark));
+				if (baseMark.type === "MoveIn" || baseMark.type === "ReturnTo") {
+					const effect = getMoveEffect(
+						moveEffects,
+						CrossFieldTarget.Destination,
+						baseMark.revision ?? baseRevision,
+						baseMark.id,
+					);
+					if (effect.movedMark !== undefined) {
+						factory.push(effect.movedMark);
+						delete effect.movedMark;
+					} else {
+						factory.pushOffset(getOutputLength(baseMark));
+					}
+				} else {
+					factory.pushOffset(getOutputLength(baseMark));
+				}
 			}
 		} else {
 			assert(
@@ -316,8 +200,7 @@
 		updateLineage(lineageRequests, baseRevision);
 	}
 
-	return applyMoveEffects(baseRevision, baseMarkList, factory.list, moveEffects);
->>>>>>> ea17aca7
+	return factory.list;
 }
 
 class RebaseQueue<T> {
@@ -520,269 +403,6 @@
 	rebaseChild: NodeChangeRebaser<TNodeChange>,
 	moveEffects: MoveEffectTable<TNodeChange>,
 ): CellSpanningMark<TNodeChange> {
-<<<<<<< HEAD
-    if (isSkipMark(baseMark) || isSkipLikeReattach(baseMark) || isSkipLikeDetach(baseMark)) {
-        return clone(currMark);
-    }
-    const baseType = baseMark.type;
-    switch (baseType) {
-        case "Delete": {
-            const baseMarkRevision = baseMark.revision ?? baseRevision;
-            if (isReattach(currMark)) {
-                // TODO: add `addedBy: RevisionTag` to inverses of attaches so we can detect when
-                // baseMark.addedBy === currMark.conflictsWith, which indicates the deletion is the undo of the
-                // reattach that conflicts with currMark. When that's the case, the mark should no longer be
-                // marked as conflicted.
-                // See skipped test: Revive ↷ [Revive, undo(Revive)] => Revive
-                if (currMark.isIntention || currMark.conflictsWith === baseMarkRevision) {
-                    const reattach = {
-                        ...(clone(currMark) as Reattach<TNodeChange>),
-                        // Update the characterization of the deleted content
-                        detachedBy: baseMarkRevision,
-                        detachIndex: baseInputOffset,
-                    };
-                    delete reattach.conflictsWith;
-                    return reattach;
-                }
-                // The reattach mark remains conflicted because the deletion was performed by a different change.
-                // After this, the only way for the reattach to recover from the conflict is for the nodes to be
-                // revived and for the original deletion (currMark.detachedBy) to be re-applied.
-                return {
-                    ...clone(currMark),
-                    lastDetachedBy: baseMarkRevision,
-                    detachIndex: baseInputOffset,
-                };
-            }
-            if (
-                isObjMark(currMark) &&
-                (currMark.type === "MoveOut" || currMark.type === "ReturnFrom")
-            ) {
-                getOrAddEffect(
-                    moveEffects,
-                    CrossFieldTarget.Destination,
-                    currMark.revision,
-                    currMark.id,
-                ).shouldRemove = true;
-            }
-            return 0;
-        }
-        case "Revive":
-        case "ReturnTo": {
-            const baseMarkRevision = baseMark.revision ?? baseRevision;
-            assert(
-                isDetachMark(currMark) || isReattach(currMark),
-                0x4f8 /* Only a detach or a reattach can overlap with a non-inert reattach */,
-            );
-            const currMarkType = currMark.type;
-            switch (currMarkType) {
-                case "Delete":
-                case "MoveOut":
-                case "ReturnFrom": {
-                    assert(
-                        currMarkType === "ReturnFrom",
-                        0x4f9 /* TODO: support conflict management for other detach marks */,
-                    );
-                    assert(
-                        isConflicted(currMark) && currMark.conflictsWith === baseMarkRevision,
-                        0x4fa /* Invalid reattach mark overlap */,
-                    );
-                    // The nodes that currMark aims to detach are being reattached by baseMark
-                    const newCurrMark = clone(currMark) as ReturnFrom<TNodeChange>;
-                    delete newCurrMark.conflictsWith;
-                    delete newCurrMark.detachIndex;
-                    getOrAddEffect(
-                        moveEffects,
-                        CrossFieldTarget.Destination,
-                        newCurrMark.revision,
-                        newCurrMark.id,
-                    ).pairedMarkStatus = PairedMarkUpdate.Reactivated;
-                    return newCurrMark;
-                }
-                case "Revive":
-                case "ReturnTo": {
-                    if (currMark.isIntention) {
-                        // Past this point, currMark must be a reattach.
-                        assert(
-                            isActiveReattach(currMark),
-                            0x4fb /* Invalid reattach mark overlap */,
-                        );
-                        // The nodes that currMark aims to reattach are being reattached by baseMark
-                        return {
-                            ...clone(currMark),
-                            conflictsWith: baseMarkRevision,
-                        };
-                    }
-
-                    if (isActiveReattach(currMark)) {
-                        // The nodes that currMark aims to reattach are being reattached by baseMark
-                        if (currMarkType === "ReturnTo") {
-                            getOrAddEffect(
-                                moveEffects,
-                                CrossFieldTarget.Source,
-                                currMark.revision,
-                                currMark.id,
-                            ).pairedMarkStatus = PairedMarkUpdate.Deactivated;
-                        }
-                        return {
-                            ...clone(currMark),
-                            conflictsWith: baseMarkRevision,
-                        };
-                    }
-                    assert(
-                        !isSkipLikeReattach(currMark),
-                        0x4fc /* Unsupported reattach mark overlap */,
-                    );
-                    // The nodes that currMark aims to reattach and were detached by `currMark.lastDetachedBy`
-                    // are being reattached by baseMark.
-                    assert(
-                        currMark.lastDetachedBy === baseMark.detachedBy,
-                        0x4fd /* Invalid revive mark overlap */,
-                    );
-                    const revive = clone(currMark);
-                    delete revive.lastDetachedBy;
-                    return revive;
-                }
-                default:
-                    unreachableCase(currMarkType);
-            }
-        }
-        case "Modify": {
-            if (isModify(currMark)) {
-                return {
-                    ...clone(currMark),
-                    changes: rebaseChild(currMark.changes, baseMark.changes),
-                };
-            }
-            return clone(currMark);
-        }
-        case "MoveOut":
-        case "ReturnFrom": {
-            if (!isSkipMark(currMark)) {
-                const baseMarkRevision = baseMark.revision ?? baseRevision;
-                const newCurrMark = clone(currMark);
-                if (newCurrMark.type === "ReturnFrom") {
-                    // The nodes that currMark aims to detach are being detached by baseMark
-                    newCurrMark.conflictsWith = baseMarkRevision;
-                    newCurrMark.detachIndex = baseInputOffset;
-                    getOrAddEffect(
-                        moveEffects,
-                        CrossFieldTarget.Destination,
-                        newCurrMark.revision,
-                        newCurrMark.id,
-                    ).pairedMarkStatus = PairedMarkUpdate.Deactivated;
-                    return newCurrMark;
-                } else if (newCurrMark.type === "ReturnTo") {
-                    assert(
-                        isSkipLikeReattach(newCurrMark),
-                        0x4fe /* Only a skip-like reattach can overlap with a ReturnFrom */,
-                    );
-                    // The already populated cells that currMark aimed to reattach content into
-                    // are having their contents detached by baseMark.
-                    // This makes it possible for currMark to be active again.
-                    newCurrMark.detachedBy = baseMarkRevision;
-                    newCurrMark.detachIndex = baseInputOffset;
-                    delete (newCurrMark as CanConflict).conflictsWith;
-                    const effect = getOrAddEffect(
-                        moveEffects,
-                        CrossFieldTarget.Source,
-                        newCurrMark.revision,
-                        newCurrMark.id,
-                    );
-                    effect.detacher = baseMarkRevision;
-                    effect.pairedMarkStatus = PairedMarkUpdate.Reactivated;
-                    return newCurrMark;
-                } else if (newCurrMark.type === "Revive" && !newCurrMark.isIntention) {
-                    assert(
-                        isSkipLikeReattach(newCurrMark),
-                        0x4ff /* Only a skip-like reattach can overlap with a ReturnFrom */,
-                    );
-                    // The already populated cells that currMark aimed to revive content into
-                    // are having their contents detached by baseMark.
-                    // The revive mark remains conflicted because the detach was performed by a different change than
-                    // the change the revive aims to revert.
-                    // After this, the only way for the reattach to to recover from the conflict is for the nodes to be
-                    // returned and for the original deletion (currMark.detachedBy) to be re-applied.
-                    // Update the characterization of the deleted content
-                    newCurrMark.lastDetachedBy = baseMarkRevision;
-                    newCurrMark.detachIndex = baseInputOffset;
-                    return newCurrMark;
-                } else {
-                    getOrAddEffect(
-                        moveEffects,
-                        CrossFieldTarget.Destination,
-                        baseMark.revision ?? baseRevision,
-                        baseMark.id,
-                    ).movedMark = newCurrMark;
-                }
-            }
-            return 0;
-        }
-        default:
-            fail(`Unsupported mark type: ${baseType}`);
-    }
-}
-
-export function amendRebase<TNodeChange>(
-    rebasedMarks: MarkList<TNodeChange>,
-    baseMarks: TaggedChange<MarkList<TNodeChange>>,
-    genId: IdAllocator,
-    crossFieldManager: CrossFieldManager,
-): Changeset<TNodeChange> {
-    return amendRebaseI(
-        baseMarks.revision,
-        baseMarks.change,
-        rebasedMarks,
-        crossFieldManager as MoveEffectTable<TNodeChange>,
-    );
-}
-
-function amendRebaseI<TNodeChange>(
-    baseRevision: RevisionTag | undefined,
-    baseMarks: MarkList<TNodeChange>,
-    rebasedMarks: MarkList<TNodeChange>,
-    moveEffects: CrossFieldManager<MoveEffect<TNodeChange>>,
-): Changeset<TNodeChange> {
-    // Is it correct to use ComposeQueue here?
-    // If we used a special AmendRebaseQueue, we could ignore any base marks which don't have associated move-ins
-    const queue = new ComposeQueue<TNodeChange>(
-        baseRevision,
-        baseMarks,
-        undefined,
-        rebasedMarks,
-        () => fail("Should not generate new IDs when applying move effects"),
-        moveEffects,
-    );
-    const factory = new MarkListFactory<TNodeChange>(undefined, moveEffects);
-
-    while (!queue.isEmpty()) {
-        const { baseMark, newMark } = queue.pop();
-        if (isObjMark(baseMark) && (baseMark.type === "MoveIn" || baseMark.type === "ReturnTo")) {
-            const effect = getMoveEffect(
-                moveEffects,
-                CrossFieldTarget.Destination,
-                baseMark.revision ?? baseRevision,
-                baseMark.id,
-            );
-            if (effect.movedMark !== undefined) {
-                factory.push(effect.movedMark);
-                factory.pushOffset(-getInputLength(effect.movedMark));
-                delete effect.movedMark;
-            }
-        }
-
-        if (newMark !== undefined) {
-            factory.push(newMark);
-        }
-    }
-
-    // We may have discovered new mergeable marks while applying move effects, as we may have moved a MoveOut next to another MoveOut.
-    // A second pass through MarkListFactory will handle any remaining merges.
-    const factory2 = new MarkListFactory<TNodeChange>(undefined, moveEffects);
-    for (const mark of factory.list) {
-        factory2.push(mark);
-    }
-    return factory2.list;
-=======
 	if (isSkipMark(baseMark) || isSkipLikeReattach(baseMark) || isSkipLikeDetach(baseMark)) {
 		return clone(currMark);
 	}
@@ -821,7 +441,7 @@
 			) {
 				getOrAddEffect(
 					moveEffects,
-					MoveEnd.Dest,
+					CrossFieldTarget.Destination,
 					currMark.revision,
 					currMark.id,
 				).shouldRemove = true;
@@ -854,7 +474,7 @@
 					delete newCurrMark.detachIndex;
 					getOrAddEffect(
 						moveEffects,
-						MoveEnd.Dest,
+						CrossFieldTarget.Destination,
 						newCurrMark.revision,
 						newCurrMark.id,
 					).pairedMarkStatus = PairedMarkUpdate.Reactivated;
@@ -880,7 +500,7 @@
 						if (currMarkType === "ReturnTo") {
 							getOrAddEffect(
 								moveEffects,
-								MoveEnd.Source,
+								CrossFieldTarget.Source,
 								currMark.revision,
 								currMark.id,
 							).pairedMarkStatus = PairedMarkUpdate.Deactivated;
@@ -928,7 +548,7 @@
 					newCurrMark.detachIndex = baseInputOffset;
 					getOrAddEffect(
 						moveEffects,
-						MoveEnd.Dest,
+						CrossFieldTarget.Destination,
 						newCurrMark.revision,
 						newCurrMark.id,
 					).pairedMarkStatus = PairedMarkUpdate.Deactivated;
@@ -946,7 +566,7 @@
 					delete (newCurrMark as CanConflict).conflictsWith;
 					const effect = getOrAddEffect(
 						moveEffects,
-						MoveEnd.Source,
+						CrossFieldTarget.Source,
 						newCurrMark.revision,
 						newCurrMark.id,
 					);
@@ -971,7 +591,7 @@
 				} else {
 					getOrAddEffect(
 						moveEffects,
-						MoveEnd.Dest,
+						CrossFieldTarget.Destination,
 						baseMark.revision ?? baseRevision,
 						baseMark.id,
 					).movedMark = newCurrMark;
@@ -984,11 +604,25 @@
 	}
 }
 
-function applyMoveEffects<TNodeChange>(
+export function amendRebase<TNodeChange>(
+	rebasedMarks: MarkList<TNodeChange>,
+	baseMarks: TaggedChange<MarkList<TNodeChange>>,
+	genId: IdAllocator,
+	crossFieldManager: CrossFieldManager,
+): Changeset<TNodeChange> {
+	return amendRebaseI(
+		baseMarks.revision,
+		baseMarks.change,
+		rebasedMarks,
+		crossFieldManager as MoveEffectTable<TNodeChange>,
+	);
+}
+
+function amendRebaseI<TNodeChange>(
 	baseRevision: RevisionTag | undefined,
 	baseMarks: MarkList<TNodeChange>,
 	rebasedMarks: MarkList<TNodeChange>,
-	moveEffects: MoveEffectTable<TNodeChange>,
+	moveEffects: CrossFieldManager<MoveEffect<TNodeChange>>,
 ): Changeset<TNodeChange> {
 	// Is it correct to use ComposeQueue here?
 	// If we used a special AmendRebaseQueue, we could ignore any base marks which don't have associated move-ins
@@ -1007,7 +641,7 @@
 		if (isObjMark(baseMark) && (baseMark.type === "MoveIn" || baseMark.type === "ReturnTo")) {
 			const effect = getMoveEffect(
 				moveEffects,
-				MoveEnd.Dest,
+				CrossFieldTarget.Destination,
 				baseMark.revision ?? baseRevision,
 				baseMark.id,
 			);
@@ -1030,7 +664,6 @@
 		factory2.push(mark);
 	}
 	return factory2.list;
->>>>>>> ea17aca7
 }
 
 function handleCurrAttach<T>(
