--- conflicted
+++ resolved
@@ -10,13 +10,8 @@
 import { sequenceFieldChangeCodecFactory } from "./sequenceFieldCodecs.js";
 import { type SequenceFieldEditor, sequenceFieldEditor } from "./sequenceFieldEditor.js";
 import { sequenceFieldToDelta } from "./sequenceFieldToDelta.js";
-<<<<<<< HEAD
-import { Changeset } from "./types.js";
-import { createEmpty, getCrossFieldKeys, isEmpty } from "./utils.js";
-=======
 import type { Changeset } from "./types.js";
-import { createEmpty, getNestedChanges, isEmpty } from "./utils.js";
->>>>>>> fc86a152
+import { createEmpty, getCrossFieldKeys, getNestedChanges, isEmpty } from "./utils.js";
 
 export type SequenceFieldChangeHandler = FieldChangeHandler<Changeset, SequenceFieldEditor>;
 
