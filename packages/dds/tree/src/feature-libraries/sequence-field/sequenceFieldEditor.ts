--- conflicted
+++ resolved
@@ -21,27 +21,6 @@
 		isIntention?: true,
 	): Changeset<never>;
 
-<<<<<<< HEAD
-    /**
-     *
-     * @param sourceIndex - The index of the first node move
-     * @param count - The number of nodes to move
-     * @param destIndex - The index the nodes should be moved to, interpreted after removing the moving nodes
-     */
-    move(sourceIndex: number, count: number, destIndex: number): Changeset<never>;
-    move2(
-        sourceIndex: number,
-        count: number,
-        destIndex: number,
-    ): [Changeset<never>, Changeset<never>];
-    return(
-        sourceIndex: number,
-        count: number,
-        destIndex: number,
-        detachedBy: RevisionTag,
-        detachIndex: number,
-    ): Changeset<never>;
-=======
 	/**
 	 *
 	 * @param sourceIndex - The index of the first node move
@@ -49,6 +28,11 @@
 	 * @param destIndex - The index the nodes should be moved to, interpreted after removing the moving nodes
 	 */
 	move(sourceIndex: number, count: number, destIndex: number): Changeset<never>;
+	move2(
+		sourceIndex: number,
+		count: number,
+		destIndex: number,
+	): [Changeset<never>, Changeset<never>];
 	return(
 		sourceIndex: number,
 		count: number,
@@ -56,7 +40,6 @@
 		detachedBy: RevisionTag,
 		detachIndex: number,
 	): Changeset<never>;
->>>>>>> ea17aca7
 }
 
 export const sequenceFieldEditor = {
@@ -126,38 +109,26 @@
 		return factory.list;
 	},
 
-<<<<<<< HEAD
-    move2(
-        sourceIndex: number,
-        count: number,
-        destIndex: number,
-    ): [Changeset<never>, Changeset<never>] {
-        const moveOut: Mark<never> = {
-            type: "MoveOut",
-            id: brand(0),
-            count,
-        };
+	move2(
+		sourceIndex: number,
+		count: number,
+		destIndex: number,
+	): [Changeset<never>, Changeset<never>] {
+		const moveOut: Mark<never> = {
+			type: "MoveOut",
+			id: brand(0),
+			count,
+		};
 
-        const moveIn: Mark<never> = {
-            type: "MoveIn",
-            id: brand(0),
-            count,
-        };
+		const moveIn: Mark<never> = {
+			type: "MoveIn",
+			id: brand(0),
+			count,
+		};
 
-        return [markAtIndex(sourceIndex, moveOut), markAtIndex(destIndex, moveIn)];
-    },
+		return [markAtIndex(sourceIndex, moveOut), markAtIndex(destIndex, moveIn)];
+	},
 
-    return(
-        sourceIndex: number,
-        count: number,
-        destIndex: number,
-        detachedBy: RevisionTag,
-        detachIndex?: number,
-    ): Changeset<never> {
-        if (count === 0) {
-            return [];
-        }
-=======
 	return(
 		sourceIndex: number,
 		count: number,
@@ -168,7 +139,6 @@
 		if (count === 0) {
 			return [];
 		}
->>>>>>> ea17aca7
 
 		const id = brand<MoveId>(0);
 		const returnFrom: Mark<never> = {
