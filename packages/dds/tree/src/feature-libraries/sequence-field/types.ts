--- conflicted
+++ resolved
@@ -4,12 +4,7 @@
  */
 
 import { ChangeAtomId, ChangesetLocalId, RevisionTag } from "../../core/index.js";
-<<<<<<< HEAD
-import { NodeId } from "../modular-schema/index.js";
-=======
-import { NodeChangeset } from "../modular-schema/index.js";
-
->>>>>>> f0974b8c
+import { NodeId } from "../index.js";
 import { DetachIdOverrideType } from "./format.js";
 
 export type CellCount = number;
