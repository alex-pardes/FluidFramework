/*!
 * Copyright (c) Microsoft Corporation and contributors. All rights reserved.
 * Licensed under the MIT License.
 */

import { assert, unreachableCase } from "@fluidframework/core-utils/internal";

import {
	type ChangeAtomId,
	type ChangesetLocalId,
	type RevisionMetadataSource,
	type RevisionTag,
	areEqualChangeAtomIds,
	makeChangeAtomId,
} from "../../core/index.js";
<<<<<<< HEAD
import { type Mutable, type RangeMap, brand, fail, getFromRangeMap } from "../../util/index.js";
import {
	type CrossFieldManager,
	type CrossFieldQuerySet,
=======
import { type Mutable, brand, fail } from "../../util/index.js";
import {
>>>>>>> cc075191
	CrossFieldTarget,
	type NodeId,
	type CrossFieldKeyRange,
} from "../modular-schema/index.js";

import type {
	CellRename,
	DetachOfRemovedNodes,
	EmptyInputCellMark,
	MoveMarkEffect,
} from "./helperTypes.js";
import {
	type Attach,
	type AttachAndDetach,
	type CellId,
	type CellMark,
	type Changeset,
	type Detach,
	type DetachFields,
	type HasRevisionTag,
	type Insert,
	type Mark,
	type MarkEffect,
	type MoveIn,
	type MoveOut,
	type NoopMark,
	NoopMarkType,
	type Remove,
} from "./types.js";

export function isEmpty(change: Changeset): boolean {
	for (const mark of change) {
		if (mark.changes !== undefined || mark.type !== undefined) {
			return false;
		}
	}
	return true;
}

export function createEmpty(): Changeset {
	return [];
}

export function getNestedChanges(change: Changeset): [NodeId, number | undefined][] {
	const output: [NodeId, number | undefined][] = [];
	let index = 0;
	for (const { changes, cellId, count } of change) {
		if (changes !== undefined) {
			output.push([changes, cellId === undefined ? index : undefined]);
		}
		if (cellId === undefined) {
			index += count;
		}
	}
	return output;
}

export function isNewAttach(mark: Mark, revision?: RevisionTag): boolean {
	return isNewAttachEffect(mark, mark.cellId, revision);
}

export function isNewAttachEffect(
	effect: MarkEffect,
	cellId: CellId | undefined,
	revision?: RevisionTag,
): boolean {
	return (
		(isAttach(effect) &&
			cellId !== undefined &&
			(effect.revision ?? revision) === (cellId.revision ?? revision)) ||
		(isAttachAndDetachEffect(effect) && isNewAttachEffect(effect.attach, cellId, revision))
	);
}

export function isInsert(mark: MarkEffect): mark is Insert {
	return mark.type === "Insert";
}

export function isAttach(effect: MarkEffect): effect is Attach {
	return effect.type === "Insert" || effect.type === "MoveIn";
}

export function isReattach(mark: Mark): boolean {
	return isReattachEffect(mark, mark.cellId);
}

export function isReattachEffect(effect: MarkEffect, cellId: CellId | undefined): boolean {
	return isAttach(effect) && !isNewAttachEffect(effect, cellId);
}

export function isActiveReattach(
	mark: Mark,
): mark is CellMark<Insert> & { conflictsWith?: undefined } {
	return isAttach(mark) && isReattachEffect(mark, mark.cellId) && mark.cellId !== undefined;
}

export function areEqualCellIds(a: CellId | undefined, b: CellId | undefined): boolean {
	if (a === undefined || b === undefined) {
		return a === b;
	}
	return areEqualChangeAtomIds(a, b);
}

export function getInputCellId(mark: Mark): CellId | undefined {
	const cellId = mark.cellId;
	if (cellId === undefined) {
		return undefined;
	}

	if (cellId.revision !== undefined) {
		return cellId;
	}

	let markRevision: RevisionTag | undefined;
	if (isAttachAndDetachEffect(mark)) {
		markRevision = mark.attach.revision;
	} else if (!isNoopMark(mark)) {
		markRevision = mark.revision;
	}

	return {
		...cellId,
		revision: markRevision,
	};
}

export function getOutputCellId(mark: Mark): CellId | undefined {
	if (isDetach(mark)) {
		return getDetachOutputCellId(mark);
	} else if (markFillsCells(mark)) {
		return undefined;
	} else if (isAttachAndDetachEffect(mark)) {
		return getDetachOutputCellId(mark.detach);
	}

	return getInputCellId(mark);
}

export function cellSourcesFromMarks(
	marks: readonly Mark[],
	contextGetter: typeof getInputCellId | typeof getOutputCellId,
): Set<RevisionTag | undefined> {
	const set = new Set<RevisionTag | undefined>();
	for (const mark of marks) {
		const cell = contextGetter(mark);
		if (cell !== undefined) {
			set.add(cell.revision);
		}
	}
	return set;
}

export enum CellOrder {
	SameCell,
	OldThenNew,
	NewThenOld,
}

/**
 * Determines the order of two cells from two changesets.
 *
 * This function makes the following assumptions:
 * 1. The cells represent the same context.
 * 2. `oldMarkCell` is from a mark in a changeset that is older than the changeset that contains the mark that
 * `newMarkCell` is from.
 * 3. In terms of sequence index, all cells located before A are also located before B,
 * and all cells located before B are also located before A.
 * 4. If a changeset has a mark/tombstone that describes a cell named in some revision R,
 * then that changeset must contain marks/tombstones for all cells named in R as well as all cells named in later
 * revisions up to its own.
 * 5. If a changeset foo is rebased over a changeset bar, then the rebased version of foo must contain tombstones or
 * marks for all cells referenced or named in bar. It has yet to be determined whether this assumption is necessary
 * for the logic below.
 *
 * @param oldMarkCell - The cell referenced or named by a mark or tombstone from the older changeset.
 * @param newMarkCell - The cell referenced or named by a mark or tombstone from the newer changeset.
 * @param oldChangeKnowledge - The set of revisions that the older changeset has cell representations for.
 * @param newChangeKnowledge - The set of revisions that the newer changeset has cell representations for.
 * @param metadata - Revision metadata for the operation being carried out.
 * @returns a {@link CellOrder} which describes how the cells are ordered relative to one-another.
 */
export function compareCellPositionsUsingTombstones(
	oldMarkCell: ChangeAtomId,
	newMarkCell: ChangeAtomId,
	oldChangeKnowledge: ReadonlySet<RevisionTag | undefined>,
	newChangeKnowledge: ReadonlySet<RevisionTag | undefined>,
	metadata: RevisionMetadataSource,
): CellOrder {
	if (areEqualChangeAtomIds(oldMarkCell, newMarkCell)) {
		return CellOrder.SameCell;
	}
	const oldChangeKnowsOfNewMarkCellRevision = oldChangeKnowledge.has(newMarkCell.revision);
	const newChangeKnowsOfOldMarkCellRevision = newChangeKnowledge.has(oldMarkCell.revision);
	if (oldChangeKnowsOfNewMarkCellRevision && newChangeKnowsOfOldMarkCellRevision) {
		// If both changesets know of both cells, but we've been asked to compare different cells,
		// Then either the changesets they originate from do not represent the same context,
		// or the ordering of their cells in inconsistent.
		// The only exception to this is when we're composing anonymous changesets in a transaction.
		assert(
			oldMarkCell.revision === undefined && newMarkCell.revision === undefined,
			0x8a0 /* Inconsistent cell ordering */,
		);
		// We are composing anonymous changesets in a transaction. The new changeset is creating a cell in a gap
		// where the old changeset knows of some now empty cell. We order the new cell relative to the old cell in a
		// way that is consistent with its tie-breaking behavior should the old cell be concurrently re-filled.
		// Since only tie-break left is supported at the moment, the new cell comes first.
		return CellOrder.NewThenOld;
	}
	if (newChangeKnowsOfOldMarkCellRevision) {
		// The changeset that contains `newMarkCell` has tombstones for the revision that created `oldMarkCell`,
		// so a tombstone/mark matching `oldMarkCell` must occur later in the newer changeset.
		return CellOrder.NewThenOld;
	} else if (oldChangeKnowsOfNewMarkCellRevision) {
		// The changeset that contains `oldMarkCell` has tombstones for revision that created `newMarkCell`,
		// so a tombstone/mark matching `newMarkCell` must occur later in the older changeset.
		return CellOrder.OldThenNew;
	} else {
		// These cells are only ordered through tie-breaking.
		// Since tie-breaking is hard-coded to "merge left", the younger cell comes first.

		// In the context of compose, an undefined revision means we are composing anonymous changesets into
		// a transaction, which means the cell from the newer changeset is younger.
		if (newMarkCell.revision === undefined) {
			return CellOrder.NewThenOld;
		}
		// The only case where the old mark cell should have no revision is when composing anonymous changesets
		// into a transaction, in which case the new mark cell should also have no revision, which is handled above.
		// In all other cases, the old mark cell should have a revision.
		assert(
			oldMarkCell.revision !== undefined,
			0x8a1 /* Old mark cell should have a revision */,
		);

		// Note that these indices are for ordering the revisions in which the cells were named, not the revisions
		// of the changesets in which the marks targeting these cells appear.
		const oldCellRevisionIndex = metadata.getIndex(oldMarkCell.revision);
		const newCellRevisionIndex = metadata.getIndex(newMarkCell.revision);

		// If the metadata defines an ordering for the revisions then the cell from the newer revision comes first.
		if (newCellRevisionIndex !== undefined && oldCellRevisionIndex !== undefined) {
			return newCellRevisionIndex > oldCellRevisionIndex
				? CellOrder.NewThenOld
				: CellOrder.OldThenNew;
		}

		if (newCellRevisionIndex === undefined && oldCellRevisionIndex === undefined) {
			// While it is possible for both marks to refer to cells that were named in revisions that are outside
			// the scope of the metadata, such a scenario should be handled above due to the fact that one of the two
			// changesets should have tombstones or marks for both cells.
			//
			// To see this in the context of rebase, we must consider the lowest common ancestor (LCA) of each change's
			// original (i.e., unrebased) edit with the head of the branch they will both reside on after the rebase.
			// ...─(Ti)─...─(Tj)─...─(old')─(new') <- branch both change will reside on after rebase
			//        |        └─...─(new)
			//        └─...─(old)
			// In the diagram above we can see that by the time `new` is being rebased over `old`, both changesets have
			// been rebased over, and therefore have cell information for, changes `Tj` onwards. This means that one of
			// The two changesets (the `old` one in the diagram above) will have tombstones or marks for any cells that
			// `new` refers to so long as those cells were not created on `new`'s branch.
			// Note that the change that contains the superset of cells (again, ignoring cells created on the other
			// change's branch) is not always the older change. Consider the following scenario:
			// ...─(Ti)─...─(Tj)─...─(old')─(new')
			//        |        └─...─(old)
			//        └─...─(new)
			//
			// The same scenario can arise in the context of compose (just consider composing `old'` and `new'` from
			// the examples above) with the same resolution.
			assert(false, 0x8a2 /* Invalid cell ordering scenario */);
		}

		// The absence of metadata for a cell with a defined revision means that the cell is from a revision that
		// predates the edits that are within the scope of the metadata. Such a cell is therefore older than the one
		// for which we do have metadata.
		return oldCellRevisionIndex === undefined ? CellOrder.NewThenOld : CellOrder.OldThenNew;
	}
}

/**
 * @returns the ID of the cell in the output context of the given detach `mark`.
 */
export function getDetachOutputCellId(mark: Detach): ChangeAtomId {
	return mark.idOverride ?? { revision: mark.revision, localId: mark.id };
}

/**
 * @returns the ID of the detached node in the output context of the given detach `mark`.
 */
export function getDetachedNodeId(mark: Detach): ChangeAtomId {
	switch (mark.type) {
		case "Remove": {
			return getDetachOutputCellId(mark);
		}
		case "MoveOut": {
			return makeChangeAtomId(mark.id, mark.revision);
		}
		default:
			unreachableCase(mark);
	}
}

/**
 * Preserves the semantics of the given `mark` but repackages it into a `DetachOfRemovedNodes` when possible.
 */
export function normalizeCellRename(
	mark: CellMark<AttachAndDetach>,
): CellMark<AttachAndDetach | DetachOfRemovedNodes> {
	assert(mark.cellId !== undefined, 0x823 /* AttachAndDetach marks should have a cell ID */);
	// We must keep the attach information when the attach is a move-in because the input-context cell ID may not be
	// enough to identify the move ID.
	// TODO: revisit if we still need the attach information for new inserts.
	if (mark.attach.type !== "Insert" || isNewAttachEffect(mark.attach, mark.cellId)) {
		return mark;
	}
	// Normalization: when the attach is a revive, we rely on the implicit reviving semantics of the
	// detach instead of using an explicit revive effect in an AttachAndDetach mark.
	return withNodeChange(
		{
			...mark.detach,
			count: mark.count,
			cellId: mark.cellId,
		},
		mark.changes,
	);
}

/**
 * Preserves the semantics of the given `mark` but repackages it into an `AttachAndDetach` mark if it is not already one.
 */
export function asAttachAndDetach(mark: CellMark<CellRename>): CellMark<AttachAndDetach> {
	if (mark.type === "AttachAndDetach") {
		return mark;
	}
	const { cellId, count, changes, revision, ...effect } = mark;
	const attachAndDetach: CellMark<AttachAndDetach | Detach> = {
		type: "AttachAndDetach",
		count,
		cellId,
		attach: {
			type: "Insert",
			id: mark.id,
		},
		detach: effect,
	};
	if (changes !== undefined) {
		attachAndDetach.changes = changes;
	}
	if (revision !== undefined) {
		attachAndDetach.attach.revision = revision;
		attachAndDetach.detach.revision = revision;
	}
	return attachAndDetach;
}

export function cloneMark<TMark extends Mark>(mark: TMark): TMark {
	const clone: TMark = { ...cloneMarkEffect(mark), count: mark.count };

	if (mark.cellId !== undefined) {
		clone.cellId = cloneCellId(mark.cellId);
	}
	return clone;
}

export function cloneMarkEffect<TEffect extends MarkEffect>(effect: TEffect): TEffect {
	const clone = { ...effect };
	if (clone.type === "AttachAndDetach") {
		clone.attach = cloneMarkEffect(clone.attach);
		clone.detach = cloneMarkEffect(clone.detach);
	}
	return clone;
}

export function cloneCellId(id: CellId): CellId {
	const cloned = { ...id };
	return cloned;
}

/**
 * @param mark - The mark to get the length of.
 * @param ignorePairing - When true, the length of a paired mark (e.g. MoveIn/MoveOut) whose matching mark is not active
 * will be treated the same as if the matching mark were active.
 * @returns The number of nodes within the output context of the mark.
 */
export function getOutputLength(mark: Mark, ignorePairing: boolean = false): number {
	return areOutputCellsEmpty(mark) ? 0 : mark.count;
}

/**
 * @param mark - The mark to get the length of.
 * @returns The number of nodes within the input context of the mark.
 */
export function getInputLength(mark: Mark): number {
	return areInputCellsEmpty(mark) ? 0 : mark.count;
}

export function markEmptiesCells(mark: Mark): boolean {
	return !areInputCellsEmpty(mark) && areOutputCellsEmpty(mark);
}

export function markFillsCells(mark: Mark): boolean {
	return areInputCellsEmpty(mark) && !areOutputCellsEmpty(mark);
}

export function markHasCellEffect(mark: Mark): boolean {
	return areInputCellsEmpty(mark) !== areOutputCellsEmpty(mark);
}

export function isAttachAndDetachEffect(effect: MarkEffect): effect is AttachAndDetach {
	return effect.type === "AttachAndDetach";
}

export function isDetachOfRemovedNodes(mark: Mark): mark is CellMark<DetachOfRemovedNodes> {
	return isDetach(mark) && mark.cellId !== undefined;
}

export function isImpactfulCellRename(mark: Mark): mark is CellMark<CellRename> {
	return (isAttachAndDetachEffect(mark) || isDetachOfRemovedNodes(mark)) && isImpactful(mark);
}

export function areInputCellsEmpty(mark: Mark): mark is EmptyInputCellMark {
	return mark.cellId !== undefined;
}

export function areOutputCellsEmpty(mark: Mark): boolean {
	const type = mark.type;
	switch (type) {
		case NoopMarkType:
			return mark.cellId !== undefined;
		case "Remove":
		case "MoveOut":
		case "AttachAndDetach":
			return true;
		case "MoveIn":
		case "Insert":
			return false;
		default:
			unreachableCase(type);
	}
}

/**
 * Creates a mark that is equivalent to the given `mark` but with effects removed if those have no impact in the input
 * context of that mark.
 *
 * @param mark - The mark to settle. Never mutated.
 * @returns either the original mark or a shallow clone of it with effects stripped out.
 */
export function settleMark(mark: Mark): Mark {
	if (isImpactful(mark)) {
		return mark;
	}
	return omitMarkEffect(mark);
}

/**
 * @returns true, iff the given `mark` would have impact on the field when applied.
 * Ignores the impact of nested changes.
 * CellRename effects are considered impactful if they actually change the ID of the cells.
 */
export function isImpactful(mark: Mark): boolean {
	const type = mark.type;
	switch (type) {
		case NoopMarkType:
			return false;
		case "Remove": {
			const inputId = getInputCellId(mark);
			if (inputId === undefined) {
				return true;
			}
			const outputId = getOutputCellId(mark);
			assert(outputId !== undefined, 0x824 /* Remove marks must have an output cell ID */);
			return !areEqualChangeAtomIds(inputId, outputId);
		}
		case "AttachAndDetach":
		case "MoveOut":
			return true;
		case "MoveIn":
			// MoveIn marks always target an empty cell.
			assert(mark.cellId !== undefined, 0x825 /* MoveIn marks should target empty cells */);
			return true;
		case "Insert":
			// A Revive has no impact if the nodes are already in the document.
			return mark.cellId !== undefined;
		default:
			unreachableCase(type);
	}
}

export function isTombstone(mark: Mark): mark is CellMark<NoopMark> & { cellId: CellId } {
	return mark.type === NoopMarkType && mark.cellId !== undefined && mark.changes === undefined;
}

export function isNoopMark(mark: Mark): mark is CellMark<NoopMark> {
	return mark.type === NoopMarkType;
}

export function areOverlappingIdRanges(
	id1: ChangesetLocalId,
	count1: number,
	id2: ChangesetLocalId,
	count2: number,
): boolean {
	const lastId1 = (id1 as number) + count1 - 1;
	const lastId2 = (id2 as number) + count2 - 1;
	return (id2 <= id1 && id1 <= lastId2) || (id1 <= id2 && id2 <= lastId1);
}

export function compareCellsFromSameRevision(
	cell1: CellId,
	count1: number,
	cell2: CellId,
	count2: number,
): number | undefined {
	assert(cell1.revision === cell2.revision, 0x85b /* Expected cells to have the same revision */);
	if (areOverlappingIdRanges(cell1.localId, count1, cell2.localId, count2)) {
		return cell1.localId - cell2.localId;
	}
	return undefined;
}

export function isDetach(mark: MarkEffect | undefined): mark is Detach {
	const type = mark?.type;
	return type === "Remove" || type === "MoveOut";
}

export function isRemoveMark(mark: Mark | undefined): mark is CellMark<Remove> {
	return mark?.type === "Remove";
}

function areMergeableChangeAtoms(
	lhs: ChangeAtomId | undefined,
	lhsCount: number,
	rhs: ChangeAtomId | undefined,
): boolean {
	if (lhs === undefined || rhs === undefined) {
		return lhs === undefined && rhs === undefined;
	}

	return lhs.revision === rhs.revision && areAdjacentIdRanges(lhs.localId, lhsCount, rhs.localId);
}

function areAdjacentIdRanges(
	firstStart: ChangesetLocalId,
	firstLength: number,
	secondStart: ChangesetLocalId,
): boolean {
	return (firstStart as number) + firstLength === secondStart;
}

function haveMergeableIdOverrides(lhs: DetachFields, lhsCount: number, rhs: DetachFields): boolean {
	if (lhs.idOverride !== undefined && rhs.idOverride !== undefined) {
		return areMergeableCellIds(lhs.idOverride, lhsCount, rhs.idOverride);
	}
	return (lhs.idOverride === undefined) === (rhs.idOverride === undefined);
}

function areMergeableCellIds(
	lhs: CellId | undefined,
	lhsCount: number,
	rhs: CellId | undefined,
): boolean {
	return areMergeableChangeAtoms(lhs, lhsCount, rhs);
}

/**
 * Attempts to extend `lhs` to include the effects of `rhs`.
 * @param lhs - The mark to extend.
 * @param rhs - The effect so extend `rhs` with.
 * @returns `lhs` iff the function was able to mutate `lhs` to include the effects of `rhs`.
 * When `undefined` is returned, `lhs` is left untouched.
 */
export function tryMergeMarks(lhs: Mark, rhs: Readonly<Mark>): Mark | undefined {
	if (rhs.type !== lhs.type) {
		return undefined;
	}

	if (!areMergeableCellIds(lhs.cellId, lhs.count, rhs.cellId)) {
		return undefined;
	}

	if (rhs.changes !== undefined || lhs.changes !== undefined) {
		return undefined;
	}

	const mergedEffect = tryMergeEffects(lhs, rhs, lhs.count);
	if (mergedEffect === undefined) {
		return undefined;
	}

	return { ...lhs, ...mergedEffect, count: lhs.count + rhs.count };
}

function tryMergeEffects(
	lhs: MarkEffect,
	rhs: MarkEffect,
	lhsCount: number,
): MarkEffect | undefined {
	if (lhs.type !== rhs.type) {
		return undefined;
	}

	if (rhs.type === NoopMarkType) {
		return lhs;
	}

	if (rhs.type === "AttachAndDetach") {
		const lhsAttachAndDetach = lhs as AttachAndDetach;
		const attach = tryMergeEffects(lhsAttachAndDetach.attach, rhs.attach, lhsCount);
		const detach = tryMergeEffects(lhsAttachAndDetach.detach, rhs.detach, lhsCount);
		if (attach === undefined || detach === undefined) {
			return undefined;
		}

		assert(
			isAttach(attach) && isDetach(detach),
			0x826 /* Merged marks should be same type as input marks */,
		);
		return { ...lhsAttachAndDetach, attach, detach };
	}

	if ((lhs as HasRevisionTag).revision !== rhs.revision) {
		return undefined;
	}

	if (isDetach(lhs) && isDetach(rhs) && !haveMergeableIdOverrides(lhs, lhsCount, rhs)) {
		return undefined;
	}

	const type = rhs.type;
	switch (type) {
		case "MoveIn": {
			const lhsMoveIn = lhs as MoveIn;
			if (
				(lhsMoveIn.id as number) + lhsCount === rhs.id &&
				areMergeableChangeAtoms(lhsMoveIn.finalEndpoint, lhsCount, rhs.finalEndpoint)
			) {
				return lhsMoveIn;
			}
			break;
		}
		case "Remove": {
			const lhsDetach = lhs as Remove;
			if (
				(lhsDetach.id as number) + lhsCount === rhs.id &&
				haveMergeableIdOverrides(lhsDetach, lhsCount, rhs)
			) {
				return lhsDetach;
			}
			break;
		}
		case "MoveOut": {
			const lhsMoveOut = lhs as MoveOut;
			if (
				(lhsMoveOut.id as number) + lhsCount === rhs.id &&
				haveMergeableIdOverrides(lhsMoveOut, lhsCount, rhs) &&
				areMergeableChangeAtoms(lhsMoveOut.finalEndpoint, lhsCount, rhs.finalEndpoint)
			) {
				return lhsMoveOut;
			}
			break;
		}
		case "Insert": {
			const lhsInsert = lhs as Insert;
			if ((lhsInsert.id as number) + lhsCount === rhs.id) {
				return lhsInsert;
			}
			break;
		}
		default:
			unreachableCase(type);
	}

	return undefined;
}

/**
 * Splits the `mark` into two marks such that the first returned mark has length `length`.
 * @param mark - The mark to split.
 * @param revision - The revision of the changeset the mark is part of.
 * @param length - The desired length for the first of the two returned marks.
 * @param genId - An ID allocator
 * @param moveEffects - The table in which to record splitting of move marks
 * @param recordMoveEffect - Whether when splitting a move an entry should be added to `moveEffects` indicating that the mark should be split (in case we process this mark again).
 * An entry is always added to `moveEffects` indicating that the opposite end of the move should be split.
 * @returns A pair of marks equivalent to the original `mark`
 * such that the first returned mark has input length `length`.
 */
export function splitMark<TMark extends Mark>(mark: TMark, length: number): [TMark, TMark] {
	const markLength = mark.count;
	const remainder = markLength - length;
	if (length < 1 || remainder < 1) {
		fail("Unable to split mark due to lengths");
	}

	const [effect1, effect2] = splitMarkEffect(mark, length);
	const mark1 = { ...mark, ...effect1, count: length };
	const mark2 = { ...mark, ...effect2, count: remainder };
	if (mark2.cellId !== undefined) {
		mark2.cellId = splitDetachEvent(mark2.cellId, length);
	}

	return [mark1, mark2];
}

export function splitMarkEffect<TEffect extends MarkEffect>(
	effect: TEffect,
	length: number,
): [TEffect, TEffect] {
	const type = effect.type;
	switch (type) {
		case NoopMarkType:
			return [effect, effect];
		case "Insert": {
			const effect1: TEffect = {
				...effect,
			};
			const effect2: TEffect = {
				...effect,
				id: (effect.id as number) + length,
			};
			return [effect1, effect2];
		}
		case "MoveIn": {
			const effect2: TEffect = { ...effect, id: (effect.id as number) + length };
			const move2 = effect2 as MoveIn;
			if (move2.finalEndpoint !== undefined) {
				move2.finalEndpoint = splitDetachEvent(move2.finalEndpoint, length);
			}
			return [effect, effect2];
		}
		case "Remove": {
			const effect1 = { ...effect };
			const id2: ChangesetLocalId = brand((effect.id as number) + length);
			const effect2 = { ...effect, id: id2 };
			const effect2Remove = effect2 as Mutable<Remove>;
			if (effect2Remove.idOverride !== undefined) {
				effect2Remove.idOverride = splitDetachEvent(effect2Remove.idOverride, length);
			}
			return [effect1, effect2];
		}
		case "MoveOut": {
			const effect2 = {
				...effect,
				id: (effect.id as number) + length,
			};

			const return2 = effect2 as Mutable<MoveOut>;

			if (return2.idOverride !== undefined) {
				return2.idOverride = splitDetachEvent(return2.idOverride, length);
			}

			if (return2.finalEndpoint !== undefined) {
				return2.finalEndpoint = splitDetachEvent(return2.finalEndpoint, length);
			}
			return [effect, effect2];
		}
		case "AttachAndDetach": {
			const [attach1, attach2] = splitMarkEffect(effect.attach, length);
			const [detach1, detach2] = splitMarkEffect(effect.detach, length);
			const effect1 = {
				...effect,
				attach: attach1,
				detach: detach1,
			};

			const effect2 = {
				...effect,
				attach: attach2,
				detach: detach2,
			};

			return [effect1, effect2];
		}
		default:
			unreachableCase(type);
	}
}

function splitDetachEvent(detachEvent: CellId, length: number): CellId {
	return { ...detachEvent, localId: brand((detachEvent.localId as number) + length) };
}

// TODO: Refactor MarkEffect into a field of CellMark so this function isn't necessary.
export function extractMarkEffect<TEffect extends MarkEffect>(mark: CellMark<TEffect>): TEffect {
	const { cellId: _cellId, count: _count, changes: _changes, ...effect } = mark;
	return effect as unknown as TEffect;
}

// TODO: Refactor MarkEffect into a field of CellMark so this function isn't necessary.
export function omitMarkEffect(mark: CellMark<unknown>): CellMark<NoopMark> {
	const { cellId, count, changes } = mark;
	const noopMark: CellMark<NoopMark> = { count };
	if (cellId !== undefined) {
		noopMark.cellId = cellId;
	}
	if (changes !== undefined) {
		noopMark.changes = changes;
	}
	return noopMark;
}

export function withNodeChange<TMark extends CellMark<TKind>, TKind extends MarkEffect>(
	mark: TMark,
	changes: NodeId | undefined,
): TMark {
	const newMark = { ...mark };
	if (changes !== undefined) {
		newMark.changes = changes;
	} else {
		delete newMark.changes;
	}
	return newMark;
}

export function withRevision<TMark extends Mark>(
	mark: TMark,
	revision: RevisionTag | undefined,
): TMark {
	if (revision === undefined) {
		return mark;
	}

	const cloned = cloneMark(mark);
	addRevision(cloned, revision);
	if (
		cloned.cellId !== undefined &&
		cloned.cellId.revision === undefined &&
		revision !== undefined
	) {
		(cloned.cellId as Mutable<CellId>).revision = revision;
	}
	return cloned;
}

function addRevision(effect: MarkEffect, revision: RevisionTag): void {
	if (effect.type === NoopMarkType) {
		return;
	}

	if (effect.type === "AttachAndDetach") {
		addRevision(effect.attach, revision);
		addRevision(effect.detach, revision);
		return;
	}

	assert(
		effect.revision === undefined || effect.revision === revision,
		0x829 /* Should not overwrite mark revision */,
	);
	effect.revision = revision;
}

export function getEndpoint(effect: MoveMarkEffect): ChangeAtomId {
<<<<<<< HEAD
	return effect.finalEndpoint ?? { revision: effect.revision, localId: effect.id };
=======
	return effect.finalEndpoint !== undefined
		? {
				...effect.finalEndpoint,
				revision: effect.finalEndpoint.revision ?? effect.revision,
			}
		: { revision: effect.revision, localId: effect.id };
}

export function getCrossFieldKeys(change: Changeset): CrossFieldKeyRange[] {
	const keys: CrossFieldKeyRange[] = [];
	for (const mark of change) {
		keys.push(...getCrossFieldKeysForMarkEffect(mark, mark.count));
	}

	return keys;
}

function getCrossFieldKeysForMarkEffect(
	effect: MarkEffect,
	count: number,
): CrossFieldKeyRange[] {
	switch (effect.type) {
		case "Insert":
			// An insert behaves like a move where the source and destination are at the same location.
			// An insert can become a move when after rebasing.
			return [
				[CrossFieldTarget.Source, effect.revision, effect.id, count],
				[CrossFieldTarget.Destination, effect.revision, effect.id, count],
			];
		case "MoveOut":
			return [[CrossFieldTarget.Source, effect.revision, effect.id, count]];
		case "MoveIn":
			return [[CrossFieldTarget.Destination, effect.revision, effect.id, count]];
		case "AttachAndDetach":
			return [
				...getCrossFieldKeysForMarkEffect(effect.attach, count),
				...getCrossFieldKeysForMarkEffect(effect.detach, count),
			];
		default:
			return [];
	}
>>>>>>> cc075191
}<|MERGE_RESOLUTION|>--- conflicted
+++ resolved
@@ -13,15 +13,8 @@
 	areEqualChangeAtomIds,
 	makeChangeAtomId,
 } from "../../core/index.js";
-<<<<<<< HEAD
-import { type Mutable, type RangeMap, brand, fail, getFromRangeMap } from "../../util/index.js";
-import {
-	type CrossFieldManager,
-	type CrossFieldQuerySet,
-=======
 import { type Mutable, brand, fail } from "../../util/index.js";
 import {
->>>>>>> cc075191
 	CrossFieldTarget,
 	type NodeId,
 	type CrossFieldKeyRange,
@@ -534,7 +527,10 @@
 	cell2: CellId,
 	count2: number,
 ): number | undefined {
-	assert(cell1.revision === cell2.revision, 0x85b /* Expected cells to have the same revision */);
+	assert(
+		cell1.revision === cell2.revision,
+		0x85b /* Expected cells to have the same revision */,
+	);
 	if (areOverlappingIdRanges(cell1.localId, count1, cell2.localId, count2)) {
 		return cell1.localId - cell2.localId;
 	}
@@ -559,7 +555,9 @@
 		return lhs === undefined && rhs === undefined;
 	}
 
-	return lhs.revision === rhs.revision && areAdjacentIdRanges(lhs.localId, lhsCount, rhs.localId);
+	return (
+		lhs.revision === rhs.revision && areAdjacentIdRanges(lhs.localId, lhsCount, rhs.localId)
+	);
 }
 
 function areAdjacentIdRanges(
@@ -570,7 +568,11 @@
 	return (firstStart as number) + firstLength === secondStart;
 }
 
-function haveMergeableIdOverrides(lhs: DetachFields, lhsCount: number, rhs: DetachFields): boolean {
+function haveMergeableIdOverrides(
+	lhs: DetachFields,
+	lhsCount: number,
+	rhs: DetachFields,
+): boolean {
 	if (lhs.idOverride !== undefined && rhs.idOverride !== undefined) {
 		return areMergeableCellIds(lhs.idOverride, lhsCount, rhs.idOverride);
 	}
@@ -805,7 +807,9 @@
 }
 
 // TODO: Refactor MarkEffect into a field of CellMark so this function isn't necessary.
-export function extractMarkEffect<TEffect extends MarkEffect>(mark: CellMark<TEffect>): TEffect {
+export function extractMarkEffect<TEffect extends MarkEffect>(
+	mark: CellMark<TEffect>,
+): TEffect {
 	const { cellId: _cellId, count: _count, changes: _changes, ...effect } = mark;
 	return effect as unknown as TEffect;
 }
@@ -875,15 +879,7 @@
 }
 
 export function getEndpoint(effect: MoveMarkEffect): ChangeAtomId {
-<<<<<<< HEAD
 	return effect.finalEndpoint ?? { revision: effect.revision, localId: effect.id };
-=======
-	return effect.finalEndpoint !== undefined
-		? {
-				...effect.finalEndpoint,
-				revision: effect.finalEndpoint.revision ?? effect.revision,
-			}
-		: { revision: effect.revision, localId: effect.id };
 }
 
 export function getCrossFieldKeys(change: Changeset): CrossFieldKeyRange[] {
@@ -919,5 +915,4 @@
 		default:
 			return [];
 	}
->>>>>>> cc075191
 }