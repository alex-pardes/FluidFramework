/*!
 * Copyright (c) Microsoft Corporation and contributors. All rights reserved.
 * Licensed under the MIT License.
 */

import { assert, unreachableCase } from "@fluidframework/common-utils";
import { RevisionTag, TaggedChange } from "../../core";
import {
    clone,
    deleteFromNestedMap,
    fail,
    getOrAddEmptyToMap,
    getOrAddInNestedMap,
    getOrDefaultInNestedMap,
    NestedMap,
    setInNestedMap,
    StackyIterator,
    tryGetFromNestedMap,
} from "../../util";
import { CrossFieldManager, CrossFieldTarget, IdAllocator } from "../modular-schema";
import {
<<<<<<< HEAD
    Attach,
    Detach,
    HasChanges,
    HasRevisionTag,
    HasTiebreakPolicy,
    Insert,
    LineageEvent,
    Mark,
    Modify,
    MoveIn,
    NewAttach,
    MoveOut,
    ObjectMark,
    InputSpanningMark,
    Reattach,
    ReturnFrom,
    ReturnTo,
    Skip,
    Conflicted,
    CanConflict,
    Changeset,
    SkipLikeReattach,
    OutputSpanningMark,
    SkipLikeDetach,
    MoveId,
=======
	Attach,
	Detach,
	HasChanges,
	HasRevisionTag,
	HasTiebreakPolicy,
	Insert,
	LineageEvent,
	Mark,
	Modify,
	MoveIn,
	NewAttach,
	MoveOut,
	ObjectMark,
	InputSpanningMark,
	Reattach,
	ReturnFrom,
	ReturnTo,
	Skip,
	Conflicted,
	CanConflict,
	Changeset,
	SkipLikeReattach,
	OutputSpanningMark,
	SkipLikeDetach,
>>>>>>> ea17aca7
} from "./format";
import { MarkListFactory } from "./markListFactory";
import { MarkQueue } from "./markQueue";
import {
<<<<<<< HEAD
    applyMoveEffectsToMark,
    getMoveEffect,
    getOrAddEffect,
    makeMergeable,
    MoveEffectTable,
    MoveMark,
    splitMarkOnOutput,
    splitMove,
=======
	applyMoveEffectsToMark,
	getMoveEffect,
	getOrAddEffect,
	makeMergeable,
	MoveEffectTable,
	MoveEnd,
	MoveMark,
	newMoveEffectTable,
	splitMarkOnOutput,
	splitMove,
>>>>>>> ea17aca7
} from "./moveEffectTable";

export function isModify<TNodeChange>(mark: Mark<TNodeChange>): mark is Modify<TNodeChange> {
	return isObjMark(mark) && mark.type === "Modify";
}

export function isNewAttach<TNodeChange>(mark: Mark<TNodeChange>): mark is NewAttach<TNodeChange> {
	return isObjMark(mark) && (mark.type === "Insert" || mark.type === "MoveIn");
}

export function isAttach<TNodeChange>(mark: Mark<TNodeChange>): mark is Attach<TNodeChange> {
	return isNewAttach(mark) || isReattach(mark);
}

export function isAttachInGap<TNodeChange>(mark: Mark<TNodeChange>): mark is Attach<TNodeChange> {
	return isNewAttach(mark) || isActiveReattach(mark) || isBlockedReattach(mark);
}

export function isReattach<TNodeChange>(mark: Mark<TNodeChange>): mark is Reattach<TNodeChange> {
	return isObjMark(mark) && (mark.type === "Revive" || mark.type === "ReturnTo");
}

export function isActiveReattach<TNodeChange>(
	mark: Mark<TNodeChange>,
): mark is Reattach<TNodeChange> & { conflictsWith?: undefined } {
	// No need to check Reattach.lastDeletedBy because it can only be set if the mark is conflicted
	return isReattach(mark) && !isConflicted(mark);
}

export function isActiveDetach<TNodeChange>(
	mark: Mark<TNodeChange>,
): mark is Detach<TNodeChange> & { conflictsWith?: undefined } {
	return isDetachMark(mark) && !isConflicted(mark);
}

export function isConflictedReattach<TNodeChange>(
	mark: Mark<TNodeChange>,
): mark is Reattach<TNodeChange> & Conflicted {
	return isReattach(mark) && isConflicted(mark);
}

export function isConflictedDetach<TNodeChange>(
	mark: Mark<TNodeChange>,
): mark is Detach<TNodeChange> & Conflicted {
	return isDetachMark(mark) && isConflicted(mark);
}

export function isSkipLikeReattach<TNodeChange>(
	mark: Mark<TNodeChange>,
): mark is SkipLikeReattach<TNodeChange> {
	return isConflictedReattach(mark) && mark.lastDetachedBy === undefined;
}

export function isSkipLikeDetach<TNodeChange>(
	mark: Mark<TNodeChange>,
): mark is SkipLikeDetach<TNodeChange> {
	return isDetachMark(mark) && mark.type !== "Delete" && mark.isDstConflicted === true;
}

export function isBlockedReattach<TNodeChange>(
	mark: Mark<TNodeChange>,
): mark is Reattach<TNodeChange> & Conflicted {
	return isConflictedReattach(mark) && mark.lastDetachedBy !== undefined;
}

export function isConflicted(mark: CanConflict): mark is Conflicted {
	return mark.conflictsWith !== undefined;
}

export function getAttachLength(attach: Attach): number {
	const type = attach.type;
	switch (type) {
		case "Insert":
			return attach.content.length;
		case "MoveIn":
		case "Revive":
		case "ReturnTo":
			return attach.count;
		default:
			unreachableCase(type);
	}
}

/**
 * @returns `true` iff `lhs` and `rhs`'s `HasTiebreakPolicy` fields are structurally equal.
 */
export function isEqualPlace(
	lhs: Readonly<HasTiebreakPolicy>,
	rhs: Readonly<HasTiebreakPolicy>,
): boolean {
	return (
		lhs.heed === rhs.heed &&
		lhs.tiebreak === rhs.tiebreak &&
		areSameLineage(lhs.lineage ?? [], rhs.lineage ?? [])
	);
}

function areSameLineage(lineage1: LineageEvent[], lineage2: LineageEvent[]): boolean {
	if (lineage1.length !== lineage2.length) {
		return false;
	}

	for (let i = 0; i < lineage1.length; i++) {
		const event1 = lineage1[i];
		const event2 = lineage2[i];
		if (event1.revision !== event2.revision || event1.offset !== event2.offset) {
			return false;
		}
	}

	return true;
}

/**
 * @param mark - The mark to get the length of.
 * @param ignorePairing - When true, the length of a paired mark (e.g. MoveIn/MoveOut) whose matching mark is not active
 * will be treated the same as if the matching mark were active.
 * @returns The number of nodes within the output context of the mark.
 */
export function getOutputLength(mark: Mark<unknown>, ignorePairing: boolean = false): number {
	if (isSkipMark(mark)) {
		return mark;
	}
	const type = mark.type;
	switch (type) {
		case "ReturnTo":
			return mark.isSrcConflicted && !ignorePairing ? 0 : mark.count;
		case "Revive":
		case "MoveIn":
			return mark.count;
		case "Insert":
			return mark.content.length;
		case "Modify":
			return 1;
		case "ReturnFrom":
			return mark.isDstConflicted && !ignorePairing ? mark.count : 0;
		case "Delete":
		case "MoveOut":
			return 0;
		default:
			unreachableCase(type);
	}
}

/**
 * @param mark - The mark to get the length of.
 * @returns The number of nodes within the input context of the mark.
 */
export function getInputLength(mark: Mark<unknown>): number {
	if (isSkipMark(mark)) {
		return mark;
	}
	if (isAttach(mark)) {
		return isSkipLikeReattach(mark) ? mark.count : 0;
	}
	const type = mark.type;
	switch (type) {
		case "Delete":
		case "MoveOut":
		case "ReturnFrom":
			return isConflicted(mark) ? 0 : mark.count;
		case "Modify":
			return 1;
		default:
			unreachableCase(type);
	}
}

export function isNetZeroNodeCountChange<T>(
	mark: Mark<T>,
): mark is Skip | Modify<T> | SkipLikeDetach<T> | SkipLikeReattach<T> {
	return isSkipMark(mark) || isModify(mark) || isSkipLikeDetach(mark) || isSkipLikeReattach(mark);
}

export function isSkipMark(mark: Mark<unknown>): mark is Skip {
	return typeof mark === "number";
}

export function getOffsetAtRevision(
	lineage: LineageEvent[] | undefined,
	reattachRevision: RevisionTag | undefined,
): number | undefined {
	if (lineage === undefined || reattachRevision === undefined) {
		return undefined;
	}

	for (const event of lineage) {
		if (event.revision === reattachRevision) {
			return event.offset;
		}
	}

	return undefined;
}

export function dequeueRelatedReattaches<T>(
	newMarks: MarkQueue<T>,
	baseMarks: MarkQueue<T>,
): {
	newMark?: Reattach<T>;
	baseMark?: Reattach<T>;
} {
	const newMark = newMarks.peek();
	const baseMark = baseMarks.peek();
	assert(
		newMark !== undefined && isReattach(newMark),
		0x504 /* No new reattach mark to line up */,
	);
	assert(
		baseMark !== undefined && isReattach(baseMark),
		0x505 /* No base reattach mark to line up */,
	);
	const newMarkLength = newMark.count;
	const baseMarkLength = baseMark.count;
	if (newMark.detachIndex === baseMark.detachIndex) {
		if (newMarkLength < baseMarkLength) {
			return {
				baseMark: baseMarks.dequeueOutput(newMarkLength) as Reattach<T>,
				newMark: newMarks.dequeue() as Reattach<T>,
			};
		} else if (newMarkLength > baseMarkLength) {
			return {
				baseMark: baseMarks.dequeue() as Reattach<T>,
				newMark: newMarks.dequeueOutput(baseMarkLength, true) as Reattach<T>,
			};
		} else {
			return {
				baseMark: baseMarks.dequeue() as Reattach<T>,
				newMark: newMarks.dequeue() as Reattach<T>,
			};
		}
	} else if (newMark.detachIndex < baseMark.detachIndex) {
		if (newMark.detachIndex + newMarkLength <= baseMark.detachIndex) {
			return { newMark: newMarks.dequeue() as Reattach<T> };
		}
		return {
			newMark: newMarks.dequeueOutput(
				baseMark.detachIndex - newMark.detachIndex,
				true,
			) as Reattach<T>,
		};
	} else {
		if (baseMark.detachIndex + baseMarkLength <= newMark.detachIndex) {
			return { baseMark: baseMarks.dequeue() as Reattach<T> };
		}
		return {
			baseMark: baseMarks.dequeueOutput(
				newMark.detachIndex - baseMark.detachIndex,
			) as Reattach<T>,
		};
	}
}

export function isDetachMark<TNodeChange>(
	mark: Mark<TNodeChange> | undefined,
): mark is Detach<TNodeChange> {
	if (isObjMark(mark)) {
		const type = mark.type;
		return type === "Delete" || type === "MoveOut" || type === "ReturnFrom";
	}
	return false;
}

export function isObjMark<TNodeChange>(
	mark: Mark<TNodeChange> | undefined,
): mark is ObjectMark<TNodeChange> {
	return typeof mark === "object";
}

export function isInputSpanningMark<TNodeChange>(
	mark: Mark<TNodeChange>,
): mark is InputSpanningMark<TNodeChange> {
	return (
		isSkipMark(mark) ||
		mark.type === "Modify" ||
		(isDetachMark(mark) && !isConflicted(mark)) ||
		(isConflictedReattach(mark) && !isBlockedReattach(mark))
	);
}

export function isOutputSpanningMark<TNodeChange>(
	mark: Mark<TNodeChange>,
): mark is OutputSpanningMark<TNodeChange> {
	return (
		isSkipMark(mark) ||
		mark.type === "Modify" ||
		isNewAttach(mark) ||
		(isReattach(mark) && !isBlockedReattach(mark))
	);
}

/**
 * Attempts to extend `lhs` to include the effects of `rhs`.
 * @param lhs - The mark to extend.
 * @param rhs - The effect so extend `rhs` with.
 * @returns `true` iff the function was able to mutate `lhs` to include the effects of `rhs`.
 * When `false` is returned, `lhs` is left untouched.
 */
<<<<<<< HEAD
export function tryExtendMark<T>(
    lhs: ObjectMark<T>,
    rhs: Readonly<ObjectMark<T>>,
    revision: RevisionTag | undefined,
    moveEffects: MoveEffectTable<T> | undefined,
    recordMerges: boolean,
): boolean {
    if (rhs.type !== lhs.type) {
        return false;
    }
    const type = rhs.type;
    if (type !== "Modify" && rhs.revision !== (lhs as HasRevisionTag).revision) {
        return false;
    }

    if (
        (type !== "MoveIn" && type !== "ReturnTo" && rhs.changes !== undefined) ||
        (lhs as Modify | HasChanges).changes !== undefined
    ) {
        return false;
    }

    switch (type) {
        case "Insert": {
            const lhsInsert = lhs as Insert;
            if (isEqualPlace(lhsInsert, rhs)) {
                lhsInsert.content.push(...rhs.content);
                return true;
            }
            break;
        }
        case "MoveIn":
        case "ReturnTo": {
            const lhsMoveIn = lhs as MoveIn | ReturnTo;
            if (
                isEqualPlace(lhsMoveIn, rhs) &&
                moveEffects !== undefined &&
                lhsMoveIn.isSrcConflicted === rhs.isSrcConflicted &&
                tryMergeMoves(
                    CrossFieldTarget.Destination,
                    lhsMoveIn,
                    rhs,
                    revision,
                    moveEffects,
                    recordMerges,
                )
            ) {
                return true;
            }
            break;
        }
        case "Delete": {
            const lhsDetach = lhs as Detach;
            lhsDetach.count += rhs.count;
            return true;
        }
        case "MoveOut": {
            const lhsMoveOut = lhs as MoveOut<T>;
            if (
                moveEffects !== undefined &&
                tryMergeMoves(
                    CrossFieldTarget.Source,
                    lhsMoveOut,
                    rhs,
                    revision,
                    moveEffects,
                    recordMerges,
                )
            ) {
                return true;
            }
            break;
        }
        case "ReturnFrom": {
            const lhsReturn = lhs as ReturnFrom<T>;
            if (
                areMergeableReturnFrom(lhsReturn, rhs) &&
                moveEffects !== undefined &&
                tryMergeMoves(
                    CrossFieldTarget.Source,
                    lhsReturn,
                    rhs,
                    revision,
                    moveEffects,
                    recordMerges,
                )
            ) {
                return true;
            }
            break;
        }
        case "Revive": {
            const lhsReattach = lhs as Reattach;
            if (
                rhs.detachedBy === lhsReattach.detachedBy &&
                rhs.conflictsWith === lhsReattach.conflictsWith &&
                rhs.isIntention === lhsReattach.isIntention &&
                rhs.lastDetachedBy === lhsReattach.lastDetachedBy &&
                lhsReattach.detachIndex + lhsReattach.count === rhs.detachIndex
            ) {
                lhsReattach.count += rhs.count;
                return true;
            }
            break;
        }
        default:
            break;
    }
    return false;
}

function tryMergeMoves<T>(
    target: CrossFieldTarget,
    left: MoveMark<T>,
    right: MoveMark<T>,
    revision: RevisionTag | undefined,
    moveEffects: MoveEffectTable<T>,
    recordMerges: boolean,
): boolean {
    if (left.conflictsWith !== right.conflictsWith) {
        return false;
    }
    const rev = left.revision ?? revision;
    const oppEnd =
        target === CrossFieldTarget.Source ? CrossFieldTarget.Destination : CrossFieldTarget.Source;
    const prevMergeId = getMoveEffect(moveEffects, oppEnd, rev, left.id).mergeRight;
    if (prevMergeId !== undefined && prevMergeId !== right.id) {
        makeMergeable(moveEffects, oppEnd, rev, prevMergeId, right.id);
    } else {
        makeMergeable(moveEffects, oppEnd, rev, left.id, right.id);
    }

    const leftEffect = getOrAddEffect(moveEffects, target, rev, left.id);
    if (leftEffect.mergeRight === right.id) {
        const rightEffect = getMoveEffect(moveEffects, target, rev, right.id);
        assert(rightEffect.mergeLeft === left.id, "Inconsistent merge info");
        const nextId = rightEffect.mergeRight;
        if (nextId !== undefined) {
            makeMergeable(moveEffects, target, rev, left.id, nextId);
        } else {
            leftEffect.mergeRight = undefined;
        }

        if (recordMerges) {
            splitMove(moveEffects, target, revision, left.id, right.id, left.count, right.count);

            // TODO: This breaks the nextId mergeability, and would also be overwritten if we merged again
            makeMergeable(moveEffects, target, revision, left.id, right.id);
        }

        left.count += right.count;
        return true;
    }
    return false;
}

function areMergeableReturnFrom<T>(lhs: ReturnFrom<T>, rhs: ReturnFrom<T>): boolean {
    if (
        lhs.detachedBy !== rhs.detachedBy ||
        lhs.conflictsWith !== rhs.conflictsWith ||
        lhs.isDstConflicted !== rhs.isDstConflicted ||
        lhs.revision !== rhs.revision
    ) {
        return false;
    }
    if (lhs.detachIndex !== undefined) {
        return lhs.detachIndex + lhs.count === rhs.detachIndex;
    }
    return rhs.detachIndex === undefined;
=======
export function tryExtendMark(
	lhs: ObjectMark,
	rhs: Readonly<ObjectMark>,
	revision: RevisionTag | undefined,
	moveEffects: MoveEffectTable<unknown> | undefined,
	recordMerges: boolean,
): boolean {
	if (rhs.type !== lhs.type) {
		return false;
	}
	const type = rhs.type;
	if (type !== "Modify" && rhs.revision !== (lhs as HasRevisionTag).revision) {
		return false;
	}

	if (
		(type !== "MoveIn" && type !== "ReturnTo" && rhs.changes !== undefined) ||
		(lhs as Modify | HasChanges).changes !== undefined
	) {
		return false;
	}

	switch (type) {
		case "Insert": {
			const lhsInsert = lhs as Insert;
			if (isEqualPlace(lhsInsert, rhs)) {
				lhsInsert.content.push(...rhs.content);
				return true;
			}
			break;
		}
		case "MoveIn":
		case "ReturnTo": {
			const lhsMoveIn = lhs as MoveIn | ReturnTo;
			if (
				isEqualPlace(lhsMoveIn, rhs) &&
				moveEffects !== undefined &&
				lhsMoveIn.isSrcConflicted === rhs.isSrcConflicted &&
				tryMergeMoves(MoveEnd.Dest, lhsMoveIn, rhs, revision, moveEffects, recordMerges)
			) {
				return true;
			}
			break;
		}
		case "Delete": {
			const lhsDetach = lhs as Detach;
			lhsDetach.count += rhs.count;
			return true;
		}
		case "MoveOut": {
			const lhsMoveOut = lhs as MoveOut;
			if (
				moveEffects !== undefined &&
				tryMergeMoves(MoveEnd.Source, lhsMoveOut, rhs, revision, moveEffects, recordMerges)
			) {
				return true;
			}
			break;
		}
		case "ReturnFrom": {
			const lhsReturn = lhs as ReturnFrom;
			if (
				areMergeableReturnFrom(lhsReturn, rhs) &&
				moveEffects !== undefined &&
				tryMergeMoves(MoveEnd.Source, lhsReturn, rhs, revision, moveEffects, recordMerges)
			) {
				return true;
			}
			break;
		}
		case "Revive": {
			const lhsReattach = lhs as Reattach;
			if (
				rhs.detachedBy === lhsReattach.detachedBy &&
				rhs.conflictsWith === lhsReattach.conflictsWith &&
				rhs.isIntention === lhsReattach.isIntention &&
				rhs.lastDetachedBy === lhsReattach.lastDetachedBy &&
				lhsReattach.detachIndex + lhsReattach.count === rhs.detachIndex
			) {
				lhsReattach.count += rhs.count;
				return true;
			}
			break;
		}
		default:
			break;
	}
	return false;
}

function tryMergeMoves(
	end: MoveEnd,
	left: MoveMark<unknown>,
	right: MoveMark<unknown>,
	revision: RevisionTag | undefined,
	moveEffects: MoveEffectTable<unknown>,
	recordMerges: boolean,
): boolean {
	if (left.conflictsWith !== right.conflictsWith) {
		return false;
	}
	const rev = left.revision ?? revision;
	const oppEnd = end === MoveEnd.Source ? MoveEnd.Dest : MoveEnd.Source;
	const prevMergeId = getMoveEffect(moveEffects, oppEnd, rev, left.id).mergeRight;
	if (prevMergeId !== undefined && prevMergeId !== right.id) {
		makeMergeable(moveEffects, oppEnd, rev, prevMergeId, right.id);
	} else {
		makeMergeable(moveEffects, oppEnd, rev, left.id, right.id);
	}

	const leftEffect = getOrAddEffect(moveEffects, end, rev, left.id);
	if (leftEffect.mergeRight === right.id) {
		const rightEffect = getMoveEffect(moveEffects, end, rev, right.id);
		assert(rightEffect.mergeLeft === left.id, 0x54b /* Inconsistent merge info */);
		const nextId = rightEffect.mergeRight;
		if (nextId !== undefined) {
			makeMergeable(moveEffects, end, rev, left.id, nextId);
		} else {
			leftEffect.mergeRight = undefined;
		}

		if (recordMerges) {
			splitMove(moveEffects, end, revision, left.id, right.id, left.count, right.count);

			// TODO: This breaks the nextId mergeability, and would also be overwritten if we merged again
			makeMergeable(moveEffects, end, revision, left.id, right.id);
		}

		left.count += right.count;
		return true;
	}
	return false;
}

function areMergeableReturnFrom(lhs: ReturnFrom, rhs: ReturnFrom): boolean {
	if (
		lhs.detachedBy !== rhs.detachedBy ||
		lhs.conflictsWith !== rhs.conflictsWith ||
		lhs.isDstConflicted !== rhs.isDstConflicted ||
		lhs.revision !== rhs.revision
	) {
		return false;
	}
	if (lhs.detachIndex !== undefined) {
		return lhs.detachIndex + lhs.count === rhs.detachIndex;
	}
	return rhs.detachIndex === undefined;
>>>>>>> ea17aca7
}

interface DetachedNode {
	rev: RevisionTag;
	index: number;
}

/**
 * Keeps track of the different ways detached nodes may be referred to.
 * Allows updating changesets so they refer to a detached node by the details
 * of the last detach that affected them.
 *
 * WARNING: this code consumes O(N) space and time for marks that affect N nodes.
 * This is code is currently meant for usage in tests.
 * It should be tested and made more efficient before production use.
 */
export class DetachedNodeTracker {
<<<<<<< HEAD
    // Maps the index for a node to its last characterization as a reattached node.
    private nodes: Map<number, DetachedNode> = new Map();
    private readonly equivalences: { old: DetachedNode; new: DetachedNode }[] = [];

    public constructor() {}

    /**
     * Updates the internals of this instance to account for `change` having been applied.
     * @param change - The change that is being applied. Not mutated.
     * Must be applicable (i.e., `isApplicable(change)` must be true).
     */
    public apply(change: TaggedChange<Changeset<unknown>>): void {
        let index = 0;
        for (const mark of change.change) {
            const inputLength: number = getInputLength(mark);
            if (isDetachMark(mark)) {
                const newNodes: Map<number, DetachedNode> = new Map();
                const after = index + inputLength;
                for (const [k, v] of this.nodes) {
                    if (k >= index) {
                        if (k >= after) {
                            newNodes.set(k - inputLength, v);
                        } else {
                            // The node is removed
                            this.equivalences.push({
                                old: v,
                                new: {
                                    rev:
                                        mark.revision ??
                                        change.revision ??
                                        fail("Unable to track detached nodes"),
                                    index: k,
                                },
                            });
                        }
                    } else {
                        newNodes.set(k, v);
                    }
                }
                this.nodes = newNodes;
            }
            index += inputLength;
        }
        index = 0;
        for (const mark of change.change) {
            const inputLength: number = getInputLength(mark);
            if (isActiveReattach(mark)) {
                const newNodes: Map<number, DetachedNode> = new Map();
                for (const [k, v] of this.nodes) {
                    if (k >= index) {
                        newNodes.set(k + inputLength, v);
                    } else {
                        newNodes.set(k, v);
                    }
                }
                for (let i = 0; i < mark.count; ++i) {
                    newNodes.set(index + i, {
                        rev: mark.detachedBy ?? fail("Unable to track detached nodes"),
                        index: mark.detachIndex + i,
                    });
                }
                this.nodes = newNodes;
            }
            if (!isDetachMark(mark)) {
                index += inputLength;
            }
        }
    }

    /**
     * Checks whether the given `change` is applicable based on previous changes.
     * @param change - The change to verify the applicability of. Not mutated.
     * @returns false iff `change`'s description of detached nodes is inconsistent with that of changes applied
     * earlier. Returns true otherwise.
     */
    public isApplicable(change: Changeset<unknown>): boolean {
        for (const mark of change) {
            if (isActiveReattach(mark)) {
                const rev = mark.detachedBy ?? fail("Unable to track detached nodes");
                for (let i = 0; i < mark.count; ++i) {
                    const index = mark.detachIndex + i;
                    const original = { rev, index };
                    const updated = this.getUpdatedDetach(original);
                    for (const detached of this.nodes.values()) {
                        if (updated.rev === detached.rev && updated.index === detached.index) {
                            // The new change is attempting to reattach nodes in a location that has already been
                            // filled by a prior reattach.
                            return false;
                        }
                    }
                }
            }
        }
        return true;
    }

    /**
     * Creates an updated representation of the given `change` so that it refers to detached nodes using the revision
     * that last detached them.
     * @param change - The change to update. Not mutated.
     * Must be applicable (i.e., `isApplicable(change)` must be true).
     * @param genId - An ID allocator that produces ID unique within this changeset.
     * @returns A change equivalent to `change` that refers to detached nodes using the revision that last detached
     * them. May reuse parts of the input `change` structure.
     */
    public update<T>(
        change: TaggedChange<Changeset<T>>,
        genId: IdAllocator,
    ): TaggedChange<Changeset<T>> {
        const moveEffects = newMoveEffectTable<T>();
        const factory = new MarkListFactory<T>(change.revision, moveEffects);
        const iter = new StackyIterator(change.change);
        while (!iter.done) {
            // eslint-disable-next-line @typescript-eslint/no-non-null-assertion
            const preSplit = iter.pop()!;
            const splitMarks = applyMoveEffectsToMark(preSplit, change.revision, moveEffects, true);

            const mark = splitMarks[0];
            for (let i = splitMarks.length - 1; i > 0; i--) {
                iter.push(splitMarks[i]);
            }
            const cloned = clone(mark);
            if (isReattach(cloned)) {
                let remainder: Reattach<T> = cloned;
                for (let i = 1; i < cloned.count; ++i) {
                    const [head, tail] = splitMarkOnOutput(
                        remainder,
                        change.revision,
                        1,
                        genId,
                        moveEffects,
                        false,
                        true,
                    );
                    this.updateMark(head, change.revision, moveEffects);
                    factory.push(head);
                    remainder = tail;
                }
                this.updateMark(remainder, change.revision, moveEffects);
                factory.push(remainder);
            } else {
                factory.push(cloned);
            }
        }

        // We may need to apply the effects of updateMoveSrcDetacher for some marks if those were located
        // before their corresponding detach mark.
        const factory2 = new MarkListFactory<T>(change.revision, moveEffects);
        for (const mark of factory.list) {
            const splitMarks = applyMoveEffectsToMark(mark, change.revision, moveEffects, true);
            factory2.push(...splitMarks);
        }
        return {
            ...change,
            change: factory2.list,
        };
    }

    private updateMark<T>(
        mark: Reattach<T>,
        revision: RevisionTag | undefined,
        moveEffects: MoveEffectTable<T>,
    ): void {
        // eslint-disable-next-line @typescript-eslint/no-non-null-assertion
        const original = { rev: mark.detachedBy!, index: mark.detachIndex };
        const updated = this.getUpdatedDetach(original);
        if (updated.rev !== original.rev || updated.index !== original.index) {
            mark.detachedBy = updated.rev;
            mark.detachIndex = updated.index;
        }
    }

    private getUpdatedDetach(detach: DetachedNode): DetachedNode {
        let curr = detach;
        for (const eq of this.equivalences) {
            if (curr.rev === eq.old.rev && curr.index === eq.old.index) {
                curr = eq.new;
            }
        }
        return curr;
    }
=======
	// Maps the index for a node to its last characterization as a reattached node.
	private nodes: Map<number, DetachedNode> = new Map();
	private readonly equivalences: { old: DetachedNode; new: DetachedNode }[] = [];

	public constructor() {}

	/**
	 * Updates the internals of this instance to account for `change` having been applied.
	 * @param change - The change that is being applied. Not mutated.
	 * Must be applicable (i.e., `isApplicable(change)` must be true).
	 */
	public apply(change: TaggedChange<Changeset<unknown>>): void {
		let index = 0;
		for (const mark of change.change) {
			const inputLength: number = getInputLength(mark);
			if (isDetachMark(mark)) {
				const newNodes: Map<number, DetachedNode> = new Map();
				const after = index + inputLength;
				for (const [k, v] of this.nodes) {
					if (k >= index) {
						if (k >= after) {
							newNodes.set(k - inputLength, v);
						} else {
							// The node is removed
							this.equivalences.push({
								old: v,
								new: {
									rev:
										mark.revision ??
										change.revision ??
										fail("Unable to track detached nodes"),
									index: k,
								},
							});
						}
					} else {
						newNodes.set(k, v);
					}
				}
				this.nodes = newNodes;
			}
			index += inputLength;
		}
		index = 0;
		for (const mark of change.change) {
			const inputLength: number = getInputLength(mark);
			if (isActiveReattach(mark)) {
				const newNodes: Map<number, DetachedNode> = new Map();
				for (const [k, v] of this.nodes) {
					if (k >= index) {
						newNodes.set(k + inputLength, v);
					} else {
						newNodes.set(k, v);
					}
				}
				for (let i = 0; i < mark.count; ++i) {
					newNodes.set(index + i, {
						rev: mark.detachedBy ?? fail("Unable to track detached nodes"),
						index: mark.detachIndex + i,
					});
				}
				this.nodes = newNodes;
			}
			if (!isDetachMark(mark)) {
				index += inputLength;
			}
		}
	}

	/**
	 * Checks whether the given `change` is applicable based on previous changes.
	 * @param change - The change to verify the applicability of. Not mutated.
	 * @returns false iff `change`'s description of detached nodes is inconsistent with that of changes applied
	 * earlier. Returns true otherwise.
	 */
	public isApplicable(change: Changeset<unknown>): boolean {
		for (const mark of change) {
			if (isActiveReattach(mark)) {
				const rev = mark.detachedBy ?? fail("Unable to track detached nodes");
				for (let i = 0; i < mark.count; ++i) {
					const index = mark.detachIndex + i;
					const original = { rev, index };
					const updated = this.getUpdatedDetach(original);
					for (const detached of this.nodes.values()) {
						if (updated.rev === detached.rev && updated.index === detached.index) {
							// The new change is attempting to reattach nodes in a location that has already been
							// filled by a prior reattach.
							return false;
						}
					}
				}
			}
		}
		return true;
	}

	/**
	 * Creates an updated representation of the given `change` so that it refers to detached nodes using the revision
	 * that last detached them.
	 * @param change - The change to update. Not mutated.
	 * Must be applicable (i.e., `isApplicable(change)` must be true).
	 * @param genId - An ID allocator that produces ID unique within this changeset.
	 * @returns A change equivalent to `change` that refers to detached nodes using the revision that last detached
	 * them. May reuse parts of the input `change` structure.
	 */
	public update<T>(
		change: TaggedChange<Changeset<T>>,
		genId: IdAllocator,
	): TaggedChange<Changeset<T>> {
		const moveEffects = newMoveEffectTable<T>();
		const factory = new MarkListFactory<T>(change.revision, moveEffects);
		const iter = new StackyIterator(change.change);
		while (!iter.done) {
			// eslint-disable-next-line @typescript-eslint/no-non-null-assertion
			const preSplit = iter.pop()!;
			const splitMarks = applyMoveEffectsToMark(preSplit, change.revision, moveEffects, true);

			const mark = splitMarks[0];
			for (let i = splitMarks.length - 1; i > 0; i--) {
				iter.push(splitMarks[i]);
			}
			const cloned = clone(mark);
			if (isReattach(cloned)) {
				let remainder: Reattach<T> = cloned;
				for (let i = 1; i < cloned.count; ++i) {
					const [head, tail] = splitMarkOnOutput(
						remainder,
						change.revision,
						1,
						genId,
						moveEffects,
						false,
						true,
					);
					this.updateMark(head, change.revision, moveEffects);
					factory.push(head);
					remainder = tail;
				}
				this.updateMark(remainder, change.revision, moveEffects);
				factory.push(remainder);
			} else {
				factory.push(cloned);
			}
		}

		// We may need to apply the effects of updateMoveSrcDetacher for some marks if those were located
		// before their corresponding detach mark.
		const factory2 = new MarkListFactory<T>(change.revision, moveEffects);
		for (const mark of factory.list) {
			const splitMarks = applyMoveEffectsToMark(mark, change.revision, moveEffects, true);
			factory2.push(...splitMarks);
		}
		return {
			...change,
			change: factory2.list,
		};
	}

	private updateMark(
		mark: Reattach<unknown>,
		revision: RevisionTag | undefined,
		moveEffects: MoveEffectTable<unknown>,
	): void {
		// eslint-disable-next-line @typescript-eslint/no-non-null-assertion
		const original = { rev: mark.detachedBy!, index: mark.detachIndex };
		const updated = this.getUpdatedDetach(original);
		if (updated.rev !== original.rev || updated.index !== original.index) {
			mark.detachedBy = updated.rev;
			mark.detachIndex = updated.index;
		}
	}

	private getUpdatedDetach(detach: DetachedNode): DetachedNode {
		let curr = detach;
		for (const eq of this.equivalences) {
			if (curr.rev === eq.old.rev && curr.index === eq.old.index) {
				curr = eq.new;
			}
		}
		return curr;
	}
>>>>>>> ea17aca7
}

/**
 * Checks whether `branch` changeset is consistent with a `target` changeset that is may be rebased over.
 *
 * WARNING: this code consumes O(N) space and time for marks that affect N nodes.
 * This is code is currently meant for usage in tests.
 * It should be tested and made more efficient before production use.
 *
 * @param branch - The changeset that would be rebased over `target`.
 * @param target - The changeset that `branch` would be rebased over.
 * @returns false iff `branch`'s description of detached nodes is inconsistent with that of `target`.
 * Returns true otherwise.
 */
export function areRebasable(branch: Changeset<unknown>, target: Changeset<unknown>): boolean {
	const indexToReattach: Map<number, string[]> = new Map();
	const reattachToIndex: Map<string, number> = new Map();
	let index = 0;
	for (const mark of branch) {
		if (isActiveReattach(mark)) {
			const list = getOrAddEmptyToMap(indexToReattach, index);
			for (let i = 0; i < mark.count; ++i) {
				const entry = {
					rev: mark.detachedBy ?? fail("Unable to track detached nodes"),
					index: mark.detachIndex + i,
				};
				const key = `${entry.rev}|${entry.index}`;
				assert(
					!reattachToIndex.has(key),
					0x506 /* First changeset as inconsistent characterization of detached nodes */,
				);
				list.push(key);
				reattachToIndex.set(key, index);
			}
		}
		index += getInputLength(mark);
	}
	index = 0;
	let listIndex = 0;
	for (const mark of target) {
		if (isActiveReattach(mark)) {
			const list = getOrAddEmptyToMap(indexToReattach, index);
			for (let i = 0; i < mark.count; ++i) {
				const entry = {
					rev: mark.detachedBy ?? fail("Unable to track detached nodes"),
					index: mark.detachIndex + i,
				};
				const key = `${entry.rev}|${entry.index}`;
				const indexInA = reattachToIndex.get(key);
				if (indexInA !== undefined && indexInA !== index) {
					// change b tries to reattach the same content as change a but in a different location
					return false;
				}
				if (list.includes(key)) {
					while (list[listIndex] !== undefined && list[listIndex] !== key) {
						++listIndex;
					}
					if (list.slice(0, listIndex).includes(key)) {
						// change b tries to reattach the same content as change a but in a different order
						return false;
					}
				}
			}
		}
		const inputLength = getInputLength(mark);
		if (inputLength > 0) {
			listIndex = 0;
		}
		index += inputLength;
	}
	return true;
}

/**
 * Checks whether sequential changesets are consistent.
 *
 * WARNING: this code consumes O(N) space and time for marks that affect N nodes.
 * This is code is currently meant for usage in tests.
 * It should be tested and made more efficient before production use.
 *
 * @param changes - The changesets that would be composed together.
 * @returns false iff the changesets in `changes` are inconsistent/incompatible in their description of detached nodes.
 * Returns true otherwise.
 */
export function areComposable(changes: TaggedChange<Changeset<unknown>>[]): boolean {
<<<<<<< HEAD
    const tracker = new DetachedNodeTracker();
    for (const change of changes) {
        if (!tracker.isApplicable(change.change)) {
            return false;
        }
        tracker.apply(change);
    }
    return true;
}

export interface CrossFieldTable<T = unknown> extends CrossFieldManager<T> {
    srcQueries: MoveQuerySet;
    dstQueries: MoveQuerySet;
    isInvalidated: boolean;
    mapSrc: NestedMap<RevisionTag | undefined, MoveId, T>;
    mapDst: NestedMap<RevisionTag | undefined, MoveId, T>;
    reset: () => void;
}

export function newCrossFieldTable<T = unknown>(): CrossFieldTable<T> {
    const srcQueries: MoveQuerySet = new Map();
    const dstQueries: MoveQuerySet = new Map();
    const mapSrc: NestedMap<RevisionTag | undefined, MoveId, T> = new Map();
    const mapDst: NestedMap<RevisionTag | undefined, MoveId, T> = new Map();

    const getMap = (target: CrossFieldTarget) =>
        target === CrossFieldTarget.Source ? mapSrc : mapDst;

    const getQueries = (target: CrossFieldTarget) =>
        target === CrossFieldTarget.Source ? srcQueries : dstQueries;

    const table = {
        srcQueries,
        dstQueries,
        isInvalidated: false,
        mapSrc,
        mapDst,

        get: (target: CrossFieldTarget, revision: RevisionTag | undefined, id: MoveId) => {
            const result = tryGetFromNestedMap(getMap(target), revision, id);
            addToNestedSet(getQueries(target), revision, id);
            return result;
        },
        getOrCreate: (
            target: CrossFieldTarget,
            revision: RevisionTag | undefined,
            id: MoveId,
            defaultValue: T,
        ) => {
            if (nestedSetContains(getQueries(target), revision, id)) {
                table.isInvalidated = true;
            }
            return getOrAddInNestedMap<RevisionTag | undefined, MoveId, T>(
                getMap(target),
                revision,
                id,
                defaultValue,
            );
        },
        consume: (target: CrossFieldTarget, revision: RevisionTag | undefined, id: MoveId) =>
            deleteFromNestedMap(getMap(target), revision, id),

        reset: () => {
            table.isInvalidated = false;
            table.srcQueries.clear();
            table.dstQueries.clear();
        },
    };

    return table;
}

export function newMoveEffectTable<T>(): MoveEffectTable<T> {
    return newCrossFieldTable();
}

export type NestedSet<Key1, Key2> = NestedMap<Key1, Key2, boolean>;
export type MoveQuerySet = NestedSet<RevisionTag | undefined, MoveId>;

function addToNestedSet<Key1, Key2>(set: NestedSet<Key1, Key2>, key1: Key1, key2: Key2): void {
    setInNestedMap(set, key1, key2, true);
}

function nestedSetContains<Key1, Key2>(
    set: NestedSet<Key1, Key2>,
    key1: Key1,
    key2: Key2,
): boolean {
    return getOrDefaultInNestedMap(set, key1, key2, false);
=======
	const tracker = new DetachedNodeTracker();
	for (const change of changes) {
		if (!tracker.isApplicable(change.change)) {
			return false;
		}
		tracker.apply(change);
	}
	return true;
>>>>>>> ea17aca7
}<|MERGE_RESOLUTION|>--- conflicted
+++ resolved
@@ -6,46 +6,19 @@
 import { assert, unreachableCase } from "@fluidframework/common-utils";
 import { RevisionTag, TaggedChange } from "../../core";
 import {
-    clone,
-    deleteFromNestedMap,
-    fail,
-    getOrAddEmptyToMap,
-    getOrAddInNestedMap,
-    getOrDefaultInNestedMap,
-    NestedMap,
-    setInNestedMap,
-    StackyIterator,
-    tryGetFromNestedMap,
+	clone,
+	deleteFromNestedMap,
+	fail,
+	getOrAddEmptyToMap,
+	getOrAddInNestedMap,
+	getOrDefaultInNestedMap,
+	NestedMap,
+	setInNestedMap,
+	StackyIterator,
+	tryGetFromNestedMap,
 } from "../../util";
 import { CrossFieldManager, CrossFieldTarget, IdAllocator } from "../modular-schema";
 import {
-<<<<<<< HEAD
-    Attach,
-    Detach,
-    HasChanges,
-    HasRevisionTag,
-    HasTiebreakPolicy,
-    Insert,
-    LineageEvent,
-    Mark,
-    Modify,
-    MoveIn,
-    NewAttach,
-    MoveOut,
-    ObjectMark,
-    InputSpanningMark,
-    Reattach,
-    ReturnFrom,
-    ReturnTo,
-    Skip,
-    Conflicted,
-    CanConflict,
-    Changeset,
-    SkipLikeReattach,
-    OutputSpanningMark,
-    SkipLikeDetach,
-    MoveId,
-=======
 	Attach,
 	Detach,
 	HasChanges,
@@ -70,32 +43,19 @@
 	SkipLikeReattach,
 	OutputSpanningMark,
 	SkipLikeDetach,
->>>>>>> ea17aca7
+	MoveId,
 } from "./format";
 import { MarkListFactory } from "./markListFactory";
 import { MarkQueue } from "./markQueue";
 import {
-<<<<<<< HEAD
-    applyMoveEffectsToMark,
-    getMoveEffect,
-    getOrAddEffect,
-    makeMergeable,
-    MoveEffectTable,
-    MoveMark,
-    splitMarkOnOutput,
-    splitMove,
-=======
 	applyMoveEffectsToMark,
 	getMoveEffect,
 	getOrAddEffect,
 	makeMergeable,
 	MoveEffectTable,
-	MoveEnd,
 	MoveMark,
-	newMoveEffectTable,
 	splitMarkOnOutput,
 	splitMove,
->>>>>>> ea17aca7
 } from "./moveEffectTable";
 
 export function isModify<TNodeChange>(mark: Mark<TNodeChange>): mark is Modify<TNodeChange> {
@@ -394,182 +354,11 @@
  * @returns `true` iff the function was able to mutate `lhs` to include the effects of `rhs`.
  * When `false` is returned, `lhs` is left untouched.
  */
-<<<<<<< HEAD
 export function tryExtendMark<T>(
-    lhs: ObjectMark<T>,
-    rhs: Readonly<ObjectMark<T>>,
-    revision: RevisionTag | undefined,
-    moveEffects: MoveEffectTable<T> | undefined,
-    recordMerges: boolean,
-): boolean {
-    if (rhs.type !== lhs.type) {
-        return false;
-    }
-    const type = rhs.type;
-    if (type !== "Modify" && rhs.revision !== (lhs as HasRevisionTag).revision) {
-        return false;
-    }
-
-    if (
-        (type !== "MoveIn" && type !== "ReturnTo" && rhs.changes !== undefined) ||
-        (lhs as Modify | HasChanges).changes !== undefined
-    ) {
-        return false;
-    }
-
-    switch (type) {
-        case "Insert": {
-            const lhsInsert = lhs as Insert;
-            if (isEqualPlace(lhsInsert, rhs)) {
-                lhsInsert.content.push(...rhs.content);
-                return true;
-            }
-            break;
-        }
-        case "MoveIn":
-        case "ReturnTo": {
-            const lhsMoveIn = lhs as MoveIn | ReturnTo;
-            if (
-                isEqualPlace(lhsMoveIn, rhs) &&
-                moveEffects !== undefined &&
-                lhsMoveIn.isSrcConflicted === rhs.isSrcConflicted &&
-                tryMergeMoves(
-                    CrossFieldTarget.Destination,
-                    lhsMoveIn,
-                    rhs,
-                    revision,
-                    moveEffects,
-                    recordMerges,
-                )
-            ) {
-                return true;
-            }
-            break;
-        }
-        case "Delete": {
-            const lhsDetach = lhs as Detach;
-            lhsDetach.count += rhs.count;
-            return true;
-        }
-        case "MoveOut": {
-            const lhsMoveOut = lhs as MoveOut<T>;
-            if (
-                moveEffects !== undefined &&
-                tryMergeMoves(
-                    CrossFieldTarget.Source,
-                    lhsMoveOut,
-                    rhs,
-                    revision,
-                    moveEffects,
-                    recordMerges,
-                )
-            ) {
-                return true;
-            }
-            break;
-        }
-        case "ReturnFrom": {
-            const lhsReturn = lhs as ReturnFrom<T>;
-            if (
-                areMergeableReturnFrom(lhsReturn, rhs) &&
-                moveEffects !== undefined &&
-                tryMergeMoves(
-                    CrossFieldTarget.Source,
-                    lhsReturn,
-                    rhs,
-                    revision,
-                    moveEffects,
-                    recordMerges,
-                )
-            ) {
-                return true;
-            }
-            break;
-        }
-        case "Revive": {
-            const lhsReattach = lhs as Reattach;
-            if (
-                rhs.detachedBy === lhsReattach.detachedBy &&
-                rhs.conflictsWith === lhsReattach.conflictsWith &&
-                rhs.isIntention === lhsReattach.isIntention &&
-                rhs.lastDetachedBy === lhsReattach.lastDetachedBy &&
-                lhsReattach.detachIndex + lhsReattach.count === rhs.detachIndex
-            ) {
-                lhsReattach.count += rhs.count;
-                return true;
-            }
-            break;
-        }
-        default:
-            break;
-    }
-    return false;
-}
-
-function tryMergeMoves<T>(
-    target: CrossFieldTarget,
-    left: MoveMark<T>,
-    right: MoveMark<T>,
-    revision: RevisionTag | undefined,
-    moveEffects: MoveEffectTable<T>,
-    recordMerges: boolean,
-): boolean {
-    if (left.conflictsWith !== right.conflictsWith) {
-        return false;
-    }
-    const rev = left.revision ?? revision;
-    const oppEnd =
-        target === CrossFieldTarget.Source ? CrossFieldTarget.Destination : CrossFieldTarget.Source;
-    const prevMergeId = getMoveEffect(moveEffects, oppEnd, rev, left.id).mergeRight;
-    if (prevMergeId !== undefined && prevMergeId !== right.id) {
-        makeMergeable(moveEffects, oppEnd, rev, prevMergeId, right.id);
-    } else {
-        makeMergeable(moveEffects, oppEnd, rev, left.id, right.id);
-    }
-
-    const leftEffect = getOrAddEffect(moveEffects, target, rev, left.id);
-    if (leftEffect.mergeRight === right.id) {
-        const rightEffect = getMoveEffect(moveEffects, target, rev, right.id);
-        assert(rightEffect.mergeLeft === left.id, "Inconsistent merge info");
-        const nextId = rightEffect.mergeRight;
-        if (nextId !== undefined) {
-            makeMergeable(moveEffects, target, rev, left.id, nextId);
-        } else {
-            leftEffect.mergeRight = undefined;
-        }
-
-        if (recordMerges) {
-            splitMove(moveEffects, target, revision, left.id, right.id, left.count, right.count);
-
-            // TODO: This breaks the nextId mergeability, and would also be overwritten if we merged again
-            makeMergeable(moveEffects, target, revision, left.id, right.id);
-        }
-
-        left.count += right.count;
-        return true;
-    }
-    return false;
-}
-
-function areMergeableReturnFrom<T>(lhs: ReturnFrom<T>, rhs: ReturnFrom<T>): boolean {
-    if (
-        lhs.detachedBy !== rhs.detachedBy ||
-        lhs.conflictsWith !== rhs.conflictsWith ||
-        lhs.isDstConflicted !== rhs.isDstConflicted ||
-        lhs.revision !== rhs.revision
-    ) {
-        return false;
-    }
-    if (lhs.detachIndex !== undefined) {
-        return lhs.detachIndex + lhs.count === rhs.detachIndex;
-    }
-    return rhs.detachIndex === undefined;
-=======
-export function tryExtendMark(
-	lhs: ObjectMark,
-	rhs: Readonly<ObjectMark>,
+	lhs: ObjectMark<T>,
+	rhs: Readonly<ObjectMark<T>>,
 	revision: RevisionTag | undefined,
-	moveEffects: MoveEffectTable<unknown> | undefined,
+	moveEffects: MoveEffectTable<T> | undefined,
 	recordMerges: boolean,
 ): boolean {
 	if (rhs.type !== lhs.type) {
@@ -603,7 +392,14 @@
 				isEqualPlace(lhsMoveIn, rhs) &&
 				moveEffects !== undefined &&
 				lhsMoveIn.isSrcConflicted === rhs.isSrcConflicted &&
-				tryMergeMoves(MoveEnd.Dest, lhsMoveIn, rhs, revision, moveEffects, recordMerges)
+				tryMergeMoves(
+					CrossFieldTarget.Destination,
+					lhsMoveIn,
+					rhs,
+					revision,
+					moveEffects,
+					recordMerges,
+				)
 			) {
 				return true;
 			}
@@ -615,21 +411,35 @@
 			return true;
 		}
 		case "MoveOut": {
-			const lhsMoveOut = lhs as MoveOut;
+			const lhsMoveOut = lhs as MoveOut<T>;
 			if (
 				moveEffects !== undefined &&
-				tryMergeMoves(MoveEnd.Source, lhsMoveOut, rhs, revision, moveEffects, recordMerges)
+				tryMergeMoves(
+					CrossFieldTarget.Source,
+					lhsMoveOut,
+					rhs,
+					revision,
+					moveEffects,
+					recordMerges,
+				)
 			) {
 				return true;
 			}
 			break;
 		}
 		case "ReturnFrom": {
-			const lhsReturn = lhs as ReturnFrom;
+			const lhsReturn = lhs as ReturnFrom<T>;
 			if (
 				areMergeableReturnFrom(lhsReturn, rhs) &&
 				moveEffects !== undefined &&
-				tryMergeMoves(MoveEnd.Source, lhsReturn, rhs, revision, moveEffects, recordMerges)
+				tryMergeMoves(
+					CrossFieldTarget.Source,
+					lhsReturn,
+					rhs,
+					revision,
+					moveEffects,
+					recordMerges,
+				)
 			) {
 				return true;
 			}
@@ -655,19 +465,20 @@
 	return false;
 }
 
-function tryMergeMoves(
-	end: MoveEnd,
-	left: MoveMark<unknown>,
-	right: MoveMark<unknown>,
+function tryMergeMoves<T>(
+	target: CrossFieldTarget,
+	left: MoveMark<T>,
+	right: MoveMark<T>,
 	revision: RevisionTag | undefined,
-	moveEffects: MoveEffectTable<unknown>,
+	moveEffects: MoveEffectTable<T>,
 	recordMerges: boolean,
 ): boolean {
 	if (left.conflictsWith !== right.conflictsWith) {
 		return false;
 	}
 	const rev = left.revision ?? revision;
-	const oppEnd = end === MoveEnd.Source ? MoveEnd.Dest : MoveEnd.Source;
+	const oppEnd =
+		target === CrossFieldTarget.Source ? CrossFieldTarget.Destination : CrossFieldTarget.Source;
 	const prevMergeId = getMoveEffect(moveEffects, oppEnd, rev, left.id).mergeRight;
 	if (prevMergeId !== undefined && prevMergeId !== right.id) {
 		makeMergeable(moveEffects, oppEnd, rev, prevMergeId, right.id);
@@ -675,22 +486,22 @@
 		makeMergeable(moveEffects, oppEnd, rev, left.id, right.id);
 	}
 
-	const leftEffect = getOrAddEffect(moveEffects, end, rev, left.id);
+	const leftEffect = getOrAddEffect(moveEffects, target, rev, left.id);
 	if (leftEffect.mergeRight === right.id) {
-		const rightEffect = getMoveEffect(moveEffects, end, rev, right.id);
-		assert(rightEffect.mergeLeft === left.id, 0x54b /* Inconsistent merge info */);
+		const rightEffect = getMoveEffect(moveEffects, target, rev, right.id);
+		assert(rightEffect.mergeLeft === left.id, "Inconsistent merge info");
 		const nextId = rightEffect.mergeRight;
 		if (nextId !== undefined) {
-			makeMergeable(moveEffects, end, rev, left.id, nextId);
+			makeMergeable(moveEffects, target, rev, left.id, nextId);
 		} else {
 			leftEffect.mergeRight = undefined;
 		}
 
 		if (recordMerges) {
-			splitMove(moveEffects, end, revision, left.id, right.id, left.count, right.count);
+			splitMove(moveEffects, target, revision, left.id, right.id, left.count, right.count);
 
 			// TODO: This breaks the nextId mergeability, and would also be overwritten if we merged again
-			makeMergeable(moveEffects, end, revision, left.id, right.id);
+			makeMergeable(moveEffects, target, revision, left.id, right.id);
 		}
 
 		left.count += right.count;
@@ -699,7 +510,7 @@
 	return false;
 }
 
-function areMergeableReturnFrom(lhs: ReturnFrom, rhs: ReturnFrom): boolean {
+function areMergeableReturnFrom<T>(lhs: ReturnFrom<T>, rhs: ReturnFrom<T>): boolean {
 	if (
 		lhs.detachedBy !== rhs.detachedBy ||
 		lhs.conflictsWith !== rhs.conflictsWith ||
@@ -712,7 +523,6 @@
 		return lhs.detachIndex + lhs.count === rhs.detachIndex;
 	}
 	return rhs.detachIndex === undefined;
->>>>>>> ea17aca7
 }
 
 interface DetachedNode {
@@ -730,189 +540,6 @@
  * It should be tested and made more efficient before production use.
  */
 export class DetachedNodeTracker {
-<<<<<<< HEAD
-    // Maps the index for a node to its last characterization as a reattached node.
-    private nodes: Map<number, DetachedNode> = new Map();
-    private readonly equivalences: { old: DetachedNode; new: DetachedNode }[] = [];
-
-    public constructor() {}
-
-    /**
-     * Updates the internals of this instance to account for `change` having been applied.
-     * @param change - The change that is being applied. Not mutated.
-     * Must be applicable (i.e., `isApplicable(change)` must be true).
-     */
-    public apply(change: TaggedChange<Changeset<unknown>>): void {
-        let index = 0;
-        for (const mark of change.change) {
-            const inputLength: number = getInputLength(mark);
-            if (isDetachMark(mark)) {
-                const newNodes: Map<number, DetachedNode> = new Map();
-                const after = index + inputLength;
-                for (const [k, v] of this.nodes) {
-                    if (k >= index) {
-                        if (k >= after) {
-                            newNodes.set(k - inputLength, v);
-                        } else {
-                            // The node is removed
-                            this.equivalences.push({
-                                old: v,
-                                new: {
-                                    rev:
-                                        mark.revision ??
-                                        change.revision ??
-                                        fail("Unable to track detached nodes"),
-                                    index: k,
-                                },
-                            });
-                        }
-                    } else {
-                        newNodes.set(k, v);
-                    }
-                }
-                this.nodes = newNodes;
-            }
-            index += inputLength;
-        }
-        index = 0;
-        for (const mark of change.change) {
-            const inputLength: number = getInputLength(mark);
-            if (isActiveReattach(mark)) {
-                const newNodes: Map<number, DetachedNode> = new Map();
-                for (const [k, v] of this.nodes) {
-                    if (k >= index) {
-                        newNodes.set(k + inputLength, v);
-                    } else {
-                        newNodes.set(k, v);
-                    }
-                }
-                for (let i = 0; i < mark.count; ++i) {
-                    newNodes.set(index + i, {
-                        rev: mark.detachedBy ?? fail("Unable to track detached nodes"),
-                        index: mark.detachIndex + i,
-                    });
-                }
-                this.nodes = newNodes;
-            }
-            if (!isDetachMark(mark)) {
-                index += inputLength;
-            }
-        }
-    }
-
-    /**
-     * Checks whether the given `change` is applicable based on previous changes.
-     * @param change - The change to verify the applicability of. Not mutated.
-     * @returns false iff `change`'s description of detached nodes is inconsistent with that of changes applied
-     * earlier. Returns true otherwise.
-     */
-    public isApplicable(change: Changeset<unknown>): boolean {
-        for (const mark of change) {
-            if (isActiveReattach(mark)) {
-                const rev = mark.detachedBy ?? fail("Unable to track detached nodes");
-                for (let i = 0; i < mark.count; ++i) {
-                    const index = mark.detachIndex + i;
-                    const original = { rev, index };
-                    const updated = this.getUpdatedDetach(original);
-                    for (const detached of this.nodes.values()) {
-                        if (updated.rev === detached.rev && updated.index === detached.index) {
-                            // The new change is attempting to reattach nodes in a location that has already been
-                            // filled by a prior reattach.
-                            return false;
-                        }
-                    }
-                }
-            }
-        }
-        return true;
-    }
-
-    /**
-     * Creates an updated representation of the given `change` so that it refers to detached nodes using the revision
-     * that last detached them.
-     * @param change - The change to update. Not mutated.
-     * Must be applicable (i.e., `isApplicable(change)` must be true).
-     * @param genId - An ID allocator that produces ID unique within this changeset.
-     * @returns A change equivalent to `change` that refers to detached nodes using the revision that last detached
-     * them. May reuse parts of the input `change` structure.
-     */
-    public update<T>(
-        change: TaggedChange<Changeset<T>>,
-        genId: IdAllocator,
-    ): TaggedChange<Changeset<T>> {
-        const moveEffects = newMoveEffectTable<T>();
-        const factory = new MarkListFactory<T>(change.revision, moveEffects);
-        const iter = new StackyIterator(change.change);
-        while (!iter.done) {
-            // eslint-disable-next-line @typescript-eslint/no-non-null-assertion
-            const preSplit = iter.pop()!;
-            const splitMarks = applyMoveEffectsToMark(preSplit, change.revision, moveEffects, true);
-
-            const mark = splitMarks[0];
-            for (let i = splitMarks.length - 1; i > 0; i--) {
-                iter.push(splitMarks[i]);
-            }
-            const cloned = clone(mark);
-            if (isReattach(cloned)) {
-                let remainder: Reattach<T> = cloned;
-                for (let i = 1; i < cloned.count; ++i) {
-                    const [head, tail] = splitMarkOnOutput(
-                        remainder,
-                        change.revision,
-                        1,
-                        genId,
-                        moveEffects,
-                        false,
-                        true,
-                    );
-                    this.updateMark(head, change.revision, moveEffects);
-                    factory.push(head);
-                    remainder = tail;
-                }
-                this.updateMark(remainder, change.revision, moveEffects);
-                factory.push(remainder);
-            } else {
-                factory.push(cloned);
-            }
-        }
-
-        // We may need to apply the effects of updateMoveSrcDetacher for some marks if those were located
-        // before their corresponding detach mark.
-        const factory2 = new MarkListFactory<T>(change.revision, moveEffects);
-        for (const mark of factory.list) {
-            const splitMarks = applyMoveEffectsToMark(mark, change.revision, moveEffects, true);
-            factory2.push(...splitMarks);
-        }
-        return {
-            ...change,
-            change: factory2.list,
-        };
-    }
-
-    private updateMark<T>(
-        mark: Reattach<T>,
-        revision: RevisionTag | undefined,
-        moveEffects: MoveEffectTable<T>,
-    ): void {
-        // eslint-disable-next-line @typescript-eslint/no-non-null-assertion
-        const original = { rev: mark.detachedBy!, index: mark.detachIndex };
-        const updated = this.getUpdatedDetach(original);
-        if (updated.rev !== original.rev || updated.index !== original.index) {
-            mark.detachedBy = updated.rev;
-            mark.detachIndex = updated.index;
-        }
-    }
-
-    private getUpdatedDetach(detach: DetachedNode): DetachedNode {
-        let curr = detach;
-        for (const eq of this.equivalences) {
-            if (curr.rev === eq.old.rev && curr.index === eq.old.index) {
-                curr = eq.new;
-            }
-        }
-        return curr;
-    }
-=======
 	// Maps the index for a node to its last characterization as a reattached node.
 	private nodes: Map<number, DetachedNode> = new Map();
 	private readonly equivalences: { old: DetachedNode; new: DetachedNode }[] = [];
@@ -1071,10 +698,10 @@
 		};
 	}
 
-	private updateMark(
-		mark: Reattach<unknown>,
+	private updateMark<T>(
+		mark: Reattach<T>,
 		revision: RevisionTag | undefined,
-		moveEffects: MoveEffectTable<unknown>,
+		moveEffects: MoveEffectTable<T>,
 	): void {
 		// eslint-disable-next-line @typescript-eslint/no-non-null-assertion
 		const original = { rev: mark.detachedBy!, index: mark.detachIndex };
@@ -1094,7 +721,6 @@
 		}
 		return curr;
 	}
->>>>>>> ea17aca7
 }
 
 /**
@@ -1180,97 +806,6 @@
  * Returns true otherwise.
  */
 export function areComposable(changes: TaggedChange<Changeset<unknown>>[]): boolean {
-<<<<<<< HEAD
-    const tracker = new DetachedNodeTracker();
-    for (const change of changes) {
-        if (!tracker.isApplicable(change.change)) {
-            return false;
-        }
-        tracker.apply(change);
-    }
-    return true;
-}
-
-export interface CrossFieldTable<T = unknown> extends CrossFieldManager<T> {
-    srcQueries: MoveQuerySet;
-    dstQueries: MoveQuerySet;
-    isInvalidated: boolean;
-    mapSrc: NestedMap<RevisionTag | undefined, MoveId, T>;
-    mapDst: NestedMap<RevisionTag | undefined, MoveId, T>;
-    reset: () => void;
-}
-
-export function newCrossFieldTable<T = unknown>(): CrossFieldTable<T> {
-    const srcQueries: MoveQuerySet = new Map();
-    const dstQueries: MoveQuerySet = new Map();
-    const mapSrc: NestedMap<RevisionTag | undefined, MoveId, T> = new Map();
-    const mapDst: NestedMap<RevisionTag | undefined, MoveId, T> = new Map();
-
-    const getMap = (target: CrossFieldTarget) =>
-        target === CrossFieldTarget.Source ? mapSrc : mapDst;
-
-    const getQueries = (target: CrossFieldTarget) =>
-        target === CrossFieldTarget.Source ? srcQueries : dstQueries;
-
-    const table = {
-        srcQueries,
-        dstQueries,
-        isInvalidated: false,
-        mapSrc,
-        mapDst,
-
-        get: (target: CrossFieldTarget, revision: RevisionTag | undefined, id: MoveId) => {
-            const result = tryGetFromNestedMap(getMap(target), revision, id);
-            addToNestedSet(getQueries(target), revision, id);
-            return result;
-        },
-        getOrCreate: (
-            target: CrossFieldTarget,
-            revision: RevisionTag | undefined,
-            id: MoveId,
-            defaultValue: T,
-        ) => {
-            if (nestedSetContains(getQueries(target), revision, id)) {
-                table.isInvalidated = true;
-            }
-            return getOrAddInNestedMap<RevisionTag | undefined, MoveId, T>(
-                getMap(target),
-                revision,
-                id,
-                defaultValue,
-            );
-        },
-        consume: (target: CrossFieldTarget, revision: RevisionTag | undefined, id: MoveId) =>
-            deleteFromNestedMap(getMap(target), revision, id),
-
-        reset: () => {
-            table.isInvalidated = false;
-            table.srcQueries.clear();
-            table.dstQueries.clear();
-        },
-    };
-
-    return table;
-}
-
-export function newMoveEffectTable<T>(): MoveEffectTable<T> {
-    return newCrossFieldTable();
-}
-
-export type NestedSet<Key1, Key2> = NestedMap<Key1, Key2, boolean>;
-export type MoveQuerySet = NestedSet<RevisionTag | undefined, MoveId>;
-
-function addToNestedSet<Key1, Key2>(set: NestedSet<Key1, Key2>, key1: Key1, key2: Key2): void {
-    setInNestedMap(set, key1, key2, true);
-}
-
-function nestedSetContains<Key1, Key2>(
-    set: NestedSet<Key1, Key2>,
-    key1: Key1,
-    key2: Key2,
-): boolean {
-    return getOrDefaultInNestedMap(set, key1, key2, false);
-=======
 	const tracker = new DetachedNodeTracker();
 	for (const change of changes) {
 		if (!tracker.isApplicable(change.change)) {
@@ -1279,5 +814,101 @@
 		tracker.apply(change);
 	}
 	return true;
->>>>>>> ea17aca7
+}
+
+/**
+ * @alpha
+ */
+export interface CrossFieldTable<T = unknown> extends CrossFieldManager<T> {
+	srcQueries: MoveQuerySet;
+	dstQueries: MoveQuerySet;
+	isInvalidated: boolean;
+	mapSrc: NestedMap<RevisionTag | undefined, MoveId, T>;
+	mapDst: NestedMap<RevisionTag | undefined, MoveId, T>;
+	reset: () => void;
+}
+
+/**
+ * @alpha
+ */
+export function newCrossFieldTable<T = unknown>(): CrossFieldTable<T> {
+	const srcQueries: MoveQuerySet = new Map();
+	const dstQueries: MoveQuerySet = new Map();
+	const mapSrc: NestedMap<RevisionTag | undefined, MoveId, T> = new Map();
+	const mapDst: NestedMap<RevisionTag | undefined, MoveId, T> = new Map();
+
+	const getMap = (target: CrossFieldTarget) =>
+		target === CrossFieldTarget.Source ? mapSrc : mapDst;
+
+	const getQueries = (target: CrossFieldTarget) =>
+		target === CrossFieldTarget.Source ? srcQueries : dstQueries;
+
+	const table = {
+		srcQueries,
+		dstQueries,
+		isInvalidated: false,
+		mapSrc,
+		mapDst,
+
+		get: (target: CrossFieldTarget, revision: RevisionTag | undefined, id: MoveId) => {
+			const result = tryGetFromNestedMap(getMap(target), revision, id);
+			addToNestedSet(getQueries(target), revision, id);
+			return result;
+		},
+		getOrCreate: (
+			target: CrossFieldTarget,
+			revision: RevisionTag | undefined,
+			id: MoveId,
+			defaultValue: T,
+		) => {
+			if (nestedSetContains(getQueries(target), revision, id)) {
+				table.isInvalidated = true;
+			}
+			return getOrAddInNestedMap<RevisionTag | undefined, MoveId, T>(
+				getMap(target),
+				revision,
+				id,
+				defaultValue,
+			);
+		},
+		consume: (target: CrossFieldTarget, revision: RevisionTag | undefined, id: MoveId) =>
+			deleteFromNestedMap(getMap(target), revision, id),
+
+		reset: () => {
+			table.isInvalidated = false;
+			table.srcQueries.clear();
+			table.dstQueries.clear();
+		},
+	};
+
+	return table;
+}
+
+/**
+ * @alpha
+ */
+export function newMoveEffectTable<T>(): MoveEffectTable<T> {
+	return newCrossFieldTable();
+}
+
+/**
+ * @alpha
+ */
+export type NestedSet<Key1, Key2> = NestedMap<Key1, Key2, boolean>;
+
+/**
+ * @alpha
+ */
+export type MoveQuerySet = NestedSet<RevisionTag | undefined, MoveId>;
+
+function addToNestedSet<Key1, Key2>(set: NestedSet<Key1, Key2>, key1: Key1, key2: Key2): void {
+	setInNestedMap(set, key1, key2, true);
+}
+
+function nestedSetContains<Key1, Key2>(
+	set: NestedSet<Key1, Key2>,
+	key1: Key1,
+	key2: Key2,
+): boolean {
+	return getOrDefaultInNestedMap(set, key1, key2, false);
 }