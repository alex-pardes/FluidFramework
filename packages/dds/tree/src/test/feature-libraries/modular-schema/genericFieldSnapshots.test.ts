/*!
 * Copyright (c) Microsoft Corporation and contributors. All rights reserved.
 * Licensed under the MIT License.
 */

import { GenericChangeset } from "../../../feature-libraries/index.js";
// eslint-disable-next-line import/no-internal-modules
import { makeGenericChangeCodec } from "../../../feature-libraries/modular-schema/genericFieldKindCodecs.js";
import { takeJsonSnapshot, useSnapshotDirectory } from "../../snapshots/index.js";
// eslint-disable-next-line import/no-internal-modules
import { snapshotSessionId } from "../../snapshots/testTrees.js";
<<<<<<< HEAD
import { brand } from "../../../index.js";
import { TestNodeId } from "../../testNodeId.js";
=======
import { TestChange } from "../../testChange.js";
>>>>>>> f0974b8c

const nodeChange = TestNodeId.create({ localId: brand(0) }, TestChange.mint([], 1));
const testChangesets: { name: string; change: GenericChangeset }[] = [
	{
		name: "empty",
		change: [],
	},
	{
		name: "one change",
		change: [{ index: 42, nodeChange }],
	},
	{
		name: "several changes",
		change: [
			{ index: 0, nodeChange },
			{ index: 1, nodeChange },
			{ index: 42, nodeChange },
		],
	},
];

export function testSnapshots() {
	describe("Snapshots", () => {
		useSnapshotDirectory("generic-field");
		const family = makeGenericChangeCodec();
		for (const version of family.getSupportedFormats()) {
			describe(`version ${version}`, () => {
				const codec = family.resolve(version);
				for (const { name, change } of testChangesets) {
					it(name, () => {
						const encoded = codec.json.encode(change, {
							baseContext,
							encodeNode: (nodeId) => TestNodeId.encode(nodeId, baseContext),
							decodeNode: (nodeId) => TestNodeId.decode(nodeId, baseContext),
						});
						takeJsonSnapshot(encoded);
					});
				}
			});
		}
	});
}

const baseContext = {
	originatorId: snapshotSessionId,
};<|MERGE_RESOLUTION|>--- conflicted
+++ resolved
@@ -9,12 +9,9 @@
 import { takeJsonSnapshot, useSnapshotDirectory } from "../../snapshots/index.js";
 // eslint-disable-next-line import/no-internal-modules
 import { snapshotSessionId } from "../../snapshots/testTrees.js";
-<<<<<<< HEAD
 import { brand } from "../../../index.js";
 import { TestNodeId } from "../../testNodeId.js";
-=======
 import { TestChange } from "../../testChange.js";
->>>>>>> f0974b8c
 
 const nodeChange = TestNodeId.create({ localId: brand(0) }, TestChange.mint([], 1));
 const testChangesets: { name: string; change: GenericChangeset }[] = [
