--- conflicted
+++ resolved
@@ -11,11 +11,7 @@
 import {
 	type FieldChangeHandler,
 	genericFieldKind,
-<<<<<<< HEAD
-	ModularChangeset,
-=======
 	type ModularChangeset,
->>>>>>> fc86a152
 	FieldKindWithEditor,
 	type RelevantRemovedRootsFromChild,
 	chunkTree,
@@ -29,17 +25,10 @@
 	type FieldKindConfigurationEntry,
 	makeModularChangeCodecFamily,
 	ModularChangeFamily,
-<<<<<<< HEAD
-	EncodedModularChangeset,
-	FieldChangeRebaser,
-	FieldEditor,
-	EditDescription,
-=======
 	type EncodedModularChangeset,
 	type FieldChangeRebaser,
 	type FieldEditor,
 	type EditDescription,
->>>>>>> fc86a152
 } from "../../../feature-libraries/index.js";
 import {
 	makeAnonChange,
@@ -51,17 +40,6 @@
 	type FieldKey,
 	type UpPath,
 	revisionMetadataSourceFromInfo,
-<<<<<<< HEAD
-	ITreeCursorSynchronous,
-	DeltaFieldChanges,
-	DeltaRoot,
-	DeltaDetachedNodeId,
-	ChangeEncodingContext,
-	ChangeAtomIdMap,
-	Multiplicity,
-	replaceAtomRevisions,
-	FieldUpPath,
-=======
 	type ITreeCursorSynchronous,
 	type DeltaFieldChanges,
 	type DeltaRoot,
@@ -71,7 +49,6 @@
 	Multiplicity,
 	replaceAtomRevisions,
 	type FieldUpPath,
->>>>>>> fc86a152
 } from "../../../core/index.js";
 import {
 	brand,
@@ -93,12 +70,8 @@
 import { type ValueChangeset, valueField } from "./basicRebasers.js";
 import { ajvValidator } from "../../codec/index.js";
 import { jsonObject, singleJsonCursor } from "../../../domains/index.js";
-<<<<<<< HEAD
-import {
+import type {
 	CrossFieldKeyTable,
-=======
-import type {
->>>>>>> fc86a152
 	FieldChangeMap,
 	FieldId,
 	NodeChangeset,
@@ -123,13 +96,7 @@
 type SingleNodeChangeset = NodeId | undefined;
 const singleNodeRebaser: FieldChangeRebaser<SingleNodeChangeset> = {
 	compose: (change1, change2, composeChild) =>
-<<<<<<< HEAD
 		change1 === undefined && change2 === undefined ? undefined : composeChild(change1, change2),
-=======
-		change1 === undefined && change2 === undefined
-			? undefined
-			: composeChild(change1, change2),
->>>>>>> fc86a152
 	invert: (change) => change,
 	rebase: (change, base, rebaseChild) => rebaseChild(change, base),
 	prune: (change, pruneChild) => (change === undefined ? undefined : pruneChild(change)),
@@ -173,10 +140,7 @@
 	// We create changesets by composing an empty single node field with a change to the child.
 	// We don't want the temporarily empty single node field to be pruned away leaving us with a generic field instead.
 	isEmpty: (change) => false,
-<<<<<<< HEAD
-=======
 	getNestedChanges: (change) => (change === undefined ? [] : [[change, 0]]),
->>>>>>> fc86a152
 	createEmpty: () => undefined,
 	getCrossFieldKeys: (_change) => [],
 };
@@ -226,7 +190,6 @@
 
 const nodeId1: NodeId = { localId: brand(1) };
 const nodeId2: NodeId = { localId: brand(2) };
-<<<<<<< HEAD
 
 const pathA: FieldUpPath = { parent: undefined, field: fieldA };
 const pathA0: UpPath = { parent: undefined, parentField: fieldA, parentIndex: 0 };
@@ -431,180 +394,6 @@
 		makeAnonChange(buildExistsConstraint(pathA0)),
 	]),
 );
-=======
-
-const pathA: FieldUpPath = { parent: undefined, field: fieldA };
-const pathA0: UpPath = { parent: undefined, parentField: fieldA, parentIndex: 0 };
-const pathB: FieldUpPath = { parent: undefined, field: fieldB };
-const pathB0: UpPath = { parent: undefined, parentField: fieldB, parentIndex: 0 };
-const pathA0A: FieldUpPath = { parent: pathA0, field: fieldA };
-const pathA0B: FieldUpPath = { parent: pathA0, field: fieldB };
-const pathB0A: FieldUpPath = { parent: pathB0, field: fieldA };
-
-const rootChange1a = buildChangeset([
-	{
-		type: "field",
-		field: pathA,
-		fieldKind: singleNodeField.identifier,
-		change: brand(undefined),
-	},
-	{
-		type: "field",
-		field: pathA0A,
-		fieldKind: valueField.identifier,
-		change: brand(valueChange1a),
-	},
-	{
-		type: "field",
-		field: pathB,
-		fieldKind: valueField.identifier,
-		change: brand(valueChange2),
-	},
-]);
-
-const rootChange1aGeneric: ModularChangeset = buildChangeset([
-	{
-		type: "field",
-		field: pathA0A,
-		fieldKind: valueField.identifier,
-		change: brand(valueChange1a),
-	},
-	{
-		type: "field",
-		field: pathB,
-		fieldKind: valueField.identifier,
-		change: brand(valueChange2),
-	},
-]);
-
-const rootChange1b: ModularChangeset = buildChangeset([
-	{
-		type: "field",
-		field: pathA,
-		fieldKind: singleNodeField.identifier,
-		change: brand(undefined),
-	},
-	{
-		type: "field",
-		field: pathA0A,
-		fieldKind: valueField.identifier,
-		change: brand(valueChange1b),
-	},
-	{
-		type: "field",
-		field: pathA0B,
-		fieldKind: valueField.identifier,
-		change: brand(valueChange1a),
-	},
-]);
-
-const rootChange1bGeneric: ModularChangeset = buildChangeset([
-	{
-		type: "field",
-		field: pathA0A,
-		fieldKind: valueField.identifier,
-		change: brand(valueChange1b),
-	},
-	{
-		type: "field",
-		field: pathA0B,
-		fieldKind: valueField.identifier,
-		change: brand(valueChange1a),
-	},
-]);
-
-const rebasedChange: ModularChangeset = buildChangeset([
-	{
-		type: "field",
-		field: pathA,
-		fieldKind: singleNodeField.identifier,
-		change: brand(undefined),
-	},
-	{
-		type: "field",
-		field: pathA0A,
-		fieldKind: valueField.identifier,
-		change: brand(valueChange2),
-	},
-	{
-		type: "field",
-		field: pathA0B,
-		fieldKind: valueField.identifier,
-		change: brand(valueChange1a),
-	},
-]);
-
-const rebasedChangeGeneric: ModularChangeset = buildChangeset([
-	{
-		type: "field",
-		field: pathA0A,
-		fieldKind: valueField.identifier,
-		change: brand(valueChange2),
-	},
-	{
-		type: "field",
-		field: pathA0B,
-		fieldKind: valueField.identifier,
-		change: brand(valueChange1a),
-	},
-]);
-
-const rootChange2: ModularChangeset = buildChangeset([
-	{
-		type: "field",
-		field: pathA,
-		fieldKind: singleNodeField.identifier,
-		change: brand(undefined),
-	},
-	{
-		type: "field",
-		field: pathA0A,
-		fieldKind: valueField.identifier,
-		change: brand(valueChange2),
-	},
-	{
-		type: "field",
-		field: pathA0B,
-		fieldKind: valueField.identifier,
-		change: brand(valueChange1a),
-	},
-]);
-
-const rootChange2Generic: ModularChangeset = buildChangeset([
-	{
-		type: "field",
-		field: pathA0A,
-		fieldKind: valueField.identifier,
-		change: brand(valueChange2),
-	},
-	{
-		type: "field",
-		field: pathA0B,
-		fieldKind: valueField.identifier,
-		change: brand(valueChange1a),
-	},
-]);
-
-const rootChange3: ModularChangeset = buildChangeset([
-	{
-		type: "field",
-		field: pathA,
-		fieldKind: singleNodeField.identifier,
-		change: brand(undefined),
-	},
-	{
-		type: "field",
-		field: pathA0A,
-		fieldKind: valueField.identifier,
-		change: brand(valueChange1a),
-	},
-]);
-
-const rootChange4: ModularChangeset = family.compose([
-	tagChangeInline(rootChange3, tag1),
-	makeAnonChange(buildExistsConstraint(pathA0)),
-]);
->>>>>>> fc86a152
 
 const dummyRevisionTag = mintRevisionTag();
 
@@ -680,7 +469,6 @@
 		});
 
 		it("compose specific ○ specific", () => {
-<<<<<<< HEAD
 			const expectedCompose = Change.build(
 				{ family, maxId: rootChange2.maxId },
 				Change.field(
@@ -695,34 +483,6 @@
 				),
 				Change.field(fieldB, valueField.identifier, valueChange2),
 			);
-=======
-			const expectedCompose = buildChangeset([
-				{
-					type: "field",
-					field: pathA,
-					fieldKind: singleNodeField.identifier,
-					change: brand(undefined),
-				},
-				{
-					type: "field",
-					field: pathA0A,
-					fieldKind: valueField.identifier,
-					change: brand(composedValues),
-				},
-				{
-					type: "field",
-					field: pathA0B,
-					fieldKind: valueField.identifier,
-					change: brand(valueChange1a),
-				},
-				{
-					type: "field",
-					field: pathB,
-					fieldKind: valueField.identifier,
-					change: brand(valueChange2),
-				},
-			]);
->>>>>>> fc86a152
 
 			const composed = removeAliases(
 				family.compose([makeAnonChange(rootChange1a), makeAnonChange(rootChange2)]),
@@ -732,7 +492,6 @@
 		});
 
 		it("compose specific ○ generic", () => {
-<<<<<<< HEAD
 			const expectedCompose = Change.build(
 				{ family, maxId: rootChange2Generic.maxId },
 				Change.field(
@@ -749,36 +508,6 @@
 			);
 
 			const composed = removeAliases(
-=======
-			const expectedCompose = buildChangeset([
-				{
-					type: "field",
-					field: pathA,
-					fieldKind: singleNodeField.identifier,
-					change: brand(undefined),
-				},
-				{
-					type: "field",
-					field: pathA0A,
-					fieldKind: valueField.identifier,
-					change: brand(composedValues),
-				},
-				{
-					type: "field",
-					field: pathA0B,
-					fieldKind: valueField.identifier,
-					change: brand(valueChange1a),
-				},
-				{
-					type: "field",
-					field: pathB,
-					fieldKind: valueField.identifier,
-					change: brand(valueChange2),
-				},
-			]);
-
-			assert.deepEqual(
->>>>>>> fc86a152
 				family.compose([makeAnonChange(rootChange1a), makeAnonChange(rootChange2Generic)]),
 			);
 
@@ -786,7 +515,6 @@
 		});
 
 		it("compose generic ○ specific", () => {
-<<<<<<< HEAD
 			const expectedCompose = Change.build(
 				{ family, maxId: rootChange2.maxId },
 				Change.field(
@@ -804,36 +532,6 @@
 			);
 
 			const composed = removeAliases(
-=======
-			const expectedCompose = buildChangeset([
-				{
-					type: "field",
-					field: pathA,
-					fieldKind: singleNodeField.identifier,
-					change: brand(undefined),
-				},
-				{
-					type: "field",
-					field: pathA0A,
-					fieldKind: valueField.identifier,
-					change: brand(composedValues),
-				},
-				{
-					type: "field",
-					field: pathA0B,
-					fieldKind: valueField.identifier,
-					change: brand(valueChange1a),
-				},
-				{
-					type: "field",
-					field: pathB,
-					fieldKind: valueField.identifier,
-					change: brand(valueChange2),
-				},
-			]);
-
-			assert.deepEqual(
->>>>>>> fc86a152
 				family.compose([makeAnonChange(rootChange1aGeneric), makeAnonChange(rootChange2)]),
 			);
 
@@ -841,7 +539,6 @@
 		});
 
 		it("compose generic ○ generic", () => {
-<<<<<<< HEAD
 			const expectedCompose = Change.build(
 				{ family, maxId: rootChange2Generic.maxId },
 				Change.field(
@@ -859,30 +556,6 @@
 			);
 
 			const composed = removeAliases(
-=======
-			const expectedCompose = buildChangeset([
-				{
-					type: "field",
-					field: pathA0A,
-					fieldKind: valueField.identifier,
-					change: brand(composedValues),
-				},
-				{
-					type: "field",
-					field: pathA0B,
-					fieldKind: valueField.identifier,
-					change: brand(valueChange1a),
-				},
-				{
-					type: "field",
-					field: pathB,
-					fieldKind: valueField.identifier,
-					change: brand(valueChange2),
-				},
-			]);
-
-			assert.deepEqual(
->>>>>>> fc86a152
 				family.compose([
 					makeAnonChange(rootChange1aGeneric),
 					makeAnonChange(rootChange2Generic),
@@ -927,7 +600,6 @@
 			deepFreeze(change2);
 			const composed = family.compose([change1, change2]);
 
-<<<<<<< HEAD
 			const nodeId: NodeId = { revision: tag2, localId: brand(0) };
 			const expected = Change.build(
 				{
@@ -947,44 +619,6 @@
 					),
 				),
 			);
-=======
-			const expectedNodeChange: NodeChangeset = {
-				fieldChanges: new Map([
-					[
-						fieldA,
-						{
-							fieldKind: valueField.identifier,
-							change: brand(valueChange2),
-						},
-					],
-				]),
-			};
-
-			const nodeId: NodeId = { revision: tag2, localId: brand(0) };
-			const expected: ModularChangeset = {
-				nodeChanges: nestedMapFromFlatList([
-					[nodeId.revision, nodeId.localId, expectedNodeChange],
-				]),
-				fieldChanges: new Map([
-					[
-						fieldA,
-						{
-							fieldKind: valueField.identifier,
-							change: brand(valueChange1a),
-						},
-					],
-					[
-						fieldB,
-						{
-							fieldKind: singleNodeField.identifier,
-							change: brand(nodeId),
-						},
-					],
-				]),
-				revisions: [{ revision: tag1 }, { revision: tag2 }],
-				maxId: brand(0),
-			};
->>>>>>> fc86a152
 
 			assert.deepEqual(composed, expected);
 		});
@@ -1165,7 +799,6 @@
 			const change1: TaggedChange<ModularChangeset> = tagChangeInline(
 				{
 					nodeChanges: new Map(),
-<<<<<<< HEAD
 					fieldChanges: new Map(),
 					nodeToParent: new Map(),
 					crossFieldKeys: new BTree(),
@@ -1173,10 +806,6 @@
 					refreshers: new Map([
 						[tag3, new Map([[brand(0), treeChunkFromCursor(node1)]])],
 					]),
-=======
-					fieldChanges: new Map([]),
-					refreshers: new Map([[tag3, new Map([[brand(0), treeChunkFromCursor(node1)]])]]),
->>>>>>> fc86a152
 				},
 				tag1,
 			);
@@ -1227,7 +856,6 @@
 			const change1: TaggedChange<ModularChangeset> = tagChangeInline(
 				{
 					nodeChanges: new Map(),
-<<<<<<< HEAD
 					fieldChanges: new Map(),
 					nodeToParent: new Map(),
 					crossFieldKeys: new BTree(),
@@ -1235,10 +863,6 @@
 					refreshers: new Map([
 						[tag3, new Map([[brand(0), treeChunkFromCursor(node1)]])],
 					]),
-=======
-					fieldChanges: new Map([]),
-					refreshers: new Map([[tag3, new Map([[brand(0), treeChunkFromCursor(node1)]])]]),
->>>>>>> fc86a152
 				},
 				tag1,
 			);
@@ -1306,7 +930,6 @@
 		});
 
 		it("generic", () => {
-<<<<<<< HEAD
 			const expectedInverse = Change.build(
 				{ family, maxId: rootChange1aGeneric.maxId },
 				Change.field(
@@ -1321,22 +944,6 @@
 				),
 				Change.field(fieldB, valueField.identifier, valueInverse2),
 			);
-=======
-			const expectedInverse = buildChangeset([
-				{
-					type: "field",
-					field: pathA0A,
-					fieldKind: valueField.identifier,
-					change: brand(valueInverse1),
-				},
-				{
-					type: "field",
-					field: pathB,
-					fieldKind: valueField.identifier,
-					change: brand(valueInverse2),
-				},
-			]);
->>>>>>> fc86a152
 
 			assert.deepEqual(
 				family.invert(makeAnonChange(rootChange1aGeneric), false),
@@ -1438,7 +1045,9 @@
 							[
 								fieldA,
 								{
-									local: [{ count: 1, detach: { minor: 0 }, attach: { minor: 1 } }],
+									local: [
+										{ count: 1, detach: { minor: 0 }, attach: { minor: 1 } },
+									],
 								},
 							],
 						]),
@@ -1562,10 +1171,7 @@
 			nested: NodeId[];
 		}
 
-		const handler: FieldChangeHandler<
-			HasRemovedRootsRefs,
-			FieldEditor<HasRemovedRootsRefs>
-		> = {
+		const handler: FieldChangeHandler<HasRemovedRootsRefs, FieldEditor<HasRemovedRootsRefs>> = {
 			relevantRemovedRoots: (
 				change: HasRemovedRootsRefs,
 				relevantRemovedRootsFromChild: RelevantRemovedRootsFromChild,
@@ -2051,7 +1657,6 @@
 	return tagChange(inlineRevision(change, revision), revision);
 }
 
-<<<<<<< HEAD
 function deepFreeze(object: object) {
 	deepFreezeBase(object, (obj) => {
 		if (obj instanceof BTree) {
@@ -2062,8 +1667,6 @@
 	});
 }
 
-=======
->>>>>>> fc86a152
 function buildChangeset(edits: EditDescription[]): ModularChangeset {
 	const editor = family.buildEditor(() => undefined);
 	return editor.buildChanges(edits);
