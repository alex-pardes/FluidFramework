--- conflicted
+++ resolved
@@ -7,53 +7,27 @@
 
 import { SessionId } from "@fluidframework/id-compressor";
 
-import { ICodecOptions, makeCodecFamily } from "../../../codec/index.js";
+import { ICodecOptions } from "../../../codec/index.js";
 import {
-	ChangeEncodingContext,
-	DeltaDetachedNodeId,
-	DeltaFieldChanges,
-	DeltaRoot,
-	FieldKey,
-	FieldKindIdentifier,
-	ITreeCursorSynchronous,
-	RevisionTag,
-	TaggedChange,
-	UpPath,
-	makeAnonChange,
-	makeDetachedNodeId,
-	revisionMetadataSourceFromInfo,
-	tagChange,
-	Multiplicity,
-} from "../../../core/index.js";
-import { jsonObject, singleJsonCursor } from "../../../domains/index.js";
-import {
-	FieldChange,
 	FieldChangeHandler,
-<<<<<<< HEAD
-	Multiplicity,
 	genericFieldKind,
 	FieldChange,
 	ModularChangeset,
-=======
-	FieldChangeRebaser,
-	FieldEditor,
+	FieldKindWithEditor,
+	RelevantRemovedRootsFromChild,
+	chunkTree,
+	defaultChunkPolicy,
+	TreeChunk,
+	cursorForJsonableTreeField,
+	chunkFieldSingle,
+	makeFieldBatchCodec,
+	GenericChangeset,
+	NodeId,
 	FieldKindConfiguration,
 	FieldKindConfigurationEntry,
->>>>>>> f0974b8c
-	FieldKindWithEditor,
-	ModularChangeset,
-	NodeChangeset,
-	RelevantRemovedRootsFromChild,
-	TreeChunk,
-	chunkFieldSingle,
-	chunkTree,
-	cursorForJsonableTreeField,
-	defaultChunkPolicy,
-	genericFieldKind,
-	makeFieldBatchCodec,
-<<<<<<< HEAD
-	GenericChangeset,
-	NodeId,
+	makeModularChangeCodecFamily,
+	ModularChangeFamily,
+	EncodedModularChangeset,
 } from "../../../feature-libraries/index.js";
 import {
 	makeAnonChange,
@@ -72,6 +46,7 @@
 	ChangeEncodingContext,
 	ChangeAtomIdMap,
 	taggedAtomId,
+	Multiplicity,
 } from "../../../core/index.js";
 import {
 	brand,
@@ -80,23 +55,6 @@
 	setInNestedMap,
 	tryGetFromNestedMap,
 } from "../../../util/index.js";
-import { ICodecOptions } from "../../../codec/index.js";
-=======
-	makeModularChangeCodecFamily,
-} from "../../../feature-libraries/index.js";
-import {
-	ModularChangeFamily,
-	intoDelta,
-	relevantRemovedRoots as relevantDetachedTreesImplementation,
-	updateRefreshers,
-	// eslint-disable-next-line import/no-internal-modules
-} from "../../../feature-libraries/modular-schema/modularChangeFamily.js";
-// Allows typechecking test data used in modulaChangeFamily's codecs.
-// eslint-disable-next-line import/no-internal-modules
-import { EncodedModularChangeset } from "../../../feature-libraries/modular-schema/modularChangeFormat.js";
-import { brand, nestedMapFromFlatList, tryGetFromNestedMap } from "../../../util/index.js";
-import { ajvValidator } from "../../codec/index.js";
->>>>>>> f0974b8c
 import {
 	EncodingTestData,
 	assertDeltaEqual,
@@ -106,75 +64,28 @@
 	testChangeReceiver,
 	testRevisionTagCodec,
 } from "../../utils.js";
-<<<<<<< HEAD
-import {
-	ModularChangeFamily,
-	relevantRemovedRoots as relevantDetachedTreesImplementation,
-	intoDelta,
-	updateRefreshers,
-	getFieldKind,
-	// eslint-disable-next-line import/no-internal-modules
-} from "../../../feature-libraries/modular-schema/modularChangeFamily.js";
+
+import { ValueChangeset, valueField } from "./basicRebasers.js";
+import { ajvValidator } from "../../codec/index.js";
 import { jsonObject, singleJsonCursor } from "../../../domains/index.js";
-// Allows typechecking test data used in modulaChangeFamily's codecs.
-// eslint-disable-next-line import/no-internal-modules
-import { EncodedModularChangeset } from "../../../feature-libraries/modular-schema/modularChangeFormat.js";
-import { ajvValidator } from "../../codec/index.js";
 import {
 	FieldChangeMap,
 	NodeChangeset,
 	// eslint-disable-next-line import/no-internal-modules
 } from "../../../feature-libraries/modular-schema/modularChangeTypes.js";
-import { ValueChangeset, valueField } from "./basicRebasers.js";
-
-=======
-
-import { ValueChangeset, valueField } from "./basicRebasers.js";
-
-const singleNodeRebaser: FieldChangeRebaser<NodeChangeset> = {
-	compose: (change1, change2, composeChild) => composeChild(change1.change, change2.change),
-	invert: (change, invertChild) => invertChild(change.change),
-	rebase: (change, base, rebaseChild) => rebaseChild(change, base.change) ?? {},
-	prune: (change) => change,
-};
-
-const singleNodeEditor: FieldEditor<NodeChangeset> = {
-	buildChildChange: (index: number, change: NodeChangeset): NodeChangeset => {
-		assert(index === 0, "This field kind only supports one node in its field");
-		return change;
-	},
-};
-
-const singleNodeHandler: FieldChangeHandler<NodeChangeset> = {
-	rebaser: singleNodeRebaser,
-	codecsFactory: (childCodec) => makeCodecFamily([[0, childCodec]]),
-	editor: singleNodeEditor,
-	intoDelta: ({ change }, deltaFromChild): DeltaFieldChanges => ({
-		local: [{ count: 1, fields: deltaFromChild(change) }],
-	}),
-	relevantRemovedRoots: (change, relevantRemovedRootsFromChild) =>
-		relevantRemovedRootsFromChild(change.change),
-	isEmpty: (change) => change.fieldChanges === undefined,
-	createEmpty: () => ({}),
-};
-
-const singleNodeField = new FieldKindWithEditor(
-	"SingleNode",
-	Multiplicity.Single,
-	singleNodeHandler,
-	(a, b) => false,
-	new Set(),
-);
+import {
+	getFieldKind,
+	intoDelta,
+	updateRefreshers,
+	relevantRemovedRoots as relevantDetachedTreesImplementation,
+	// eslint-disable-next-line import/no-internal-modules
+} from "../../../feature-libraries/modular-schema/modularChangeFamily.js";
 
 export const fieldKindConfiguration: FieldKindConfiguration = new Map<
 	FieldKindIdentifier,
 	FieldKindConfigurationEntry
->([
-	[singleNodeField.identifier, { kind: singleNodeField, formatVersion: 0 }],
-	[valueField.identifier, { kind: valueField, formatVersion: 0 }],
-]);
-
->>>>>>> f0974b8c
+>([[valueField.identifier, { kind: valueField, formatVersion: 0 }]]);
+
 const fieldKinds: ReadonlyMap<FieldKindIdentifier, FieldKindWithEditor> = new Map(
 	[valueField].map((field) => [field.identifier, field]),
 );
@@ -1518,6 +1429,7 @@
 		describe("handles implicit and explicit build revision representations", () => {
 			it("explicit builds", () => {
 				const explicitBuild: ModularChangeset = {
+					nodeChanges: new Map(),
 					fieldChanges: new Map([]),
 					builds: new Map([[tag1, new Map([[brand(1), node1Chunk]])]]),
 				};
@@ -1530,6 +1442,7 @@
 			});
 			it("implicit builds", () => {
 				const implicitBuild: ModularChangeset = {
+					nodeChanges: new Map(),
 					fieldChanges: new Map([]),
 					builds: new Map([[undefined, new Map([[brand(1), node1Chunk]])]]),
 				};
