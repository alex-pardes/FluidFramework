/*!
 * Copyright (c) Microsoft Corporation and contributors. All rights reserved.
 * Licensed under the MIT License.
 */

import { strict as assert } from "assert";

import {
	DeltaDetachedNodeId,
	DeltaFieldChanges,
	DeltaFieldMap,
	DeltaMark,
	DeltaRoot,
	FieldKey,
	FieldKindIdentifier,
	RevisionTag,
	UpPath,
	makeAnonChange,
	revisionMetadataSourceFromInfo,
	tagChange,
	tagRollbackInverse,
} from "../../core/index.js";
import { leaf } from "../../domains/index.js";
// eslint-disable-next-line import/no-internal-modules
import { sequence } from "../../feature-libraries/default-schema/defaultFieldKinds.js";
import {
	DefaultEditBuilder,
	FieldKindWithEditor,
	FieldKinds,
	ModularChangeset,
	cursorForJsonableTreeNode,
	NodeId,
} from "../../feature-libraries/index.js";
<<<<<<< HEAD

import {
	brand,
	IdAllocator,
	idAllocatorFromMaxId,
	Mutable,
	nestedMapFromFlatList,
} from "../../util/index.js";
import {
	assertDeltaEqual,
	defaultRevisionMetadataFromChanges,
	failCodec,
	mintRevisionTag,
	testChangeReceiver,
	testRevisionTagCodec,
} from "../utils.js";
=======
>>>>>>> f0974b8c
import {
	ModularChangeFamily,
	intoDelta,
	// eslint-disable-next-line import/no-internal-modules
} from "../../feature-libraries/modular-schema/modularChangeFamily.js";
// eslint-disable-next-line import/no-internal-modules
import { DetachIdOverrideType } from "../../feature-libraries/sequence-field/index.js";
import { IdAllocator, Mutable, brand, idAllocatorFromMaxId } from "../../util/index.js";
import {
	assertDeltaEqual,
	defaultRevisionMetadataFromChanges,
	failCodecFamily,
	mintRevisionTag,
	testChangeReceiver,
} from "../utils.js";

// eslint-disable-next-line import/no-internal-modules
import { NodeChangeset } from "../../feature-libraries/modular-schema/modularChangeTypes.js";
// eslint-disable-next-line import/no-internal-modules
import { MarkMaker } from "./sequence-field/testEdits.js";
// eslint-disable-next-line import/no-internal-modules
import { purgeUnusedCellOrderingInfo } from "./sequence-field/utils.js";

const fieldKinds: ReadonlyMap<FieldKindIdentifier, FieldKindWithEditor> = new Map([
	[sequence.identifier, sequence],
]);

const family = new ModularChangeFamily(fieldKinds, failCodecFamily);

const fieldA: FieldKey = brand("FieldA");
const fieldB: FieldKey = brand("FieldB");
const fieldC: FieldKey = brand("FieldC");

const tag1: RevisionTag = mintRevisionTag();
const tag2: RevisionTag = mintRevisionTag();
const tag3: RevisionTag = mintRevisionTag();

// Tests the integration of ModularChangeFamily with the default field kinds.
describe("ModularChangeFamily integration", () => {
	describe("rebase", () => {
		it("remove over cross-field move", () => {
			const [changeReceiver, getChanges] = testChangeReceiver(family);
			const editor = new DefaultEditBuilder(family, changeReceiver);

			editor.enterTransaction();
			editor.move(
				{ parent: undefined, field: fieldA },
				1,
				2,
				{ parent: undefined, field: fieldB },
				2,
			);
			editor.exitTransaction();

			editor.enterTransaction();
			editor.sequenceField({ parent: undefined, field: fieldA }).remove(1, 1);
			editor.exitTransaction();

			editor.enterTransaction();
			editor.sequenceField({ parent: undefined, field: fieldB }).remove(2, 1);
			editor.exitTransaction();

			const [move, remove, expected] = getChanges();
			const rebased = family.rebase(
				remove,
				tagChange(move, tag1),
				revisionMetadataSourceFromInfo([{ revision: tag1 }]),
			);
			const rebasedDelta = intoDelta(makeAnonChange(rebased), family.fieldKinds);
			const expectedDelta = intoDelta(makeAnonChange(expected), family.fieldKinds);
			assert.deepEqual(rebasedDelta, expectedDelta);
		});

		it("cross-field move over remove", () => {
			const [changeReceiver, getChanges] = testChangeReceiver(family);
			const editor = new DefaultEditBuilder(family, changeReceiver);
			editor.sequenceField({ parent: undefined, field: fieldA }).remove(1, 1);
			editor.move(
				{ parent: undefined, field: fieldA },
				1,
				2,
				{ parent: undefined, field: fieldB },
				2,
			);
			const [remove, move] = getChanges();
			const baseTag = mintRevisionTag();
			const restore = family.invert(tagChange(remove, baseTag), false);
			const expected = family.compose([makeAnonChange(restore), makeAnonChange(move)]);
			const rebased = family.rebase(
				move,
				tagChange(remove, baseTag),
				revisionMetadataSourceFromInfo([{ revision: baseTag }]),
			);
			const rebasedDelta = normalizeDelta(
				intoDelta(makeAnonChange(rebased), family.fieldKinds),
			);
			const expectedDelta = normalizeDelta(
				intoDelta(makeAnonChange(expected), family.fieldKinds),
			);
			assert.deepEqual(rebasedDelta, expectedDelta);
		});

		it("Nested moves both requiring a second pass", () => {
			const [changeReceiver, getChanges] = testChangeReceiver(family);
			const editor = new DefaultEditBuilder(family, changeReceiver);

			const fieldAPath = { parent: undefined, field: fieldA };

			// Note that these are the paths before any edits have happened.
			const node1Path = { parent: undefined, parentField: fieldA, parentIndex: 1 };
			const node2Path = { parent: node1Path, parentField: fieldB, parentIndex: 1 };

			editor.enterTransaction();

			// Moves node2, which is a child of node1 to an earlier position in its field
			editor
				.sequenceField({
					parent: node1Path,
					field: fieldB,
				})
				.move(1, 1, 0);

			// Moves node1 to an earlier position in the field
			editor.sequenceField(fieldAPath).move(1, 1, 0);

			// Modifies node2 so that both fieldA and fieldB have changes that need to be transferred
			// from a move source to a destination during rebase.
			editor
				.sequenceField({
					parent: node2Path,
					field: fieldC,
				})
				.remove(0, 1);

			editor.exitTransaction();
			const [move1, move2, modify] = getChanges();
			const moves = family.compose([makeAnonChange(move1), makeAnonChange(move2)]);

			const taggedMoves = tagChange(moves, tag1);
			const rebased = family.rebase(
				modify,
				taggedMoves,
				defaultRevisionMetadataFromChanges([taggedMoves]),
			);
			const fieldCExpected = [MarkMaker.remove(1, brand(3))];

			const nodeId2: NodeId = { localId: brand(4) };
			const node2Expected: NodeChangeset = {
				fieldChanges: new Map([
					[fieldC, { fieldKind: sequence.identifier, change: brand(fieldCExpected) }],
				]),
			};

			const fieldBExpected = purgeUnusedCellOrderingInfo([
				{ count: 1, changes: nodeId2 },
				// The two marks below a not essential and only exist because we're currently using tombstone
				{ count: 1 },
				{
					count: 1,
					cellId: {
						revision: tag1,
						localId: brand(0),
						adjacentCells: [{ id: brand(0), count: 1 }],
					},
				},
			]);

			const nodeId1: NodeId = { localId: brand(5) };
			const node1Expected: NodeChangeset = {
				fieldChanges: new Map([
					[fieldB, { fieldKind: sequence.identifier, change: brand(fieldBExpected) }],
				]),
			};

			const fieldAExpected = purgeUnusedCellOrderingInfo([
				{ count: 1, changes: nodeId1 },
				// The two marks below a not essential and only exist because we're currently using tombstones
				{ count: 1 },
				{
					count: 1,
					cellId: {
						revision: tag1,
						localId: brand(2),
						adjacentCells: [{ id: brand(2), count: 1 }],
					},
				},
			]);

			const expected: ModularChangeset = {
				nodeChanges: nestedMapFromFlatList([
					[nodeId1.revision, nodeId1.localId, node1Expected],
					[nodeId2.revision, nodeId2.localId, node2Expected],
				]),
				fieldChanges: new Map([
					[fieldA, { fieldKind: sequence.identifier, change: brand(fieldAExpected) }],
				]),
<<<<<<< HEAD
				maxId: brand(5),
=======
				maxId: brand(2),
>>>>>>> f0974b8c
			};

			assert.deepEqual(rebased, expected);
		});

		it("over change which moves node upward", () => {
			const [changeReceiver, getChanges] = testChangeReceiver(family);
			const editor = new DefaultEditBuilder(family, changeReceiver);
			const nodeAPath: UpPath = { parent: undefined, parentField: fieldA, parentIndex: 0 };
			const nodeBPath: UpPath = {
				parent: nodeAPath,
				parentField: fieldB,
				parentIndex: 0,
			};

			editor.move(
				{ parent: nodeAPath, field: fieldB },
				0,
				1,
				{ parent: undefined, field: fieldA },
				0,
			);

			const nodeBPathAfterMove: UpPath = {
				parent: undefined,
				parentField: fieldA,
				parentIndex: 0,
			};

			editor.sequenceField({ parent: nodeBPath, field: fieldC }).remove(0, 1);
			editor.sequenceField({ parent: nodeBPathAfterMove, field: fieldC }).remove(0, 1);

			const [move, remove, expected] = getChanges();
			const baseTag = mintRevisionTag();
			const rebased = family.rebase(
				remove,
				tagChange(move, baseTag),
				revisionMetadataSourceFromInfo([{ revision: baseTag }]),
			);

			const rebasedDelta = normalizeDelta(
				intoDelta(makeAnonChange(rebased), family.fieldKinds),
			);
			const expectedDelta = normalizeDelta(
				intoDelta(makeAnonChange(expected), family.fieldKinds),
			);

			assertDeltaEqual(rebasedDelta, expectedDelta);
		});
	});

	describe("compose", () => {
		it("nested moves", () => {
			/**
			 * This test is intended to demonstrate the necessity of doing more than two compose passes through a field.
			 *
			 * Starting state [A, B, C]
			 * This test composes
			 * 1) a change which moves A to the right in the root field, moves B into A, and moves C into B.
			 * 2) a modification to C
			 *
			 */

			const [changeReceiver, getChanges] = testChangeReceiver(family);
			const editor = new DefaultEditBuilder(family, changeReceiver);
			const nodeAPath: UpPath = { parent: undefined, parentField: fieldA, parentIndex: 0 };

			// Moves A to an adjacent cell to its right
			editor.sequenceField({ parent: undefined, field: fieldA }).move(0, 1, 1);

			// Moves B into A
			editor.move(
				{ parent: undefined, field: fieldA },
				1,
				1,
				{ parent: nodeAPath, field: fieldB },
				0,
			);

			const nodeBPath: UpPath = { parent: nodeAPath, parentField: fieldB, parentIndex: 0 };

			// Moves C into B
			editor.move(
				{ parent: undefined, field: fieldA },
				1,
				1,
				{ parent: nodeBPath, field: fieldC },
				0,
			);

			const nodeCPath: UpPath = { parent: nodeBPath, parentField: fieldC, parentIndex: 0 };

			// Modifies C by removing a node from it
			editor.sequenceField({ parent: nodeCPath, field: fieldC }).remove(0, 1);

			const [moveA, moveB, moveC, removeD] = getChanges();

			const moves = makeAnonChange(
				family.compose([
					makeAnonChange(moveA),
					makeAnonChange(moveB),
					makeAnonChange(moveC),
				]),
			);

			const remove = makeAnonChange(removeD);

			const composed = family.compose([moves, remove]);
			const composedDelta = normalizeDelta(intoDelta(makeAnonChange(composed), fieldKinds));

			const nodeAChanges: DeltaFieldMap = new Map([
				[fieldB, { local: [{ count: 1, attach: { minor: 1 } }] }],
			]);

			const nodeBChanges: DeltaFieldMap = new Map([
				[
					fieldC,
					{
						local: [{ count: 1, attach: { minor: 2 } }],
					},
				],
			]);

			const nodeCChanges: DeltaFieldMap = new Map([
				[fieldC, { local: [{ count: 1, detach: { minor: 3 } }] }],
			]);

			const fieldAChanges: DeltaFieldChanges = {
				local: [
					{ count: 1, detach: { minor: 0 }, fields: nodeAChanges },
					{ count: 1, attach: { minor: 0 } },
					{ count: 1, detach: { minor: 1 }, fields: nodeBChanges },
					{ count: 1, detach: { minor: 2 }, fields: nodeCChanges },
				],
			};

			const expectedDelta: DeltaRoot = normalizeDelta({
				fields: new Map([[fieldA, fieldAChanges]]),
			});

			assertDeltaEqual(composedDelta, expectedDelta);
		});

		it("cross-field move and nested changes", () => {
			const [changeReceiver, getChanges] = testChangeReceiver(family);
			const editor = new DefaultEditBuilder(family, changeReceiver);
			editor.move(
				{ parent: undefined, field: fieldA },
				0,
				1,
				{ parent: undefined, field: fieldB },
				0,
			);

			const newValue = "new value";
			const newNode = cursorForJsonableTreeNode({ type: leaf.number.name, value: newValue });
			editor
				.sequenceField({
					parent: { parent: undefined, parentField: fieldB, parentIndex: 0 },
					field: fieldC,
				})
				.insert(0, newNode);

			const [move, insert] = getChanges();
			const composed = family.compose([makeAnonChange(move), makeAnonChange(insert)]);
			const expected: DeltaRoot = {
				build: [{ id: { minor: 1 }, trees: [newNode] }],
				fields: new Map([
					[
						fieldA,
						{
							local: [
								{
									count: 1,
									detach: { minor: 0 },
									fields: new Map([
										[
											fieldC,
											{
												local: [{ count: 1, attach: { minor: 1 } }],
											},
										],
									]),
								},
							],
						},
					],
					[
						fieldB,
						{
							local: [{ count: 1, attach: { minor: 0 } }],
						},
					],
				]),
			};

			const delta = intoDelta(makeAnonChange(composed), family.fieldKinds);
			assertDeltaEqual(delta, expected);
		});

		it("cross-field move and inverse with nested changes", () => {
			const [changeReceiver, getChanges] = testChangeReceiver(family);
			const editor = new DefaultEditBuilder(family, changeReceiver);
			editor.move(
				{ parent: undefined, field: fieldA },
				0,
				1,
				{ parent: undefined, field: fieldB },
				0,
			);

			const newValue = "new value";
			const newNode = cursorForJsonableTreeNode({ type: leaf.number.name, value: newValue });
			editor
				.sequenceField({
					parent: { parent: undefined, parentField: fieldB, parentIndex: 0 },
					field: fieldC,
				})
				.insert(0, newNode);

			const [move, insert] = getChanges();
			const moveTagged = tagChange(move, tag1);
			const returnTagged = tagRollbackInverse(
				family.invert(moveTagged, true),
				tag3,
				moveTagged.revision,
			);

			const moveAndInsert = family.compose([tagChange(insert, tag2), moveTagged]);
			const composed = family.compose([returnTagged, makeAnonChange(moveAndInsert)]);
			const actual = intoDelta(makeAnonChange(composed), family.fieldKinds);
			const expected: DeltaRoot = {
				build: [
					{
						id: { major: tag2, minor: 1 },
						trees: [newNode],
					},
				],
				fields: new Map([
					[
						fieldB,
						{
							local: [
								{ count: 1 },
								{
									count: 1,
									fields: new Map([
										[
											fieldC,
											{
												local: [
													{ count: 1, attach: { major: tag2, minor: 1 } },
												],
											},
										],
									]),
								},
							],
						},
					],
				]),
			};

			assertDeltaEqual(actual, expected);
		});

		it("two cross-field moves of same node", () => {
			const [changeReceiver, getChanges] = testChangeReceiver(family);
			const editor = new DefaultEditBuilder(family, changeReceiver);
			editor.move(
				{ parent: undefined, field: fieldA },
				0,
				1,
				{ parent: undefined, field: fieldB },
				0,
			);
			editor.move(
				{ parent: undefined, field: fieldB },
				0,
				1,
				{ parent: undefined, field: fieldC },
				0,
			);
			editor.move(
				{ parent: undefined, field: fieldA },
				0,
				1,
				{ parent: undefined, field: fieldC },
				0,
			);

			const [move1, move2, expected] = getChanges();
			const composed = family.compose([makeAnonChange(move1), makeAnonChange(move2)]);
			const actualDelta = normalizeDelta(
				intoDelta(makeAnonChange(composed), family.fieldKinds),
			);
			const expectedDelta = normalizeDelta(
				intoDelta(makeAnonChange(expected), family.fieldKinds),
			);
			assert.deepEqual(actualDelta, expectedDelta);
		});

		it("prunes its output", () => {
			const a: ModularChangeset = {
				nodeChanges: new Map(),
				fieldChanges: new Map([
					[
						brand("foo"),
						{
							fieldKind: sequence.identifier,
							change: brand([]),
						},
					],
				]),
			};
			const b: ModularChangeset = {
				nodeChanges: new Map(),
				fieldChanges: new Map([
					[
						brand("bar"),
						{
							fieldKind: sequence.identifier,
							change: brand([]),
						},
					],
				]),
			};

			const composed = family.compose([makeAnonChange(a), makeAnonChange(b)]);
			assert.deepEqual(composed, ModularChangeFamily.emptyChange);
		});
	});

	describe("invert", () => {
		it("Nested moves both requiring a second pass", () => {
			const [changeReceiver, getChanges] = testChangeReceiver(family);
			const editor = new DefaultEditBuilder(family, changeReceiver);

			const fieldAPath = { parent: undefined, field: fieldA };
			editor.enterTransaction();

			// Moves node1 to an earlier position in the field
			editor.sequenceField(fieldAPath).move(1, 1, 0);
			const node1Path = { parent: undefined, parentField: fieldA, parentIndex: 0 };
			const node2Path = { parent: node1Path, parentField: fieldB, parentIndex: 0 };

			// Moves node2, which is a child of node1 to an earlier position in its field
			editor
				.sequenceField({
					parent: node1Path,
					field: fieldB,
				})
				.move(1, 1, 0);

			// Modifies node2 so that both fieldA and fieldB have changes that need to be transfered
			// from a move source to a destination during invert.
			editor
				.sequenceField({
					parent: node2Path,
					field: fieldC,
				})
				.remove(0, 1);

			editor.exitTransaction();
			const [move1, move2, modify] = getChanges();
			const moves = family.compose([
				makeAnonChange(move1),
				makeAnonChange(move2),
				makeAnonChange(modify),
			]);

			const inverse = family.invert(tagChange(moves, tag1), false);
			const fieldCExpected = [MarkMaker.revive(1, { revision: tag1, localId: brand(3) })];

			const nodeId2: NodeId = { localId: brand(4) };
			const node2Expected: NodeChangeset = {
				fieldChanges: new Map([
					[fieldC, { fieldKind: sequence.identifier, change: brand(fieldCExpected) }],
				]),
			};

			const fieldBExpected = [
				MarkMaker.moveOut(1, brand(1), {
					changes: nodeId2,
					idOverride: {
						type: DetachIdOverrideType.Unattach,
						id: { revision: tag1, localId: brand(1) },
					},
				}),
				{ count: 1 },
				MarkMaker.returnTo(1, brand(1), { revision: tag1, localId: brand(1) }),
			];

			const nodeId1: NodeId = { localId: brand(2) };
			const node1Expected: NodeChangeset = {
				fieldChanges: new Map([
					[fieldB, { fieldKind: sequence.identifier, change: brand(fieldBExpected) }],
				]),
			};

			const fieldAExpected = [
				MarkMaker.moveOut(1, brand(0), {
					changes: nodeId1,
					idOverride: {
						type: DetachIdOverrideType.Unattach,
						id: { revision: tag1, localId: brand(0) },
					},
				}),
				{ count: 1 },
				MarkMaker.returnTo(1, brand(0), { revision: tag1, localId: brand(0) }),
			];

			const expected: ModularChangeset = {
				nodeChanges: nestedMapFromFlatList([
					[nodeId1.revision, nodeId1.localId, node1Expected],
					[nodeId2.revision, nodeId2.localId, node2Expected],
				]),
				fieldChanges: new Map([
					[fieldA, { fieldKind: sequence.identifier, change: brand(fieldAExpected) }],
				]),
<<<<<<< HEAD
				maxId: brand(5),
=======
				maxId: brand(2),
>>>>>>> f0974b8c
			};

			assert.deepEqual(inverse, expected);
		});
	});

	describe("toDelta", () => {
		it("works when nested changes come from different revisions", () => {
			const change: ModularChangeset = {
				nodeChanges: new Map(),
				fieldChanges: new Map([
					[
						brand("foo"),
						{
							fieldKind: FieldKinds.sequence.identifier,
							change: brand([
								MarkMaker.moveOut(1, brand(0)),
								MarkMaker.moveIn(1, brand(0)),
							]),
							revision: tag1,
						},
					],
					[
						brand("bar"),
						{
							fieldKind: FieldKinds.sequence.identifier,
							change: brand([
								MarkMaker.moveOut(2, brand(0)),
								MarkMaker.moveIn(2, brand(0)),
							]),
							revision: tag2,
						},
					],
				]),
			};
			const moveOut1: DeltaMark = {
				detach: { major: tag1, minor: 0 },
				count: 1,
			};
			const moveIn1: DeltaMark = {
				attach: { major: tag1, minor: 0 },
				count: 1,
			};
			const moveOut2: DeltaMark = {
				detach: { major: tag2, minor: 0 },
				count: 2,
			};
			const moveIn2: DeltaMark = {
				attach: { major: tag2, minor: 0 },
				count: 2,
			};
			const expected: DeltaRoot = {
				fields: new Map([
					[brand("foo"), { local: [moveOut1, moveIn1] }],
					[brand("bar"), { local: [moveOut2, moveIn2] }],
				]),
			};
			const actual = intoDelta(makeAnonChange(change), family.fieldKinds);
			assert.deepEqual(actual, expected);
		});
	});
});

function normalizeDelta(
	delta: DeltaRoot,
	idAllocator?: IdAllocator,
	idMap?: Map<number, number>,
): DeltaRoot {
	const genId = idAllocator ?? idAllocatorFromMaxId();
	const map = idMap ?? new Map();

	const normalized: Mutable<DeltaRoot> = {};
	if (delta.fields !== undefined) {
		normalized.fields = normalizeDeltaFieldMap(delta.fields, genId, map);
	}
	if (delta.build !== undefined && delta.build.length > 0) {
		normalized.build = delta.build.map(({ id, trees }) => ({
			id: normalizeDeltaDetachedNodeId(id, genId, map),
			trees,
		}));
	}

	return normalized;
}

function normalizeDeltaFieldMap(
	delta: DeltaFieldMap,
	genId: IdAllocator,
	idMap: Map<number, number>,
): DeltaFieldMap {
	const normalized = new Map();
	for (const [field, fieldChanges] of delta) {
		normalized.set(field, normalizeDeltaFieldChanges(fieldChanges, genId, idMap));
	}
	return normalized;
}

function normalizeDeltaFieldChanges(
	delta: DeltaFieldChanges,
	genId: IdAllocator,
	idMap: Map<number, number>,
): DeltaFieldChanges {
	const normalized: Mutable<DeltaFieldChanges> = {};
	if (delta.local !== undefined && delta.local.length > 0) {
		normalized.local = delta.local.map((mark) => normalizeDeltaMark(mark, genId, idMap));
	}
	if (delta.global !== undefined && delta.global.length > 0) {
		normalized.global = delta.global.map(({ id, fields }) => ({
			id: normalizeDeltaDetachedNodeId(id, genId, idMap),
			fields: normalizeDeltaFieldMap(fields, genId, idMap),
		}));
	}
	if (delta.rename !== undefined && delta.rename.length > 0) {
		normalized.rename = delta.rename.map(({ oldId, count, newId }) => ({
			oldId: normalizeDeltaDetachedNodeId(oldId, genId, idMap),
			count,
			newId: normalizeDeltaDetachedNodeId(newId, genId, idMap),
		}));
	}

	return normalized;
}

function normalizeDeltaMark(
	delta: DeltaMark,
	genId: IdAllocator,
	idMap: Map<number, number>,
): DeltaMark {
	const normalized: Mutable<DeltaMark> = { ...delta };
	if (normalized.attach !== undefined) {
		normalized.attach = normalizeDeltaDetachedNodeId(normalized.attach, genId, idMap);
	}
	if (normalized.detach !== undefined) {
		normalized.detach = normalizeDeltaDetachedNodeId(normalized.detach, genId, idMap);
	}
	if (normalized.fields !== undefined) {
		normalized.fields = normalizeDeltaFieldMap(normalized.fields, genId, idMap);
	}
	return normalized;
}

function normalizeDeltaDetachedNodeId(
	delta: DeltaDetachedNodeId,
	genId: IdAllocator,
	idMap: Map<number, number>,
): DeltaDetachedNodeId {
	if (delta.major !== undefined) {
		return delta;
	}
	const minor = idMap.get(delta.minor) ?? genId.allocate();
	idMap.set(delta.minor, minor);
	return { minor };
}<|MERGE_RESOLUTION|>--- conflicted
+++ resolved
@@ -29,27 +29,7 @@
 	FieldKinds,
 	ModularChangeset,
 	cursorForJsonableTreeNode,
-	NodeId,
 } from "../../feature-libraries/index.js";
-<<<<<<< HEAD
-
-import {
-	brand,
-	IdAllocator,
-	idAllocatorFromMaxId,
-	Mutable,
-	nestedMapFromFlatList,
-} from "../../util/index.js";
-import {
-	assertDeltaEqual,
-	defaultRevisionMetadataFromChanges,
-	failCodec,
-	mintRevisionTag,
-	testChangeReceiver,
-	testRevisionTagCodec,
-} from "../utils.js";
-=======
->>>>>>> f0974b8c
 import {
 	ModularChangeFamily,
 	intoDelta,
@@ -57,7 +37,13 @@
 } from "../../feature-libraries/modular-schema/modularChangeFamily.js";
 // eslint-disable-next-line import/no-internal-modules
 import { DetachIdOverrideType } from "../../feature-libraries/sequence-field/index.js";
-import { IdAllocator, Mutable, brand, idAllocatorFromMaxId } from "../../util/index.js";
+import {
+	IdAllocator,
+	Mutable,
+	brand,
+	idAllocatorFromMaxId,
+	nestedMapFromFlatList,
+} from "../../util/index.js";
 import {
 	assertDeltaEqual,
 	defaultRevisionMetadataFromChanges,
@@ -66,8 +52,11 @@
 	testChangeReceiver,
 } from "../utils.js";
 
-// eslint-disable-next-line import/no-internal-modules
-import { NodeChangeset } from "../../feature-libraries/modular-schema/modularChangeTypes.js";
+import {
+	NodeChangeset,
+	NodeId,
+	// eslint-disable-next-line import/no-internal-modules
+} from "../../feature-libraries/modular-schema/modularChangeTypes.js";
 // eslint-disable-next-line import/no-internal-modules
 import { MarkMaker } from "./sequence-field/testEdits.js";
 // eslint-disable-next-line import/no-internal-modules
@@ -246,11 +235,7 @@
 				fieldChanges: new Map([
 					[fieldA, { fieldKind: sequence.identifier, change: brand(fieldAExpected) }],
 				]),
-<<<<<<< HEAD
 				maxId: brand(5),
-=======
-				maxId: brand(2),
->>>>>>> f0974b8c
 			};
 
 			assert.deepEqual(rebased, expected);
@@ -671,11 +656,7 @@
 				fieldChanges: new Map([
 					[fieldA, { fieldKind: sequence.identifier, change: brand(fieldAExpected) }],
 				]),
-<<<<<<< HEAD
 				maxId: brand(5),
-=======
-				maxId: brand(2),
->>>>>>> f0974b8c
 			};
 
 			assert.deepEqual(inverse, expected);
