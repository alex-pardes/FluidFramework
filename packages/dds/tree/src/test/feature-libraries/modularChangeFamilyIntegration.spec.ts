/*!
 * Copyright (c) Microsoft Corporation and contributors. All rights reserved.
 * Licensed under the MIT License.
 */

import { strict as assert } from "assert";

import {
	type DeltaDetachedNodeId,
	type DeltaFieldChanges,
	type DeltaFieldMap,
	type DeltaMark,
	type DeltaRoot,
	type FieldKey,
	type FieldKindIdentifier,
	type RevisionTag,
	type TaggedChange,
	type UpPath,
	makeAnonChange,
	revisionMetadataSourceFromInfo,
	tagChange,
	tagRollbackInverse,
} from "../../core/index.js";
import { leaf } from "../../domains/index.js";
// eslint-disable-next-line import/no-internal-modules
import { sequence } from "../../feature-libraries/default-schema/defaultFieldKinds.js";
import {
	DefaultEditBuilder,
<<<<<<< HEAD
	FieldKindWithEditor,
	ModularChangeset,
	cursorForJsonableTreeNode,
	SequenceField as SF,
	EditDescription,
=======
	type FieldKindWithEditor,
	type ModularChangeset,
	cursorForJsonableTreeNode,
	type SequenceField as SF,
	type EditDescription,
>>>>>>> fc86a152
} from "../../feature-libraries/index.js";
import {
	ModularChangeFamily,
	intoDelta,
	// eslint-disable-next-line import/no-internal-modules
} from "../../feature-libraries/modular-schema/modularChangeFamily.js";
<<<<<<< HEAD
import { IdAllocator, Mutable, brand, idAllocatorFromMaxId } from "../../util/index.js";
=======
import {
	type IdAllocator,
	type Mutable,
	brand,
	idAllocatorFromMaxId,
	nestedMapFromFlatList,
} from "../../util/index.js";
>>>>>>> fc86a152
import {
	assertDeltaEqual,
	defaultRevisionMetadataFromChanges,
	failCodecFamily,
	mintRevisionTag,
	testChangeReceiver,
} from "../utils.js";

<<<<<<< HEAD
import {
=======
import type {
	NodeChangeset,
>>>>>>> fc86a152
	NodeId,
	// eslint-disable-next-line import/no-internal-modules
} from "../../feature-libraries/modular-schema/modularChangeTypes.js";
// eslint-disable-next-line import/no-internal-modules
import { MarkMaker } from "./sequence-field/testEdits.js";
// eslint-disable-next-line import/no-internal-modules
import { Change, removeAliases } from "./modular-schema/modularChangesetUtil.js";

const fieldKinds: ReadonlyMap<FieldKindIdentifier, FieldKindWithEditor> = new Map([
	[sequence.identifier, sequence],
]);

const family = new ModularChangeFamily(fieldKinds, failCodecFamily);

const fieldA: FieldKey = brand("FieldA");
const fieldB: FieldKey = brand("FieldB");
const fieldC: FieldKey = brand("FieldC");

const tag1: RevisionTag = mintRevisionTag();
const tag2: RevisionTag = mintRevisionTag();
const tag3: RevisionTag = mintRevisionTag();

// Tests the integration of ModularChangeFamily with the default field kinds.
describe("ModularChangeFamily integration", () => {
	describe("rebase", () => {
		it("remove over cross-field move", () => {
			const [changeReceiver, getChanges] = testChangeReceiver(family);
			const editor = new DefaultEditBuilder(family, changeReceiver);

			editor.enterTransaction();
			editor.move(
				{ parent: undefined, field: fieldA },
				1,
				2,
				{ parent: undefined, field: fieldB },
				2,
			);
			editor.exitTransaction();

			editor.enterTransaction();
			editor.sequenceField({ parent: undefined, field: fieldA }).remove(1, 1);
			editor.exitTransaction();

			editor.enterTransaction();
			editor.sequenceField({ parent: undefined, field: fieldB }).remove(2, 1);
			editor.exitTransaction();

			const [move, remove, expected] = getChanges();
			const rebased = family.rebase(
				makeAnonChange(remove),
				tagChangeInline(move, tag1),
				revisionMetadataSourceFromInfo([{ revision: tag1 }]),
			);
			const rebasedDelta = intoDelta(makeAnonChange(rebased), family.fieldKinds);
			const expectedDelta = intoDelta(makeAnonChange(expected), family.fieldKinds);
			assert.deepEqual(rebasedDelta, expectedDelta);
		});

		it("cross-field move over remove", () => {
			const [changeReceiver, getChanges] = testChangeReceiver(family);
			const editor = new DefaultEditBuilder(family, changeReceiver);
			editor.sequenceField({ parent: undefined, field: fieldA }).remove(1, 1);
			editor.move(
				{ parent: undefined, field: fieldA },
				1,
				2,
				{ parent: undefined, field: fieldB },
				2,
			);
			const [remove, move] = getChanges();
			const baseTag = mintRevisionTag();
			const restore = family.invert(tagChangeInline(remove, baseTag), false);
			const expected = family.compose([makeAnonChange(restore), makeAnonChange(move)]);
			const rebased = family.rebase(
				makeAnonChange(move),
				tagChangeInline(remove, baseTag),
				revisionMetadataSourceFromInfo([{ revision: baseTag }]),
			);
			const rebasedDelta = normalizeDelta(
				intoDelta(makeAnonChange(rebased), family.fieldKinds),
			);
			const expectedDelta = normalizeDelta(
				intoDelta(makeAnonChange(expected), family.fieldKinds),
			);
			assert.deepEqual(rebasedDelta, expectedDelta);
		});

		it("move over cross-field move", () => {
			const [changeReceiver, getChanges] = testChangeReceiver(family);
			const editor = new DefaultEditBuilder(family, changeReceiver);
			editor.move(
				{ parent: undefined, field: fieldA },
				0,
				1,
				{ parent: undefined, field: fieldB },
				0,
			);

			editor.sequenceField({ parent: undefined, field: fieldA }).move(0, 1, 1);
			const [move1, move2] = getChanges();
			const rebased = family.rebase(
				makeAnonChange(move2),
				tagChangeInline(move1, tag1),
				revisionMetadataSourceFromInfo([{ revision: tag1 }]),
			);

			const expected = Change.build(
				{ family, maxId: 1 },
				Change.field(fieldA, sequence.identifier, [
					MarkMaker.tomb(tag1, brand(0)),
					MarkMaker.moveIn(1, { localId: brand(1) }),
				]),
				Change.field(fieldB, sequence.identifier, [
					MarkMaker.moveOut(1, { localId: brand(1) }),
				]),
			);

			assert.deepEqual(rebased, expected);
		});

		it("Nested moves both requiring a second pass", () => {
			const [changeReceiver, getChanges] = testChangeReceiver(family);
			const editor = new DefaultEditBuilder(family, changeReceiver);

			const fieldAPath = { parent: undefined, field: fieldA };

			// Note that these are the paths before any edits have happened.
			const node1Path = { parent: undefined, parentField: fieldA, parentIndex: 1 };
			const node2Path = { parent: node1Path, parentField: fieldB, parentIndex: 1 };

			editor.enterTransaction();

			// Moves node2, which is a child of node1 to an earlier position in its field
			editor
				.sequenceField({
					parent: node1Path,
					field: fieldB,
				})
				.move(1, 1, 0);

			// Moves node1 to an earlier position in the field
			editor.sequenceField(fieldAPath).move(1, 1, 0);

			// Modifies node2 so that both fieldA and fieldB have changes that need to be transferred
			// from a move source to a destination during rebase.
			editor
				.sequenceField({
					parent: node2Path,
					field: fieldC,
				})
				.remove(0, 1);

			editor.exitTransaction();
			const [move1, move2, modify] = getChanges();
			const moves = family.compose([makeAnonChange(move1), makeAnonChange(move2)]);

			const taggedMoves = tagChangeInline(moves, tag1);
			const rebased = family.rebase(
				makeAnonChange(modify),
				taggedMoves,
				defaultRevisionMetadataFromChanges([taggedMoves]),
			);
<<<<<<< HEAD

			const fieldAExpected: SF.Changeset = [
				{ count: 2 },
=======
			const fieldCExpected = [MarkMaker.remove(1, brand(5))];

			const nodeId2: NodeId = { localId: brand(6) };
			const node2Expected: NodeChangeset = {
				fieldChanges: new Map([
					[fieldC, { fieldKind: sequence.identifier, change: brand(fieldCExpected) }],
				]),
			};

			const fieldBExpected: SF.Changeset = [
				{ count: 1, changes: nodeId2 },
				// The two marks below are not essential and only exist because we're using tombstones
				{ count: 1 },
>>>>>>> fc86a152
				{
					count: 1,
					cellId: { revision: tag1, localId: brand(2) },
				},
			];

<<<<<<< HEAD
			const fieldBExpected: SF.Changeset = [
				{ count: 2 },
				{
					count: 1,
					cellId: { revision: tag1, localId: brand(0) },
				},
			];

			const fieldCExpected = [MarkMaker.remove(1, brand(3))];

			const nodeId1: NodeId = { localId: brand(5) };
			const nodeId2: NodeId = { localId: brand(4) };

			const expected = Change.build(
				{ family, maxId: 5 },
				Change.field(
					fieldA,
					sequence.identifier,
					fieldAExpected,
					Change.nodeWithId(
						0,
						nodeId1,
						Change.field(
							fieldB,
							sequence.identifier,
							fieldBExpected,
							Change.nodeWithId(
								0,
								nodeId2,
								Change.field(fieldC, sequence.identifier, fieldCExpected),
							),
						),
					),
				),
			);
=======
			const nodeId1: NodeId = { localId: brand(7) };
			const node1Expected: NodeChangeset = {
				fieldChanges: new Map([
					[fieldB, { fieldKind: sequence.identifier, change: brand(fieldBExpected) }],
				]),
			};

			const fieldAExpected: SF.Changeset = [
				{ count: 1, changes: nodeId1 },
				// The two marks below a not essential and only exist because we're using tombstones
				{ count: 1 },
				{
					count: 1,
					cellId: { revision: tag1, localId: brand(3) },
				},
			];

			const expected: ModularChangeset = {
				nodeChanges: nestedMapFromFlatList([
					[nodeId1.revision, nodeId1.localId, node1Expected],
					[nodeId2.revision, nodeId2.localId, node2Expected],
				]),
				fieldChanges: new Map([
					[fieldA, { fieldKind: sequence.identifier, change: brand(fieldAExpected) }],
				]),
				maxId: brand(7),
			};
>>>>>>> fc86a152

			assert.deepEqual(rebased, expected);
		});

		it("over change which moves node upward", () => {
			const [changeReceiver, getChanges] = testChangeReceiver(family);
			const editor = new DefaultEditBuilder(family, changeReceiver);
			const nodeAPath: UpPath = { parent: undefined, parentField: fieldA, parentIndex: 0 };
			const nodeBPath: UpPath = {
				parent: nodeAPath,
				parentField: fieldB,
				parentIndex: 0,
			};

			editor.move(
				{ parent: nodeAPath, field: fieldB },
				0,
				1,
				{ parent: undefined, field: fieldA },
				0,
			);

			const nodeBPathAfterMove: UpPath = {
				parent: undefined,
				parentField: fieldA,
				parentIndex: 0,
			};

			editor.sequenceField({ parent: nodeBPath, field: fieldC }).remove(0, 1);
			editor.sequenceField({ parent: nodeBPathAfterMove, field: fieldC }).remove(0, 1);

			const [move, remove, expected] = getChanges();
			const baseTag = mintRevisionTag();
			const rebased = family.rebase(
				makeAnonChange(remove),
				tagChangeInline(move, baseTag),
				revisionMetadataSourceFromInfo([{ revision: baseTag }]),
			);

			const rebasedDelta = normalizeDelta(
				intoDelta(makeAnonChange(rebased), family.fieldKinds),
			);
			const expectedDelta = normalizeDelta(
				intoDelta(makeAnonChange(expected), family.fieldKinds),
			);

			assertDeltaEqual(rebasedDelta, expectedDelta);
		});

		it("prunes its output", () => {
			const [changeReceiver, getChanges] = testChangeReceiver(family);
			const editor = new DefaultEditBuilder(family, changeReceiver);
			const nodeAPath: UpPath = { parent: undefined, parentField: fieldA, parentIndex: 0 };
			const nodeBPath: UpPath = { parent: undefined, parentField: fieldB, parentIndex: 0 };

			editor.sequenceField({ parent: nodeAPath, field: fieldA }).remove(0, 1);
			editor.sequenceField({ parent: nodeBPath, field: fieldB }).remove(0, 1);

			const [editA, editB] = getChanges();
			const baseTag = mintRevisionTag();
			const rebased = family.rebase(
				makeAnonChange(editB),
				tagChangeInline(editA, baseTag),
				revisionMetadataSourceFromInfo([{ revision: baseTag }]),
			);

			assert.deepEqual(rebased, editB);
		});
	});

	describe("compose", () => {
		it("nested moves", () => {
			/**
			 * This test is intended to demonstrate the necessity of doing more than two compose passes through a field.
			 *
			 * Starting state [A, B, C]
			 * This test composes
			 * 1) a change which moves A to the right in the root field, moves B into A, and moves C into B.
			 * 2) a modification to C
			 *
			 */

			const [changeReceiver, getChanges] = testChangeReceiver(family);
			const editor = new DefaultEditBuilder(family, changeReceiver);
			const nodeAPath: UpPath = { parent: undefined, parentField: fieldA, parentIndex: 0 };

			// Moves A to an adjacent cell to its right
			editor.sequenceField({ parent: undefined, field: fieldA }).move(0, 1, 1);

			// Moves B into A
			editor.move(
				{ parent: undefined, field: fieldA },
				1,
				1,
				{ parent: nodeAPath, field: fieldB },
				0,
			);

			const nodeBPath: UpPath = { parent: nodeAPath, parentField: fieldB, parentIndex: 0 };

			// Moves C into B
			editor.move(
				{ parent: undefined, field: fieldA },
				1,
				1,
				{ parent: nodeBPath, field: fieldC },
				0,
			);

			const nodeCPath: UpPath = { parent: nodeBPath, parentField: fieldC, parentIndex: 0 };

			// Modifies C by removing a node from it
			editor.sequenceField({ parent: nodeCPath, field: fieldC }).remove(0, 1);

			const [moveA, moveB, moveC, removeD] = getChanges();

			const moves = makeAnonChange(
				family.compose([makeAnonChange(moveA), makeAnonChange(moveB), makeAnonChange(moveC)]),
			);

			const remove = makeAnonChange(removeD);

			const composed = family.compose([moves, remove]);
			const composedDelta = normalizeDelta(intoDelta(makeAnonChange(composed), fieldKinds));

			const nodeAChanges: DeltaFieldMap = new Map([
				[fieldB, { local: [{ count: 1, attach: { minor: 1 } }] }],
			]);

			const nodeBChanges: DeltaFieldMap = new Map([
				[
					fieldC,
					{
						local: [{ count: 1, attach: { minor: 2 } }],
					},
				],
			]);

			const nodeCChanges: DeltaFieldMap = new Map([
				[fieldC, { local: [{ count: 1, detach: { minor: 3 } }] }],
			]);

			const fieldAChanges: DeltaFieldChanges = {
				local: [
					{ count: 1, detach: { minor: 0 }, fields: nodeAChanges },
					{ count: 1, attach: { minor: 0 } },
					{ count: 1, detach: { minor: 1 }, fields: nodeBChanges },
					{ count: 1, detach: { minor: 2 }, fields: nodeCChanges },
				],
			};

			const expectedDelta: DeltaRoot = normalizeDelta({
				fields: new Map([[fieldA, fieldAChanges]]),
			});

			assertDeltaEqual(composedDelta, expectedDelta);
		});

		it("cross-field move and nested changes", () => {
			const [changeReceiver, getChanges] = testChangeReceiver(family);
			const editor = new DefaultEditBuilder(family, changeReceiver);
			editor.move(
				{ parent: undefined, field: fieldA },
				0,
				1,
				{ parent: undefined, field: fieldB },
				0,
			);

			const newValue = "new value";
			const newNode = cursorForJsonableTreeNode({ type: leaf.number.name, value: newValue });
			editor
				.sequenceField({
					parent: { parent: undefined, parentField: fieldB, parentIndex: 0 },
					field: fieldC,
				})
				.insert(0, newNode);

			const [move, insert] = getChanges();
			const composed = family.compose([makeAnonChange(move), makeAnonChange(insert)]);
			const expected: DeltaRoot = {
				build: [{ id: { minor: 2 }, trees: [newNode] }],
				fields: new Map([
					[
						fieldA,
						{
							local: [
								{
									count: 1,
									detach: { minor: 0 },
									fields: new Map([
										[
											fieldC,
											{
												local: [{ count: 1, attach: { minor: 2 } }],
											},
										],
									]),
								},
							],
						},
					],
					[
						fieldB,
						{
							local: [{ count: 1, attach: { minor: 0 } }],
						},
					],
				]),
			};

			const delta = intoDelta(makeAnonChange(composed), family.fieldKinds);
			assertDeltaEqual(delta, expected);
		});

		it("cross-field move and inverse with nested changes", () => {
			const [changeReceiver, getChanges] = testChangeReceiver(family);
			const editor = new DefaultEditBuilder(family, changeReceiver);
			editor.move(
				{ parent: undefined, field: fieldA },
				0,
				1,
				{ parent: undefined, field: fieldB },
				0,
			);

			const newValue = "new value";
			const newNode = cursorForJsonableTreeNode({ type: leaf.number.name, value: newValue });
			editor
				.sequenceField({
					parent: { parent: undefined, parentField: fieldB, parentIndex: 0 },
					field: fieldC,
				})
				.insert(0, newNode);

			const [move, insert] = getChanges();
			const moveTagged = tagChangeInline(move, tag1);
			const returnTagged = tagRollbackInverse(
				family.changeRevision(family.invert(moveTagged, true), tag3, moveTagged.revision),
				tag3,
				moveTagged.revision,
			);

			const moveAndInsert = family.compose([tagChangeInline(insert, tag2), moveTagged]);
			const composed = family.compose([returnTagged, makeAnonChange(moveAndInsert)]);
			const actual = intoDelta(makeAnonChange(composed), family.fieldKinds);
			const expected: DeltaRoot = {
				build: [
					{
						id: { major: tag2, minor: 2 },
						trees: [newNode],
					},
				],
				fields: new Map([
					[
						fieldB,
						{
							local: [
								{ count: 1 },
								{
									count: 1,
									fields: new Map([
										[
											fieldC,
											{
												local: [{ count: 1, attach: { major: tag2, minor: 2 } }],
											},
										],
									]),
								},
							],
						},
					],
				]),
			};

			assertDeltaEqual(actual, expected);
		});

		it("two cross-field moves of same node", () => {
			const [changeReceiver, getChanges] = testChangeReceiver(family);
			const editor = new DefaultEditBuilder(family, changeReceiver);
			editor.move(
				{ parent: undefined, field: fieldA },
				0,
				1,
				{ parent: undefined, field: fieldB },
				0,
			);
			editor.move(
				{ parent: undefined, field: fieldB },
				0,
				1,
				{ parent: undefined, field: fieldC },
				0,
			);
			editor.move(
				{ parent: undefined, field: fieldA },
				0,
				1,
				{ parent: undefined, field: fieldC },
				0,
			);

			const [move1, move2, expected] = getChanges();
			const composed = family.compose([makeAnonChange(move1), makeAnonChange(move2)]);
			const actualDelta = normalizeDelta(
				intoDelta(makeAnonChange(composed), family.fieldKinds),
			);
			const expectedDelta = normalizeDelta(
				intoDelta(makeAnonChange(expected), family.fieldKinds),
			);
			assert.deepEqual(actualDelta, expectedDelta);
		});

		it("prunes its output", () => {
			const a = buildChangeset([
				{
					type: "field",
					field: {
						parent: undefined,
						field: brand("foo"),
					},
					fieldKind: sequence.identifier,
					change: brand([]),
				},
			]);

			const b = buildChangeset([
				{
					type: "field",
					field: {
						parent: undefined,
						field: brand("bar"),
					},
					fieldKind: sequence.identifier,
					change: brand([]),
				},
			]);

			const composed = family.compose([makeAnonChange(a), makeAnonChange(b)]);
			assert.deepEqual(composed, ModularChangeFamily.emptyChange);
		});
	});

	describe("invert", () => {
		it("Nested moves both requiring a second pass", () => {
			const [changeReceiver, getChanges] = testChangeReceiver(family);
			const editor = new DefaultEditBuilder(family, changeReceiver);

			const fieldAPath = { parent: undefined, field: fieldA };
			editor.enterTransaction();

			// Moves node1 to an earlier position in the field
			editor.sequenceField(fieldAPath).move(1, 1, 0);
			const node1Path = { parent: undefined, parentField: fieldA, parentIndex: 0 };
			const node2Path = { parent: node1Path, parentField: fieldB, parentIndex: 0 };

			// Moves node2, which is a child of node1 to an earlier position in its field
			editor
				.sequenceField({
					parent: node1Path,
					field: fieldB,
				})
				.move(1, 1, 0);

			// Modifies node2 so that both fieldA and fieldB have changes that need to be transfered
			// from a move source to a destination during invert.
			editor
				.sequenceField({
					parent: node2Path,
					field: fieldC,
				})
				.remove(0, 1);

			editor.exitTransaction();
			const [move1, move2, modify] = getChanges();

			const moves = family.compose([
				makeAnonChange(move1),
				makeAnonChange(move2),
				makeAnonChange(modify),
			]);

<<<<<<< HEAD
			const inverse = removeAliases(family.invert(tagChangeInline(moves, tag1), false));

			const fieldAExpected: SF.Changeset = [
				MarkMaker.moveOut(1, brand(0), {
					idOverride: { revision: tag1, localId: brand(0) },
				}),
				{ count: 1 },
				MarkMaker.returnTo(1, brand(0), { revision: tag1, localId: brand(0) }),
			];

			const fieldBExpected = [
				MarkMaker.moveOut(1, brand(1), {
					idOverride: { revision: tag1, localId: brand(1) },
				}),
=======
			const inverse = family.invert(tagChangeInline(moves, tag1), false);
			const fieldCExpected = [MarkMaker.revive(1, { revision: tag1, localId: brand(5) })];

			const nodeId2: NodeId = { revision: tag1, localId: brand(6) };
			const node2Expected: NodeChangeset = {
				fieldChanges: new Map([
					[fieldC, { fieldKind: sequence.identifier, change: brand(fieldCExpected) }],
				]),
			};

			const fieldBExpected = [
				MarkMaker.moveOut(1, brand(2), { changes: nodeId2 }),
>>>>>>> fc86a152
				{ count: 1 },
				MarkMaker.returnTo(1, brand(2), { revision: tag1, localId: brand(2) }),
			];

<<<<<<< HEAD
			const fieldCExpected = [MarkMaker.revive(1, { revision: tag1, localId: brand(3) })];

			const nodeId1: NodeId = { revision: tag1, localId: brand(2) };
			const nodeId2: NodeId = { revision: tag1, localId: brand(4) };

			const expected: ModularChangeset = Change.build(
				{ family, maxId: 5 },
				Change.field(
					fieldA,
					sequence.identifier,
					fieldAExpected,
					Change.nodeWithId(
						0,
						nodeId1,
						Change.field(
							fieldB,
							sequence.identifier,
							fieldBExpected,
							Change.nodeWithId(
								0,
								nodeId2,
								Change.field(fieldC, sequence.identifier, fieldCExpected),
							),
						),
					),
				),
			);
=======
			const nodeId1: NodeId = { revision: tag1, localId: brand(4) };
			const node1Expected: NodeChangeset = {
				fieldChanges: new Map([
					[fieldB, { fieldKind: sequence.identifier, change: brand(fieldBExpected) }],
				]),
			};

			const fieldAExpected = [
				MarkMaker.moveOut(1, brand(0), { changes: nodeId1 }),
				{ count: 1 },
				MarkMaker.returnTo(1, brand(0), { revision: tag1, localId: brand(0) }),
			];

			const expected: ModularChangeset = {
				nodeChanges: nestedMapFromFlatList([
					[nodeId1.revision, nodeId1.localId, node1Expected],
					[nodeId2.revision, nodeId2.localId, node2Expected],
				]),
				fieldChanges: new Map([
					[fieldA, { fieldKind: sequence.identifier, change: brand(fieldAExpected) }],
				]),
				maxId: brand(7),
			};
>>>>>>> fc86a152

			assert.deepEqual(inverse, expected);
		});
	});

	describe("toDelta", () => {
		it("works when nested changes come from different revisions", () => {
			const change = buildChangeset([
				{
					type: "field",
					field: {
						parent: undefined,
						field: brand("foo"),
					},
					fieldKind: sequence.identifier,
					change: brand([
						MarkMaker.moveOut(1, { revision: tag1, localId: brand(0) }),
						MarkMaker.moveIn(1, { revision: tag1, localId: brand(0) }),
					]),
				},
				{
					type: "field",
					field: {
						parent: undefined,
						field: brand("bar"),
					},
					fieldKind: sequence.identifier,
					change: brand([
						MarkMaker.moveOut(2, { revision: tag2, localId: brand(0) }),
						MarkMaker.moveIn(2, { revision: tag2, localId: brand(0) }),
					]),
				},
			]);

			const moveOut1: DeltaMark = {
				detach: { major: tag1, minor: 0 },
				count: 1,
			};
			const moveIn1: DeltaMark = {
				attach: { major: tag1, minor: 0 },
				count: 1,
			};
			const moveOut2: DeltaMark = {
				detach: { major: tag2, minor: 0 },
				count: 2,
			};
			const moveIn2: DeltaMark = {
				attach: { major: tag2, minor: 0 },
				count: 2,
			};
			const expected: DeltaRoot = {
				fields: new Map([
					[brand("foo"), { local: [moveOut1, moveIn1] }],
					[brand("bar"), { local: [moveOut2, moveIn2] }],
				]),
			};
			const actual = intoDelta(makeAnonChange(change), family.fieldKinds);
			assert.deepEqual(actual, expected);
		});
	});
});

function normalizeDelta(
	delta: DeltaRoot,
	idAllocator?: IdAllocator,
	idMap?: Map<number, number>,
): DeltaRoot {
	const genId = idAllocator ?? idAllocatorFromMaxId();
	const map = idMap ?? new Map();

	const normalized: Mutable<DeltaRoot> = {};
	if (delta.fields !== undefined) {
		normalized.fields = normalizeDeltaFieldMap(delta.fields, genId, map);
	}
	if (delta.build !== undefined && delta.build.length > 0) {
		normalized.build = delta.build.map(({ id, trees }) => ({
			id: normalizeDeltaDetachedNodeId(id, genId, map),
			trees,
		}));
	}

	return normalized;
}

function normalizeDeltaFieldMap(
	delta: DeltaFieldMap,
	genId: IdAllocator,
	idMap: Map<number, number>,
): DeltaFieldMap {
	const normalized = new Map();
	for (const [field, fieldChanges] of delta) {
		normalized.set(field, normalizeDeltaFieldChanges(fieldChanges, genId, idMap));
	}
	return normalized;
}

function normalizeDeltaFieldChanges(
	delta: DeltaFieldChanges,
	genId: IdAllocator,
	idMap: Map<number, number>,
): DeltaFieldChanges {
	const normalized: Mutable<DeltaFieldChanges> = {};
	if (delta.local !== undefined && delta.local.length > 0) {
		normalized.local = delta.local.map((mark) => normalizeDeltaMark(mark, genId, idMap));
	}
	if (delta.global !== undefined && delta.global.length > 0) {
		normalized.global = delta.global.map(({ id, fields }) => ({
			id: normalizeDeltaDetachedNodeId(id, genId, idMap),
			fields: normalizeDeltaFieldMap(fields, genId, idMap),
		}));
	}
	if (delta.rename !== undefined && delta.rename.length > 0) {
		normalized.rename = delta.rename.map(({ oldId, count, newId }) => ({
			oldId: normalizeDeltaDetachedNodeId(oldId, genId, idMap),
			count,
			newId: normalizeDeltaDetachedNodeId(newId, genId, idMap),
		}));
	}

	return normalized;
}

function normalizeDeltaMark(
	delta: DeltaMark,
	genId: IdAllocator,
	idMap: Map<number, number>,
): DeltaMark {
	const normalized: Mutable<DeltaMark> = { ...delta };
	if (normalized.attach !== undefined) {
		normalized.attach = normalizeDeltaDetachedNodeId(normalized.attach, genId, idMap);
	}
	if (normalized.detach !== undefined) {
		normalized.detach = normalizeDeltaDetachedNodeId(normalized.detach, genId, idMap);
	}
	if (normalized.fields !== undefined) {
		normalized.fields = normalizeDeltaFieldMap(normalized.fields, genId, idMap);
	}
	return normalized;
}

function normalizeDeltaDetachedNodeId(
	delta: DeltaDetachedNodeId,
	genId: IdAllocator,
	idMap: Map<number, number>,
): DeltaDetachedNodeId {
	if (delta.major !== undefined) {
		return delta;
	}
	const minor = idMap.get(delta.minor) ?? genId.allocate();
	idMap.set(delta.minor, minor);
	return { minor };
}

function tagChangeInline(
	change: ModularChangeset,
	revision: RevisionTag,
): TaggedChange<ModularChangeset> {
	return tagChange(family.changeRevision(change, revision), revision);
}

function buildChangeset(edits: EditDescription[]): ModularChangeset {
	const editor = family.buildEditor(() => undefined);
	return editor.buildChanges(edits);
}<|MERGE_RESOLUTION|>--- conflicted
+++ resolved
@@ -26,36 +26,18 @@
 import { sequence } from "../../feature-libraries/default-schema/defaultFieldKinds.js";
 import {
 	DefaultEditBuilder,
-<<<<<<< HEAD
-	FieldKindWithEditor,
-	ModularChangeset,
-	cursorForJsonableTreeNode,
-	SequenceField as SF,
-	EditDescription,
-=======
 	type FieldKindWithEditor,
 	type ModularChangeset,
 	cursorForJsonableTreeNode,
 	type SequenceField as SF,
 	type EditDescription,
->>>>>>> fc86a152
 } from "../../feature-libraries/index.js";
 import {
 	ModularChangeFamily,
 	intoDelta,
 	// eslint-disable-next-line import/no-internal-modules
 } from "../../feature-libraries/modular-schema/modularChangeFamily.js";
-<<<<<<< HEAD
-import { IdAllocator, Mutable, brand, idAllocatorFromMaxId } from "../../util/index.js";
-=======
-import {
-	type IdAllocator,
-	type Mutable,
-	brand,
-	idAllocatorFromMaxId,
-	nestedMapFromFlatList,
-} from "../../util/index.js";
->>>>>>> fc86a152
+import { type IdAllocator, type Mutable, brand, idAllocatorFromMaxId } from "../../util/index.js";
 import {
 	assertDeltaEqual,
 	defaultRevisionMetadataFromChanges,
@@ -64,12 +46,7 @@
 	testChangeReceiver,
 } from "../utils.js";
 
-<<<<<<< HEAD
-import {
-=======
 import type {
-	NodeChangeset,
->>>>>>> fc86a152
 	NodeId,
 	// eslint-disable-next-line import/no-internal-modules
 } from "../../feature-libraries/modular-schema/modularChangeTypes.js";
@@ -177,13 +154,13 @@
 			);
 
 			const expected = Change.build(
-				{ family, maxId: 1 },
+				{ family, maxId: 3 },
 				Change.field(fieldA, sequence.identifier, [
 					MarkMaker.tomb(tag1, brand(0)),
-					MarkMaker.moveIn(1, { localId: brand(1) }),
+					MarkMaker.moveIn(1, { localId: brand(2) }),
 				]),
 				Change.field(fieldB, sequence.identifier, [
-					MarkMaker.moveOut(1, { localId: brand(1) }),
+					MarkMaker.moveOut(1, { localId: brand(2) }),
 				]),
 			);
 
@@ -232,32 +209,15 @@
 				taggedMoves,
 				defaultRevisionMetadataFromChanges([taggedMoves]),
 			);
-<<<<<<< HEAD
 
 			const fieldAExpected: SF.Changeset = [
 				{ count: 2 },
-=======
-			const fieldCExpected = [MarkMaker.remove(1, brand(5))];
-
-			const nodeId2: NodeId = { localId: brand(6) };
-			const node2Expected: NodeChangeset = {
-				fieldChanges: new Map([
-					[fieldC, { fieldKind: sequence.identifier, change: brand(fieldCExpected) }],
-				]),
-			};
-
-			const fieldBExpected: SF.Changeset = [
-				{ count: 1, changes: nodeId2 },
-				// The two marks below are not essential and only exist because we're using tombstones
-				{ count: 1 },
->>>>>>> fc86a152
 				{
 					count: 1,
-					cellId: { revision: tag1, localId: brand(2) },
+					cellId: { revision: tag1, localId: brand(3) },
 				},
 			];
 
-<<<<<<< HEAD
 			const fieldBExpected: SF.Changeset = [
 				{ count: 2 },
 				{
@@ -266,13 +226,13 @@
 				},
 			];
 
-			const fieldCExpected = [MarkMaker.remove(1, brand(3))];
-
-			const nodeId1: NodeId = { localId: brand(5) };
-			const nodeId2: NodeId = { localId: brand(4) };
+			const fieldCExpected = [MarkMaker.remove(1, brand(5))];
+
+			const nodeId1: NodeId = { localId: brand(7) };
+			const nodeId2: NodeId = { localId: brand(6) };
 
 			const expected = Change.build(
-				{ family, maxId: 5 },
+				{ family, maxId: 7 },
 				Change.field(
 					fieldA,
 					sequence.identifier,
@@ -293,35 +253,6 @@
 					),
 				),
 			);
-=======
-			const nodeId1: NodeId = { localId: brand(7) };
-			const node1Expected: NodeChangeset = {
-				fieldChanges: new Map([
-					[fieldB, { fieldKind: sequence.identifier, change: brand(fieldBExpected) }],
-				]),
-			};
-
-			const fieldAExpected: SF.Changeset = [
-				{ count: 1, changes: nodeId1 },
-				// The two marks below a not essential and only exist because we're using tombstones
-				{ count: 1 },
-				{
-					count: 1,
-					cellId: { revision: tag1, localId: brand(3) },
-				},
-			];
-
-			const expected: ModularChangeset = {
-				nodeChanges: nestedMapFromFlatList([
-					[nodeId1.revision, nodeId1.localId, node1Expected],
-					[nodeId2.revision, nodeId2.localId, node2Expected],
-				]),
-				fieldChanges: new Map([
-					[fieldA, { fieldKind: sequence.identifier, change: brand(fieldAExpected) }],
-				]),
-				maxId: brand(7),
-			};
->>>>>>> fc86a152
 
 			assert.deepEqual(rebased, expected);
 		});
@@ -439,7 +370,11 @@
 			const [moveA, moveB, moveC, removeD] = getChanges();
 
 			const moves = makeAnonChange(
-				family.compose([makeAnonChange(moveA), makeAnonChange(moveB), makeAnonChange(moveC)]),
+				family.compose([
+					makeAnonChange(moveA),
+					makeAnonChange(moveB),
+					makeAnonChange(moveC),
+				]),
 			);
 
 			const remove = makeAnonChange(removeD);
@@ -587,7 +522,9 @@
 										[
 											fieldC,
 											{
-												local: [{ count: 1, attach: { major: tag2, minor: 2 } }],
+												local: [
+													{ count: 1, attach: { major: tag2, minor: 2 } },
+												],
 											},
 										],
 									]),
@@ -706,47 +643,27 @@
 				makeAnonChange(modify),
 			]);
 
-<<<<<<< HEAD
 			const inverse = removeAliases(family.invert(tagChangeInline(moves, tag1), false));
 
 			const fieldAExpected: SF.Changeset = [
-				MarkMaker.moveOut(1, brand(0), {
-					idOverride: { revision: tag1, localId: brand(0) },
-				}),
+				MarkMaker.moveOut(1, brand(0)),
 				{ count: 1 },
 				MarkMaker.returnTo(1, brand(0), { revision: tag1, localId: brand(0) }),
 			];
 
 			const fieldBExpected = [
-				MarkMaker.moveOut(1, brand(1), {
-					idOverride: { revision: tag1, localId: brand(1) },
-				}),
-=======
-			const inverse = family.invert(tagChangeInline(moves, tag1), false);
-			const fieldCExpected = [MarkMaker.revive(1, { revision: tag1, localId: brand(5) })];
-
-			const nodeId2: NodeId = { revision: tag1, localId: brand(6) };
-			const node2Expected: NodeChangeset = {
-				fieldChanges: new Map([
-					[fieldC, { fieldKind: sequence.identifier, change: brand(fieldCExpected) }],
-				]),
-			};
-
-			const fieldBExpected = [
-				MarkMaker.moveOut(1, brand(2), { changes: nodeId2 }),
->>>>>>> fc86a152
+				MarkMaker.moveOut(1, brand(2)),
 				{ count: 1 },
 				MarkMaker.returnTo(1, brand(2), { revision: tag1, localId: brand(2) }),
 			];
 
-<<<<<<< HEAD
-			const fieldCExpected = [MarkMaker.revive(1, { revision: tag1, localId: brand(3) })];
-
-			const nodeId1: NodeId = { revision: tag1, localId: brand(2) };
-			const nodeId2: NodeId = { revision: tag1, localId: brand(4) };
+			const fieldCExpected = [MarkMaker.revive(1, { revision: tag1, localId: brand(5) })];
+
+			const nodeId1: NodeId = { revision: tag1, localId: brand(4) };
+			const nodeId2: NodeId = { revision: tag1, localId: brand(6) };
 
 			const expected: ModularChangeset = Change.build(
-				{ family, maxId: 5 },
+				{ family, maxId: 7 },
 				Change.field(
 					fieldA,
 					sequence.identifier,
@@ -767,31 +684,6 @@
 					),
 				),
 			);
-=======
-			const nodeId1: NodeId = { revision: tag1, localId: brand(4) };
-			const node1Expected: NodeChangeset = {
-				fieldChanges: new Map([
-					[fieldB, { fieldKind: sequence.identifier, change: brand(fieldBExpected) }],
-				]),
-			};
-
-			const fieldAExpected = [
-				MarkMaker.moveOut(1, brand(0), { changes: nodeId1 }),
-				{ count: 1 },
-				MarkMaker.returnTo(1, brand(0), { revision: tag1, localId: brand(0) }),
-			];
-
-			const expected: ModularChangeset = {
-				nodeChanges: nestedMapFromFlatList([
-					[nodeId1.revision, nodeId1.localId, node1Expected],
-					[nodeId2.revision, nodeId2.localId, node2Expected],
-				]),
-				fieldChanges: new Map([
-					[fieldA, { fieldKind: sequence.identifier, change: brand(fieldAExpected) }],
-				]),
-				maxId: brand(7),
-			};
->>>>>>> fc86a152
 
 			assert.deepEqual(inverse, expected);
 		});
