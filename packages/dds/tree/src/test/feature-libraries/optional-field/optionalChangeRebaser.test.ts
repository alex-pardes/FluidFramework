/*!
 * Copyright (c) Microsoft Corporation and contributors. All rights reserved.
 * Licensed under the MIT License.
 */

import { strict as assert } from "assert";
import { CrossFieldManager, NodeChangeset } from "../../../feature-libraries/index.js";
import {
	ChangesetLocalId,
	DeltaFieldChanges,
	makeAnonChange,
	RevisionMetadataSource,
	RevisionTag,
	tagChange,
	TaggedChange,
	tagRollbackInverse,
	TreeNodeSchemaIdentifier,
} from "../../../core/index.js";
// TODO: Throughout this file, we use TestChange as the child change type.
// This is the same approach used in sequenceChangeRebaser.spec.ts, but it requires casting in this file
// since OptionalChangeset is not generic over the child changeset type.
// Search this file for "as any" and "as NodeChangeset"
import { TestChange } from "../../testChange.js";
import {
	deepFreeze,
	defaultRevInfosFromChanges,
	defaultRevisionMetadataFromChanges,
	isDeltaVisible,
} from "../../utils.js";
import { brand, fakeIdAllocator, idAllocatorFromMaxId } from "../../../util/index.js";
import {
	optionalChangeRebaser,
	optionalFieldEditor,
	optionalFieldIntoDelta,
	OptionalChangeset,
	// eslint-disable-next-line import/no-internal-modules
} from "../../../feature-libraries/optional-field/index.js";
import {
	FieldStateTree,
	getSequentialEdits,
	generatePossibleSequenceOfEdits,
	ChildStateGenerator,
	getSequentialStates,
} from "../../exhaustiveRebaserUtils.js";
import { runExhaustiveComposeRebaseSuite } from "../../rebaserAxiomaticTests.js";
import {
	RebaseRevisionMetadata,
	rebaseRevisionMetadataFromInfo,
	// eslint-disable-next-line import/no-internal-modules
} from "../../../feature-libraries/modular-schema/index.js";
import { assertEqual } from "./optionalFieldUtils.js";

type RevisionTagMinter = () => RevisionTag;

function makeRevisionTagMinter(prefix = "rev"): RevisionTagMinter {
	// Rather than use UUIDs, allocate these sequentially for an easier time debugging tests.
	let currentRevision = 0;
	return () => `${prefix}${currentRevision++}` as unknown as RevisionTag;
}

const type: TreeNodeSchemaIdentifier = brand("Node");
const mintRevisionTag = makeRevisionTagMinter();
const tag1 = mintRevisionTag();

const OptionalChange = {
	set(
		value: string,
		wasEmpty: boolean,
		ids: {
			fill: ChangesetLocalId;
			detach: ChangesetLocalId;
		},
	) {
		return optionalFieldEditor.set(wasEmpty, ids);
	},

	clear(wasEmpty: boolean, id: ChangesetLocalId) {
		return optionalFieldEditor.clear(wasEmpty, id);
	},

	buildChildChange(childChange: TestChange) {
		return optionalFieldEditor.buildChildChange(0, childChange as NodeChangeset);
	},
};

const failCrossFieldManager: CrossFieldManager = {
	get: () => assert.fail("Should not query CrossFieldManager"),
	set: () => assert.fail("Should not modify CrossFieldManager"),
};

function toDelta(change: OptionalChangeset, revision?: RevisionTag): DeltaFieldChanges {
	return optionalFieldIntoDelta(tagChange(change, revision), (childChange) =>
		TestChange.toDelta(tagChange(childChange as TestChange, revision)),
	);
}

function getMaxId(...changes: OptionalChangeset[]): ChangesetLocalId | undefined {
	let max: ChangesetLocalId | undefined;
	const ingest = (candidate: ChangesetLocalId | undefined) => {
		if (max === undefined || (candidate !== undefined && candidate > max)) {
			max = candidate;
		}
	};

	for (const change of changes) {
		for (const [src, dst] of change.moves) {
			if (src !== "self") {
				ingest(src.localId);
			}
			if (dst !== "self") {
				ingest(dst.localId);
			}
		}

		for (const [id] of change.childChanges) {
			if (id !== "self") {
				// Child changes do not need to be ingested for this test file, as TestChange (which is used as a child)
				// doesn't have any `ChangesetLocalId`s.
				ingest(id.localId);
			}
		}
	}

	return max;
}

function invert(change: TaggedChange<OptionalChangeset>): OptionalChangeset {
	return optionalChangeRebaser.invert(
		change,
		TestChange.invert as any,
		// Optional fields should not generate IDs during invert
		fakeIdAllocator,
		failCrossFieldManager,
		defaultRevisionMetadataFromChanges([change]),
	);
}

function rebase(
	change: OptionalChangeset,
	base: TaggedChange<OptionalChangeset>,
	metadataArg?: RebaseRevisionMetadata,
): OptionalChangeset {
	deepFreeze(change);
	deepFreeze(base);

	const metadata =
		metadataArg ??
		rebaseRevisionMetadataFromInfo(defaultRevInfosFromChanges([base, makeAnonChange(change)]), [
			base.revision,
		]);
	const moveEffects = failCrossFieldManager;
	const idAllocator = idAllocatorFromMaxId(getMaxId(change, base.change));
	return optionalChangeRebaser.rebase(
		change,
		base,
		TestChange.rebase as any,
		idAllocator,
		moveEffects,
		metadata,
		undefined,
	);
}

function rebaseTagged(
	change: TaggedChange<OptionalChangeset>,
	...baseChanges: TaggedChange<OptionalChangeset>[]
): TaggedChange<OptionalChangeset> {
	let currChange = change;
	for (const base of baseChanges) {
		currChange = tagChange(rebase(currChange.change, base), currChange.revision);
	}

	return currChange;
}

function rebaseComposed(
	metadata: RebaseRevisionMetadata,
	change: OptionalChangeset,
	...baseChanges: TaggedChange<OptionalChangeset>[]
): OptionalChangeset {
	baseChanges.forEach((base) => deepFreeze(base));
	deepFreeze(change);

	const composed = composeList(baseChanges, metadata);
	const moveEffects = failCrossFieldManager;
	const idAllocator = idAllocatorFromMaxId(getMaxId(composed));
	return optionalChangeRebaser.rebase(
		change,
		makeAnonChange(composed),
		TestChange.rebase as any,
		idAllocator,
		moveEffects,
		metadata,
		undefined,
	);
}

function composeList(
	changes: TaggedChange<OptionalChangeset>[],
	metadata?: RevisionMetadataSource,
): OptionalChangeset {
	const moveEffects = failCrossFieldManager;
	const idAllocator = idAllocatorFromMaxId(getMaxId(...changes.map((c) => c.change)));
<<<<<<< HEAD
	let composed: OptionalChangeset = { moves: [], childChanges: [] };
	const metadataOrDefault = metadata ?? defaultRevisionMetadataFromChanges(changes);
=======
	let composed: OptionalChangeset = createEmpty();
>>>>>>> 911d78c4

	for (const change of changes) {
		composed = optionalChangeRebaser.compose(
			makeAnonChange(composed),
			change,
			TestChange.compose as any,
			idAllocator,
			moveEffects,
			metadataOrDefault,
		);
	}
	return composed;
}

function compose(
	change1: TaggedChange<OptionalChangeset>,
	change2: TaggedChange<OptionalChangeset>,
	metadata?: RevisionMetadataSource,
): OptionalChangeset {
	const moveEffects = failCrossFieldManager;
	const idAllocator = idAllocatorFromMaxId(getMaxId(change1.change, change2.change));
	return optionalChangeRebaser.compose(
		change1,
		change2,
		TestChange.compose as any,
		idAllocator,
		moveEffects,
		metadata ?? defaultRevisionMetadataFromChanges([change1, change2]),
	);
}

function createEmpty(): OptionalChangeset {
	return { moves: [], childChanges: [] };
}

type OptionalFieldTestState = FieldStateTree<string | undefined, OptionalChangeset>;

function computeChildChangeInputContext(inputState: OptionalFieldTestState): number[] {
	// This is effectively a filter of the intentions from all edits such that it only includes
	// intentions for edits which modify the same child as the final one in the changeset.
	// Note: this takes a dependency on the fact that `generateChildStates` doesn't set matching string
	// content for what are meant to represent different nodes.
	const states = getSequentialStates(inputState);
	const finalContent = states.at(-1)?.content;
	assert(
		finalContent !== undefined,
		"Child change input context should only be computed when the optional field has content.",
	);
	const intentions: number[] = [];
	let currentContent: string | undefined;
	for (const state of states) {
		if (
			state.mostRecentEdit !== undefined &&
			currentContent === finalContent &&
			state.mostRecentEdit.changeset.change.childChanges.length > 0
		) {
			if (state.mostRecentEdit.changeset.change.childChanges !== undefined) {
				intentions.push(state.mostRecentEdit.intention);
			}
		}

		currentContent = state.content;
	}

	return intentions;
}

/**
 * See {@link ChildStateGenerator}
 */
const generateChildStates: ChildStateGenerator<string | undefined, OptionalChangeset> = function* (
	state: OptionalFieldTestState,
	tagFromIntention: (intention: number) => RevisionTag,
	mintIntention: () => number,
): Iterable<OptionalFieldTestState> {
	const mintId = mintIntention as () => ChangesetLocalId;
	const edits = getSequentialEdits(state);
	if (state.content !== undefined) {
		const changeChildIntention = mintIntention();
		yield {
			content: state.content,
			mostRecentEdit: {
				changeset: tagChange(
					OptionalChange.buildChildChange(
						TestChange.mint(
							computeChildChangeInputContext(state),
							changeChildIntention,
						),
					),
					tagFromIntention(changeChildIntention),
				),
				intention: changeChildIntention,
				description: `ChildChange${changeChildIntention}`,
			},
			parent: state,
		};

		const setUndefinedIntention = mintIntention();
		yield {
			content: undefined,
			mostRecentEdit: {
				changeset: tagChange(
					OptionalChange.clear(false, mintId()),
					tagFromIntention(setUndefinedIntention),
				),
				intention: setUndefinedIntention,
				description: "Remove",
			},
			parent: state,
		};
	} else {
		// Even if there is no content, optional field supports an explicit clear operation with LWW semantics,
		// as a concurrent set operation may populate the field.
		const setUndefinedIntention = mintIntention();
		yield {
			content: undefined,
			mostRecentEdit: {
				changeset: tagChange(
					OptionalChange.clear(true, mintId()),
					tagFromIntention(setUndefinedIntention),
				),
				intention: setUndefinedIntention,
				description: "Remove",
			},
			parent: state,
		};
	}

	for (const value of ["A", "B"]) {
		const setIntention = mintIntention();
		const [fill, detach] = [mintId(), mintId()];
		// Using length of the input context guarantees set operations generated at different times also have different
		// values, which should tend to be easier to debug.
		// This also makes the logic to determine intentions simpler.
		const newContents = `${value},${edits.length}`;
		yield {
			content: newContents,
			mostRecentEdit: {
				changeset: tagChange(
					OptionalChange.set(newContents, state.content === undefined, {
						fill,
						detach,
					}),
					tagFromIntention(setIntention),
				),
				intention: setIntention,
				description: `Set${newContents}`,
			},
			parent: state,
		};
	}

	if (state.mostRecentEdit !== undefined) {
		const undoIntention = mintIntention();
		// We don't use the `invert` helper here, as `TestChange.invert` has logic to negate the intention
		// of the most recent edit. Instead, we want to mint a new intention. Having correct composition for
		// the 'negate' operation is already tested via sandwich rebasing.
		const invertTestChangeViaNewIntention = (change: TestChange): TestChange => {
			if ("inputContext" in change) {
				return {
					inputContext: change.outputContext,
					outputContext: [...change.outputContext, undoIntention],
					intentions: [undoIntention],
				};
			}
			return TestChange.emptyChange;
		};

		const inverseChangeset = optionalChangeRebaser.invert(
			state.mostRecentEdit.changeset,
			invertTestChangeViaNewIntention as any,
			// Optional fields should not generate IDs during invert
			fakeIdAllocator,
			failCrossFieldManager,
			defaultRevisionMetadataFromChanges([state.mostRecentEdit.changeset]),
		);
		yield {
			content: state.parent?.content,
			mostRecentEdit: {
				changeset: tagChange(inverseChangeset, tagFromIntention(undoIntention)),
				intention: undoIntention,
				description: `Undo:${state.mostRecentEdit.description}`,
			},
			parent: state,
		};
	}
};

/**
 * Runs a suite of axiomatic tests which use combinations of single edits that are valid to apply from an initial state.
 */
function runSingleEditRebaseAxiomSuite(initialState: OptionalFieldTestState) {
	const singleTestChanges = (prefix: string) =>
		generatePossibleSequenceOfEdits(initialState, generateChildStates, 1, prefix);

	/**
	 * This test simulates rebasing over an do-inverse pair.
	 */
	describe("A ↷ [B, B⁻¹] === A", () => {
		for (const [{ description: name1, changeset: change1 }] of singleTestChanges("A")) {
			for (const [{ description: name2, changeset: change2 }] of singleTestChanges("B")) {
				const title = `(${name1} ↷ ${name2}) ↷ ${name2}⁻¹ => ${name1}`;
				it(title, () => {
					const inv = tagRollbackInverse(invert(change2), tag1, change2.revision);
					const r1 = rebaseTagged(change1, change2);
					const r2 = rebaseTagged(r1, inv);
					assert.deepEqual(r2.change, change1.change);
				});
			}
		}
	});

	/**
	 * This test simulates rebasing over an do-undo pair.
	 * It is different from the above in two ways:
	 * - The undo(B) changeset bears a different RevisionTag than B
	 * - The inverse produced by undo(B) is not a rollback
	 */
	describe("A ↷ [B, undo(B)] => A", () => {
		for (const [{ description: name1, changeset: change1 }] of singleTestChanges("A")) {
			for (const [{ description: name2, changeset: change2 }] of singleTestChanges("B")) {
				const title = `${name1} ↷ [${name2}, undo(${name2})] => ${name1}`;
				it(title, () => {
					const inv = tagChange(invert(change2), tag1);
					const r1 = rebaseTagged(change1, change2);
					const r2 = rebaseTagged(r1, inv);
					assert.deepEqual(r2.change, change1.change);
				});
			}
		}
	});

	/**
	 * This test simulates sandwich rebasing:
	 * a change is first rebased over the inverse of a change it took for granted
	 * then rebased over the updated version of that change (the same as the original in our case).
	 *
	 * The first rebase (A ↷ B) is purely for the purpose of manufacturing a change to which we can
	 * apply the inverse of some change.
	 */
	describe("(A ↷ B) ↷ [B⁻¹, B] === A ↷ B", () => {
		for (const [{ description: name1, changeset: change1 }] of singleTestChanges("A")) {
			for (const [{ description: name2, changeset: change2 }] of singleTestChanges("B")) {
				const title = `${name1} ↷ [${name2}, ${name2}⁻¹, ${name2}] => ${name1} ↷ ${name2}`;
				it(title, () => {
					const inverse2 = tagRollbackInverse(invert(change2), tag1, change2.revision);
					const r1 = rebaseTagged(change1, change2);
					const r2 = rebaseTagged(r1, inverse2);
					const r3 = rebaseTagged(r2, change2);
					assert.deepEqual(r3.change, r1.change);
				});
			}
		}
	});

	describe("A ○ A⁻¹ === ε", () => {
		for (const [{ description: name, changeset: change }] of singleTestChanges("A")) {
			it(`${name} ○ ${name}⁻¹ === ε`, () => {
				const inv = invert(change);
				const actual = compose(change, tagRollbackInverse(inv, tag1, change.revision));
				const delta = toDelta(actual);
				assert.equal(isDeltaVisible(delta), false);
			});
		}
	});

	describe("A⁻¹ ○ A === ε", () => {
		for (const [{ description: name, changeset: change }] of singleTestChanges("A")) {
			it(`${name}⁻¹ ○ ${name} === ε`, () => {
				const inv = tagRollbackInverse(invert(change), tag1, change.revision);
				const actual = compose(inv, change);
				const delta = toDelta(actual);
				assert.equal(isDeltaVisible(delta), false);
			});
		}
	});
}

export function testRebaserAxioms() {
	describe("Rebaser Axioms", () => {
		describe("Using valid edits from an undefined field", () => {
			runSingleEditRebaseAxiomSuite({ content: undefined });
		});

		describe("Using valid edits from a field with content", () => {
			runSingleEditRebaseAxiomSuite({ content: "A" });
		});

		describe("Exhaustive", () => {
			runExhaustiveComposeRebaseSuite(
				[{ content: undefined }, { content: "A" }],
				generateChildStates,
				{ rebase, rebaseComposed, compose, invert, assertEqual, createEmpty },
				{
					numberOfEditsToRebase: 3,
					numberOfEditsToRebaseOver: 3,
					numberOfEditsToVerifyAssociativity: 4,
				},
			);
		});
	});
}<|MERGE_RESOLUTION|>--- conflicted
+++ resolved
@@ -201,12 +201,8 @@
 ): OptionalChangeset {
 	const moveEffects = failCrossFieldManager;
 	const idAllocator = idAllocatorFromMaxId(getMaxId(...changes.map((c) => c.change)));
-<<<<<<< HEAD
-	let composed: OptionalChangeset = { moves: [], childChanges: [] };
+	let composed: OptionalChangeset = createEmpty();
 	const metadataOrDefault = metadata ?? defaultRevisionMetadataFromChanges(changes);
-=======
-	let composed: OptionalChangeset = createEmpty();
->>>>>>> 911d78c4
 
 	for (const change of changes) {
 		composed = optionalChangeRebaser.compose(
