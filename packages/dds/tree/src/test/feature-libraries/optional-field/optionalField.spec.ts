/*!
 * Copyright (c) Microsoft Corporation and contributors. All rights reserved.
 * Licensed under the MIT License.
 */

import { strict as assert } from "assert";

import {
<<<<<<< HEAD
	CrossFieldManager,
	NodeId,
	RelevantRemovedRootsFromChild,
} from "../../../feature-libraries/index.js";
import {
	makeAnonChange,
=======
	DeltaFieldChanges,
	DeltaFieldMap,
	FieldKey,
>>>>>>> f0974b8c
	TaggedChange,
	makeAnonChange,
	makeDetachedNodeId,
	tagChange,
	tagRollbackInverse,
} from "../../../core/index.js";
import {
	CrossFieldManager,
	NodeChangeset,
	RelevantRemovedRootsFromChild,
} from "../../../feature-libraries/index.js";
// eslint-disable-next-line import/no-internal-modules
import { rebaseRevisionMetadataFromInfo } from "../../../feature-libraries/modular-schema/modularChangeFamily.js";
import {
	OptionalChangeset,
	optionalChangeHandler,
	optionalChangeRebaser,
	optionalFieldEditor,
	optionalFieldIntoDelta,
	// eslint-disable-next-line import/no-internal-modules
} from "../../../feature-libraries/optional-field/index.js";
import { brand, fakeIdAllocator, idAllocatorFromMaxId } from "../../../util/index.js";
import {
	assertFieldChangesEqual,
	defaultRevInfosFromChanges,
	defaultRevisionMetadataFromChanges,
	mintRevisionTag,
} from "../../utils.js";
<<<<<<< HEAD
import { fooKey } from "../fieldKindTestUtils.js";
// eslint-disable-next-line import/no-internal-modules
import { rebaseRevisionMetadataFromInfo } from "../../../feature-libraries/modular-schema/modularChangeFamily.js";
import { TestNodeId } from "../../testNodeId.js";
import { TestChange } from "../../testChange.js";
import { Change, assertEqual } from "./optionalFieldUtils.js";
import { testSnapshots } from "./optionalFieldSnapshots.test.js";
=======
import { changesetForChild, fooKey } from "../fieldKindTestUtils.js";

>>>>>>> f0974b8c
import { testRebaserAxioms } from "./optionalChangeRebaser.test.js";
import { testCodecs } from "./optionalFieldChangeCodecs.test.js";
import { testSnapshots } from "./optionalFieldSnapshots.test.js";
import { Change, assertEqual } from "./optionalFieldUtils.js";

/**
 * A change to a child encoding as a simple placeholder string.
 * This change has no actual meaning, and can be used in tests where the type of child change in not relevant.
 */
const arbitraryChildChange: NodeId = { localId: brand(42) };

const nodeId1: NodeId = { localId: brand(1) };
const nodeId2: NodeId = { localId: brand(2) };

const nodeChange1 = TestNodeId.create(nodeId1, TestChange.mint([], 1));
const nodeChange2 = TestNodeId.create(nodeId2, TestChange.mint([], 2));

const failCrossFieldManager: CrossFieldManager = {
	get: () => assert.fail("Should query CrossFieldManager"),
	set: () => assert.fail("Should modify CrossFieldManager"),
};

const failingDelegate = (): never => assert.fail("Should not be called");

const deltaFromChild2 = (nodeId: NodeId): DeltaFieldMap => {
	assert.deepEqual(nodeId, nodeId2);
	const buildId = makeDetachedNodeId(nodeId.revision, 1);
	return new Map<FieldKey, DeltaFieldChanges>([
		[
			fooKey,
			{
				local: [
					{
						count: 1,
						detach: makeDetachedNodeId(nodeId.revision, 0),
						attach: buildId,
					},
				],
			},
		],
	]);
};

const tag = mintRevisionTag();
const change1 = tagChange(
	Change.atOnce(
		Change.reserve("self", brand(1)),
		Change.move(brand(41), "self"),
		Change.childAt(brand(41), nodeChange1),
	),
	tag,
);

const change2: TaggedChange<OptionalChangeset> = tagChange(
	optionalFieldEditor.set(false, { fill: brand(42), detach: brand(2) }),
	mintRevisionTag(),
);

const revertChange2: TaggedChange<OptionalChangeset> = tagChange(
	Change.atOnce(Change.clear("self", brand(42)), Change.move(brand(2), "self")),
	mintRevisionTag(),
);

/**
 * Represents what change2 would have been had it been concurrent with change1.
 */
const change2PreChange1: TaggedChange<OptionalChangeset> = tagChange(
	optionalFieldEditor.set(true, { fill: brand(42), detach: brand(2) }),
	change2.revision,
);

const change4: TaggedChange<OptionalChangeset> = tagChange(
	optionalFieldEditor.buildChildChange(0, TestNodeId.create(nodeId2, TestChange.mint([1], 2))),
	mintRevisionTag(),
);

// TODO: unit test standalone functions from optionalField.ts
describe("optionalField", () => {
	testSnapshots();
	testRebaserAxioms();
	testCodecs();

	// TODO: more editor tests
	describe("editor", () => {
		it("can be created", () => {
			const actual: OptionalChangeset = optionalFieldEditor.set(true, {
				fill: brand(42),
				detach: brand(43),
			});
			const expected = Change.atOnce(
				Change.reserve("self", brand(43)),
				Change.move(brand(42), "self"),
			);
			assertEqual(actual, expected);
		});
	});

	describe("Rebaser", () => {
		it("can be composed", () => {
			const composed = optionalChangeRebaser.compose(
				change1,
				change2,
				TestNodeId.composeChild,
				fakeIdAllocator,
				failCrossFieldManager,
				defaultRevisionMetadataFromChanges([change1, change2]),
			);

			const change1And2 = Change.atOnce(
				Change.move(
					{ localId: brand(41), revision: change1.revision },
					{ localId: brand(2), revision: change2.revision },
				),
				Change.move({ localId: brand(42), revision: change2.revision }, "self"),
				Change.reserve("self", { localId: brand(1), revision: change1.revision }),
				Change.childAt({ localId: brand(41), revision: change1.revision }, nodeChange1),
			);

			assertEqual(composed, change1And2);
		});

		it("can compose child changes", () => {
			const expected = Change.atOnce(
				Change.move({ localId: brand(41), revision: change1.revision }, "self"),
				Change.reserve("self", { localId: brand(1), revision: change1.revision }),
				Change.childAt(
					{ localId: brand(41), revision: change1.revision },
					TestNodeId.create(nodeId1, TestChange.mint([], [1, 2])),
				),
			);

			const composed = optionalChangeRebaser.compose(
				change1,
				change4,
				TestNodeId.composeChild,
				fakeIdAllocator,
				failCrossFieldManager,
				defaultRevisionMetadataFromChanges([change1, change4]),
			);

			assert.deepEqual(composed, expected);
		});

		describe("Invert", () => {
			function undo(change: TaggedChange<OptionalChangeset>): OptionalChangeset {
				return optionalChangeRebaser.invert(
					change,
					false,
					idAllocatorFromMaxId(),
					failCrossFieldManager,
					defaultRevisionMetadataFromChanges([change]),
				);
			}
			function rollback(change: TaggedChange<OptionalChangeset>): OptionalChangeset {
				return optionalChangeRebaser.invert(
					change,
					true,
					idAllocatorFromMaxId(),
					failCrossFieldManager,
					defaultRevisionMetadataFromChanges([change]),
				);
			}

			it("clear⁻¹", () => {
				const clear = Change.clear("self", brand(42));
				const actual = rollback(tagChange(clear, tag));
				const expected = Change.atOnce(
					Change.reserve("self", brand(0)),
					Change.move({ localId: brand(42), revision: tag }, "self"),
				);
				assertEqual(actual, expected);
			});

			it("undo(clear)", () => {
				const clear = Change.clear("self", brand(42));
				const actual = undo(tagChange(clear, tag));
				const expected = Change.atOnce(
					Change.reserve("self", brand(0)),
					Change.move({ localId: brand(42), revision: tag }, "self"),
				);
				assertEqual(actual, expected);
			});

			it("clear⁻²", () => {
				const clearInv = Change.atOnce(
					Change.reserve("self", brand(41)),
					Change.move(brand(42), "self"),
				);
				const actual = rollback(tagChange(clearInv, tag));
				const expected = Change.atOnce(
					Change.move("self", { localId: brand(42), revision: tag }),
				);
				assertEqual(actual, expected);
			});

			it("undo(clear⁻¹)", () => {
				const clearInv = Change.atOnce(
					Change.reserve("self", brand(41)),
					Change.move(brand(42), "self"),
				);
				const actual = undo(tagChange(clearInv, tag));
				const expected = Change.atOnce(Change.clear("self", brand(0)));
				assertEqual(actual, expected);
			});

			it("set+child⁻¹", () => {
				const expected = Change.atOnce(
					Change.child(nodeChange1),
					Change.move("self", { localId: brand(41), revision: change1.revision }),
				);
				const actual = rollback(change1);
				assertEqual(actual, expected);
			});

			it("undo(set+child)", () => {
				const expected = Change.atOnce(
					Change.child(nodeChange1),
					Change.move("self", { localId: brand(0) }),
				);
				const actual = undo(change1);
				assertEqual(actual, expected);
			});
		});

		describe("Rebasing", () => {
			it("can be rebased", () => {
				assert.deepEqual(
					optionalChangeRebaser.rebase(
						change2PreChange1.change,
						change1,
						failingDelegate,
						fakeIdAllocator,
						failCrossFieldManager,
						rebaseRevisionMetadataFromInfo(defaultRevInfosFromChanges([change1]), [
							change1.revision,
						]),
					),
					change2.change,
				);
			});

			it("can rebase child change", () => {
				const baseChange = Change.child(TestNodeId.create(nodeId1, TestChange.mint([], 1)));
				const changeToRebase = Change.child(
					TestNodeId.create(nodeId2, TestChange.mint([], 2)),
				);

				const expected = Change.child(TestNodeId.create(nodeId2, TestChange.mint([1], 2)));

				assert.deepEqual(
					optionalChangeRebaser.rebase(
						changeToRebase,
						makeAnonChange(baseChange),
						TestNodeId.rebaseChild,
						fakeIdAllocator,
						failCrossFieldManager,
						rebaseRevisionMetadataFromInfo(defaultRevInfosFromChanges([]), []),
					),
					expected,
				);
			});

			it("can rebase a child change over a remove and revive of target node", () => {
				const tag1 = mintRevisionTag();
				const tag2 = mintRevisionTag();
				const changeToRebase = optionalFieldEditor.buildChildChange(0, nodeId1);
				const deletion = tagChange(optionalFieldEditor.clear(false, brand(1)), tag1);
				const revive = tagRollbackInverse(
					optionalChangeRebaser.invert(
						deletion,
						false,
						idAllocatorFromMaxId(),
						failCrossFieldManager,
						defaultRevisionMetadataFromChanges([deletion]),
					),
					tag2,
					tag1,
				);

				const childRebaser = (
					nodeChange: NodeId | undefined,
					baseNodeChange: NodeId | undefined,
				) => {
					assert(baseNodeChange === undefined);
					assert(nodeChange === nodeId1);
					return nodeChange;
				};

				const changeToRebase2 = optionalChangeRebaser.rebase(
					changeToRebase,
					deletion,
					childRebaser,
					fakeIdAllocator,
					failCrossFieldManager,
					rebaseRevisionMetadataFromInfo(defaultRevInfosFromChanges([deletion]), [
						deletion.revision,
					]),
				);

				const changeToRebase3 = optionalChangeRebaser.rebase(
					changeToRebase2,
					revive,
					childRebaser,
					fakeIdAllocator,
					failCrossFieldManager,
					rebaseRevisionMetadataFromInfo(defaultRevInfosFromChanges([revive]), [
						revive.revision,
					]),
				);

				assert.deepEqual(changeToRebase3, changeToRebase);
			});

			it("can rebase child change (field change ↷ field change)", () => {
				const baseChange = Change.atOnce(
					Change.clear("self", brand(0)),
					Change.child(nodeId1),
				);
				const taggedBaseChange = tagChange(baseChange, mintRevisionTag());

				// Note: this sort of change (has field changes as well as nested child changes)
				// can only be created for production codepaths using transactions.
				const changeToRebase = Change.atOnce(
					Change.clear("self", brand(1)),
					Change.move(brand(41), "self"),
					Change.child(nodeId2),
				);

				const childRebaser = (
					change: NodeId | undefined,
					base: NodeId | undefined,
				): NodeId | undefined => {
					assert.deepEqual(change, nodeId2);
					assert.deepEqual(base, nodeId1);
					return change;
				};

				const expected = Change.atOnce(
					Change.reserve("self", brand(1)),
					Change.move(brand(41), "self"),
					Change.childAt(
						{ localId: brand(0), revision: taggedBaseChange.revision },
						nodeId2,
					),
				);

				const actual = optionalChangeRebaser.rebase(
					changeToRebase,
					taggedBaseChange,
					childRebaser,
					fakeIdAllocator,
					failCrossFieldManager,
					rebaseRevisionMetadataFromInfo(defaultRevInfosFromChanges([taggedBaseChange]), [
						taggedBaseChange.revision,
					]),
				);
				assert.deepEqual(actual, expected);
			});
		});
	});

	describe("IntoDelta", () => {
		it("can be converted to a delta when field was empty", () => {
			const outerNodeId = makeDetachedNodeId(tag, 41);
			const expected: DeltaFieldChanges = {
				global: [
					{
						id: outerNodeId,
						fields: TestNodeId.deltaFromChild(nodeChange1),
					},
				],
				local: [{ count: 1, attach: outerNodeId }],
			};

			const actual = optionalFieldIntoDelta(change1, TestNodeId.deltaFromChild);
			assertFieldChangesEqual(actual, expected);
		});

		it("can be converted to a delta when restoring content", () => {
			const expected: DeltaFieldChanges = {
				local: [
					{
						count: 1,
						attach: { major: revertChange2.revision, minor: 2 },
						detach: { major: revertChange2.revision, minor: 42 },
					},
				],
			};

			const actual = optionalFieldIntoDelta(revertChange2, TestNodeId.deltaFromChild);
			assertFieldChangesEqual(actual, expected);
		});

		it("can be converted to a delta with only child changes", () => {
			const expected: DeltaFieldChanges = {
				local: [
					{
						count: 1,
						fields: TestNodeId.deltaFromChild(nodeChange2),
					},
				],
			};
			assertFieldChangesEqual(
				optionalFieldIntoDelta(change4, TestNodeId.deltaFromChild),
				expected,
			);
		});
	});

	describe("relevantRemovedRoots", () => {
		const fill = tagChange(
			optionalFieldEditor.set(true, { detach: brand(1), fill: brand(2) }),
			mintRevisionTag(),
		);
		const clear = tagChange(optionalFieldEditor.clear(false, brand(1)), mintRevisionTag());
		const hasChildChanges = tagChange(
			optionalFieldEditor.buildChildChange(0, nodeId1),
			mintRevisionTag(),
		);
		const relevantNestedTree = { minor: 4242 };
		const noTreesDelegate: RelevantRemovedRootsFromChild = () => [];
		const oneTreeDelegate: RelevantRemovedRootsFromChild = (child) => {
			assert.deepEqual(child, nodeId1);
			return [relevantNestedTree];
		};
		describe("does not include", () => {
			it("a tree being removed", () => {
				const actual = Array.from(
					optionalChangeHandler.relevantRemovedRoots(clear, noTreesDelegate),
				);
				assert.deepEqual(actual, []);
			});
			it("a tree with child changes being removed", () => {
				const changes = [hasChildChanges, clear];
				const changeAndClear = makeAnonChange(
					optionalChangeRebaser.compose(
						hasChildChanges,
						clear,
						(): NodeId => nodeId1,
						fakeIdAllocator,
						failCrossFieldManager,
						defaultRevisionMetadataFromChanges(changes),
					),
				);
				const actual = Array.from(
					optionalChangeHandler.relevantRemovedRoots(changeAndClear, noTreesDelegate),
				);
				assert.deepEqual(actual, []);
			});
			it("a tree that remains untouched", () => {
				const actual = Array.from(
					optionalChangeHandler.relevantRemovedRoots(
						makeAnonChange(Change.empty()),
						noTreesDelegate,
					),
				);
				assert.deepEqual(actual, []);
			});
			it("a tree that remains untouched aside from child changes", () => {
				const actual = Array.from(
					optionalChangeHandler.relevantRemovedRoots(hasChildChanges, noTreesDelegate),
				);
				assert.deepEqual(actual, []);
			});
		});
		describe("does include", () => {
			it("a tree being inserted", () => {
				const actual = Array.from(
					optionalChangeHandler.relevantRemovedRoots(fill, noTreesDelegate),
				);
				assert.deepEqual(actual, [makeDetachedNodeId(fill.revision, 2)]);
			});
			it("a tree being restored", () => {
				const restore = makeAnonChange(
					optionalChangeRebaser.invert(
						clear,
						false,
						idAllocatorFromMaxId(),
						failCrossFieldManager,
						defaultRevisionMetadataFromChanges([clear]),
					),
				);
				const actual = Array.from(
					optionalChangeHandler.relevantRemovedRoots(restore, failingDelegate),
				);
				const expected = [makeDetachedNodeId(clear.revision, 1)];
				assert.deepEqual(actual, expected);
			});
			it("a tree that remains removed but has nested changes", () => {
				const rebasedNestedChange = makeAnonChange(
					optionalChangeRebaser.rebase(
						hasChildChanges.change,
						clear,
						() => nodeId1,
						fakeIdAllocator,
						failCrossFieldManager,
						rebaseRevisionMetadataFromInfo(
							defaultRevInfosFromChanges([clear, hasChildChanges]),
							[clear.revision],
						),
					),
				);
				const actual = Array.from(
					optionalChangeHandler.relevantRemovedRoots(
						rebasedNestedChange,
						noTreesDelegate,
					),
				);
				const expected = [makeDetachedNodeId(clear.revision, 1)];
				assert.deepEqual(actual, expected);
			});
			it("relevant roots from nested changes under a tree being inserted", () => {
				const changes = [fill, hasChildChanges];
				const fillAndChange = makeAnonChange(
					optionalChangeRebaser.compose(
						fill,
						hasChildChanges,
						(): NodeId => nodeId1,
						fakeIdAllocator,
						failCrossFieldManager,
						defaultRevisionMetadataFromChanges(changes),
					),
				);
				const actual = Array.from(
					optionalChangeHandler.relevantRemovedRoots(fillAndChange, oneTreeDelegate),
				);
				assert.deepEqual(actual, [
					makeDetachedNodeId(fill.revision, 2),
					relevantNestedTree,
				]);
			});
			it("relevant roots from nested changes under a tree being removed", () => {
				const changes = [hasChildChanges, clear];
				const changeAndClear = makeAnonChange(
					optionalChangeRebaser.compose(
						hasChildChanges,
						clear,
						(): NodeId => nodeId1,
						fakeIdAllocator,
						failCrossFieldManager,
						defaultRevisionMetadataFromChanges(changes),
					),
				);
				const actual = Array.from(
					optionalChangeHandler.relevantRemovedRoots(changeAndClear, oneTreeDelegate),
				);
				assert.deepEqual(actual, [relevantNestedTree]);
			});
			it("relevant roots from nested changes under a tree being restored", () => {
				const restore = tagChange(
					optionalChangeRebaser.invert(
						clear,
						false,
						idAllocatorFromMaxId(),
						failCrossFieldManager,
						defaultRevisionMetadataFromChanges([clear]),
					),
					mintRevisionTag(),
				);
				const changes = [restore, hasChildChanges];
				const restoreAndChange = makeAnonChange(
					optionalChangeRebaser.compose(
						restore,
						hasChildChanges,
						(): NodeId => nodeId1,
						fakeIdAllocator,
						failCrossFieldManager,
						defaultRevisionMetadataFromChanges(changes),
					),
				);
				const actual = Array.from(
					optionalChangeHandler.relevantRemovedRoots(restoreAndChange, oneTreeDelegate),
				);
				const expected = [makeDetachedNodeId(clear.revision, 1), relevantNestedTree];
				assert.deepEqual(actual, expected);
			});
			it("relevant roots from nested changes under a tree that remains removed", () => {
				const rebasedNestedChange = makeAnonChange(
					optionalChangeRebaser.rebase(
						hasChildChanges.change,
						clear,
						() => nodeId1,
						fakeIdAllocator,
						failCrossFieldManager,
						rebaseRevisionMetadataFromInfo(
							defaultRevInfosFromChanges([clear, hasChildChanges]),
							[clear.revision],
						),
					),
				);
				const actual = Array.from(
					optionalChangeHandler.relevantRemovedRoots(
						rebasedNestedChange,
						oneTreeDelegate,
					),
				);
				const expected = [makeDetachedNodeId(clear.revision, 1), relevantNestedTree];
				assert.deepEqual(actual, expected);
			});
			it("relevant roots from nested changes under a tree that remains in-doc", () => {
				const actual = Array.from(
					optionalChangeHandler.relevantRemovedRoots(hasChildChanges, oneTreeDelegate),
				);
				assert.deepEqual(actual, [relevantNestedTree]);
			});
		});
		it("uses passed down revision", () => {
			const restore = tagChange(Change.childAt(brand(42), nodeId1), tag);
			const actual = Array.from(
				optionalChangeHandler.relevantRemovedRoots(restore, noTreesDelegate),
			);
			assert.deepEqual(actual, [{ major: tag, minor: 42 }]);
		});
	});

	describe("isEmpty", () => {
		it("is true for an empty change", () => {
			const change = Change.empty();
			const actual = optionalChangeHandler.isEmpty(change);
			assert.equal(actual, true);
		});
		it("is false for a change with moves", () => {
			const change: OptionalChangeset = {
				moves: [[{ localId: brand(0) }, { localId: brand(1) }]],
				childChanges: [],
			};
			const actual = optionalChangeHandler.isEmpty(change);
			assert.equal(actual, false);
		});
		it("is false for a change with child changes", () => {
			const change = Change.childAt(
				{ localId: brand(0), revision: tag },
				arbitraryChildChange,
			);
			const actual = optionalChangeHandler.isEmpty(change);
			assert.equal(actual, false);
		});
		it("is false for a change with a reserved detach ID", () => {
			const change = Change.reserve("self", brand(0));
			const actual = optionalChangeHandler.isEmpty(change);
			assert.equal(actual, false);
		});
	});
});<|MERGE_RESOLUTION|>--- conflicted
+++ resolved
@@ -6,18 +6,9 @@
 import { strict as assert } from "assert";
 
 import {
-<<<<<<< HEAD
-	CrossFieldManager,
-	NodeId,
-	RelevantRemovedRootsFromChild,
-} from "../../../feature-libraries/index.js";
-import {
-	makeAnonChange,
-=======
 	DeltaFieldChanges,
 	DeltaFieldMap,
 	FieldKey,
->>>>>>> f0974b8c
 	TaggedChange,
 	makeAnonChange,
 	makeDetachedNodeId,
@@ -26,7 +17,7 @@
 } from "../../../core/index.js";
 import {
 	CrossFieldManager,
-	NodeChangeset,
+	NodeId,
 	RelevantRemovedRootsFromChild,
 } from "../../../feature-libraries/index.js";
 // eslint-disable-next-line import/no-internal-modules
@@ -46,22 +37,13 @@
 	defaultRevisionMetadataFromChanges,
 	mintRevisionTag,
 } from "../../utils.js";
-<<<<<<< HEAD
 import { fooKey } from "../fieldKindTestUtils.js";
-// eslint-disable-next-line import/no-internal-modules
-import { rebaseRevisionMetadataFromInfo } from "../../../feature-libraries/modular-schema/modularChangeFamily.js";
 import { TestNodeId } from "../../testNodeId.js";
 import { TestChange } from "../../testChange.js";
 import { Change, assertEqual } from "./optionalFieldUtils.js";
 import { testSnapshots } from "./optionalFieldSnapshots.test.js";
-=======
-import { changesetForChild, fooKey } from "../fieldKindTestUtils.js";
-
->>>>>>> f0974b8c
 import { testRebaserAxioms } from "./optionalChangeRebaser.test.js";
 import { testCodecs } from "./optionalFieldChangeCodecs.test.js";
-import { testSnapshots } from "./optionalFieldSnapshots.test.js";
-import { Change, assertEqual } from "./optionalFieldUtils.js";
 
 /**
  * A change to a child encoding as a simple placeholder string.
