/*!
 * Copyright (c) Microsoft Corporation and contributors. All rights reserved.
 * Licensed under the MIT License.
 */

import { strict as assert } from "assert";
<<<<<<< HEAD
import { TaggedChange } from "../../../core/index.js";
import {
	RegisterId,
	OptionalChangeset,
	RegisterMap,
	withRevision,
	Move,
	// eslint-disable-next-line import/no-internal-modules
} from "../../../feature-libraries/optional-field/index.js";
=======
import { ChangesetLocalId, TaggedChange, makeAnonChange } from "../../../core/index.js";
import {
	RegisterId,
	OptionalChangeset,
	Move,
	// eslint-disable-next-line import/no-internal-modules
} from "../../../feature-libraries/optional-field/index.js";
import { Mutable } from "../../../util/index.js";

function asRegister(input: RegisterId | ChangesetLocalId): RegisterId {
	if (typeof input === "string" || typeof input === "object") {
		return input;
	}
	return { localId: input };
}

export const Change = {
	/**
	 * @returns An empty changeset
	 */
	empty: (): OptionalChangeset<never> => ({ moves: [], childChanges: [] }),
	/**
	 * @param src - The register to move a node from. The register must be full in the input context of the changeset.
	 * @param dst - The register to move that node to.
	 * The register must be empty in the input context of the changeset, or emptied as part of the changeset.
	 * @returns A changeset that moves a node from src to dst.
	 */
	move: (
		src: RegisterId | ChangesetLocalId,
		dst: RegisterId | ChangesetLocalId,
	): OptionalChangeset<never> => ({
		moves: [[asRegister(src), asRegister(dst), "nodeTargeting"]],
		childChanges: [],
	}),
	/**
	 * @param target - The register remove a node from. The register must be full in the input context of the changeset.
	 * @param dst - The register to move the contents of the target register to.
	 * The register must be empty in the input context of the changeset, or emptied as part of the changeset.
	 * @returns A changeset that clears a register and moves the contents to another register.
	 */
	clear: (
		target: RegisterId | ChangesetLocalId,
		dst: RegisterId | ChangesetLocalId,
	): OptionalChangeset<never> => ({
		moves: [[asRegister(target), asRegister(dst), "cellTargeting"]],
		childChanges: [],
	}),
	/**
	 * @param target - The register to reserve. The register must NOT be full in the input context of the changeset.
	 * @param dst - The register that the contents of the target register should be moved to should it become populated.
	 * The register must be empty in the input context of the changeset, or emptied as part of the changeset.
	 * @returns A changeset that reserves an register.
	 */
	reserve: (
		target: RegisterId | ChangesetLocalId,
		dst: RegisterId | ChangesetLocalId,
	): OptionalChangeset<never> => {
		assert(target === "self", "Reserve cell only supports self as source");
		return { moves: [], childChanges: [], reservedDetachId: asRegister(dst) };
	},
	/**
	 * @param location - The register that contains the child node to be changed.
	 * That register must be full in the input context of the changeset.
	 * @param change - A change to apply to a child node.
	 * @returns A changeset that applies the given change to the child node in the given register.
	 */
	childAt: <TChild>(
		location: RegisterId | ChangesetLocalId,
		change: TChild,
	): OptionalChangeset<TChild> => ({
		moves: [],
		childChanges: [[asRegister(location), change]],
	}),
	/**
	 * @param change - A change to apply to a child node in the "self" register.
	 * @returns A changeset that applies the given change to the child node in the "self" register.
	 * The "self" register must be full in the input context of the changeset.
	 */
	child: <TChild>(change: TChild): OptionalChangeset<TChild> => Change.childAt("self", change),
	/**
	 * Combines multiple changesets for the same input context into a single changeset.
	 * @param changes - The change to apply as part of the changeset. Interpreted as applying to the same input context.
	 * @returns A single changeset that applies all of the given changes.
	 */
	atOnce: <TChild>(...changes: OptionalChangeset<TChild>[]): OptionalChangeset<TChild> => {
		const moves: Move[] = [];
		const childChanges: [RegisterId, TChild][] = [];
		let reservedDetachId: RegisterId | undefined;
		const changeset: Mutable<OptionalChangeset<TChild>> = { moves, childChanges };
		for (const change of changes) {
			// Note: this will stack overflow if there are too many moves.
			moves.push(...change.moves);
			// Note: this will stack overflow if there are too many child changes.
			childChanges.push(...change.childChanges);
			if (change.reservedDetachId !== undefined) {
				assert(reservedDetachId === undefined, "Multiple reserved detach ids");
				reservedDetachId = change.reservedDetachId;
			}
		}
		if (reservedDetachId !== undefined) {
			changeset.reservedDetachId = reservedDetachId;
		}
		return changeset;
	},
};
>>>>>>> bf7ae34b

// Optional changesets may be equivalent but not evaluate to be deep-equal, as some ordering is irrelevant.
export function assertTaggedEqual(
	a: TaggedChange<OptionalChangeset> | undefined,
	b: TaggedChange<OptionalChangeset> | undefined,
): void {
	if (a === undefined || b === undefined) {
		assert.equal(a, b);
		return;
	}
	const normalizeRegisterId = (registerId: RegisterId): string => {
		if (typeof registerId === "string") {
			return `s${registerId}`;
		}
		return `r${registerId.revision}id${registerId.localId}`;
	};
	const compareRegisterIds = (c: RegisterId, d: RegisterId) =>
		normalizeRegisterId(c).localeCompare(normalizeRegisterId(d));
	// The composed rebase implementation deep-freezes.
	const aCopy = { ...a, change: { ...a.change, moves: [...a.change.moves] } };
	const bCopy = { ...b, change: { ...b.change, moves: [...b.change.moves] } };
	aCopy.change.moves.sort(([c], [d]) => compareRegisterIds(c, d));
	bCopy.change.moves.sort(([c], [d]) => compareRegisterIds(c, d));

	assert.equal(
		aCopy.change.reservedDetachId !== undefined,
		bCopy.change.reservedDetachId !== undefined,
	);
	delete aCopy.change.reservedDetachId;
	delete bCopy.change.reservedDetachId;
	assert.deepEqual(aCopy, bCopy);
}

<<<<<<< HEAD
export function verifyContextChain(
	a: TaggedChange<OptionalChangeset>,
	b: TaggedChange<OptionalChangeset>,
): void {
	const emptiedByA = new RegisterMap<true>();
	const emptiedByB = new RegisterMap<true>();
	const filledByA = new RegisterMap<true>();
	for (const leg1 of a.change.moves) {
		if (!isNoopMove(leg1)) {
			emptiedByA.set(withRevision(leg1[0], a.revision), true);
			filledByA.set(withRevision(leg1[1], a.revision), true);
		}
	}
	for (const leg2 of b.change.moves) {
		if (!isNoopMove(leg2)) {
			emptiedByB.set(withRevision(leg2[0], b.revision), true);
		}
	}

	for (const leg2 of b.change.moves) {
		const src = withRevision(leg2[0], b.revision);
		const dst = withRevision(leg2[1], b.revision);
		const emptiesSource = emptiedByA.has(src) && !filledByA.has(src);
		assert.equal(
			emptiesSource,
			false,
			"The same register is emptied by leg1 but moved from by leg2",
		);
		if (!isNoopMove(leg2) && !emptiedByB.has(dst)) {
			const fillsDestination = filledByA.has(dst);
			assert.equal(
				fillsDestination,
				false,
				"The same register is filled by leg1 and filled by leg2",
			);
		}
	}
	if (b.change.reservedDetachId !== undefined) {
		const dst = withRevision(b.change.reservedDetachId, b.revision);
		const fillsSource = filledByA.has("self");
		assert.equal(
			fillsSource,
			false,
			"The self register is filled by leg1 but expected to be empty by leg2",
		);
		if (!emptiedByB.has(dst)) {
			const fillsDestination = filledByA.has(dst);
			assert.equal(
				fillsDestination,
				false,
				// While changeset b does not actually attempt to fill that register.
				// it would if rebased over a changeset that fills "self".
				"The same register is at risk of being filled by leg1 and filled by leg2",
			);
		}
	}
}

function isNoopMove(move: Move): boolean {
	return registerEqual(move[0], move[1]);
}

function registerEqual(a: RegisterId, b: RegisterId): boolean {
	if (typeof a === "string" || typeof b === "string") {
		return a === b;
	}
	return a.revision === b.revision && a.localId === b.localId;
=======
export function assertEqual(
	a: OptionalChangeset | undefined,
	b: OptionalChangeset | undefined,
): void {
	if (a === undefined || b === undefined) {
		assert.equal(a, b);
		return;
	}
	assertTaggedEqual(makeAnonChange(a), makeAnonChange(b));
>>>>>>> bf7ae34b
}<|MERGE_RESOLUTION|>--- conflicted
+++ resolved
@@ -4,21 +4,12 @@
  */
 
 import { strict as assert } from "assert";
-<<<<<<< HEAD
-import { TaggedChange } from "../../../core/index.js";
+import { ChangesetLocalId, TaggedChange, makeAnonChange } from "../../../core/index.js";
 import {
 	RegisterId,
 	OptionalChangeset,
 	RegisterMap,
 	withRevision,
-	Move,
-	// eslint-disable-next-line import/no-internal-modules
-} from "../../../feature-libraries/optional-field/index.js";
-=======
-import { ChangesetLocalId, TaggedChange, makeAnonChange } from "../../../core/index.js";
-import {
-	RegisterId,
-	OptionalChangeset,
 	Move,
 	// eslint-disable-next-line import/no-internal-modules
 } from "../../../feature-libraries/optional-field/index.js";
@@ -120,7 +111,6 @@
 		return changeset;
 	},
 };
->>>>>>> bf7ae34b
 
 // Optional changesets may be equivalent but not evaluate to be deep-equal, as some ordering is irrelevant.
 export function assertTaggedEqual(
@@ -154,7 +144,17 @@
 	assert.deepEqual(aCopy, bCopy);
 }
 
-<<<<<<< HEAD
+export function assertEqual(
+	a: OptionalChangeset | undefined,
+	b: OptionalChangeset | undefined,
+): void {
+	if (a === undefined || b === undefined) {
+		assert.equal(a, b);
+		return;
+	}
+	assertTaggedEqual(makeAnonChange(a), makeAnonChange(b));
+}
+
 export function verifyContextChain(
 	a: TaggedChange<OptionalChangeset>,
 	b: TaggedChange<OptionalChangeset>,
@@ -222,15 +222,4 @@
 		return a === b;
 	}
 	return a.revision === b.revision && a.localId === b.localId;
-=======
-export function assertEqual(
-	a: OptionalChangeset | undefined,
-	b: OptionalChangeset | undefined,
-): void {
-	if (a === undefined || b === undefined) {
-		assert.equal(a, b);
-		return;
-	}
-	assertTaggedEqual(makeAnonChange(a), makeAnonChange(b));
->>>>>>> bf7ae34b
 }