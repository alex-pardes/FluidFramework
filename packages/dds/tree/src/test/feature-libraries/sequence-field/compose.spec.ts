--- conflicted
+++ resolved
@@ -23,35 +23,6 @@
 const tag3: RevisionTag = brand(3);
 const tag4: RevisionTag = brand(4);
 
-<<<<<<< HEAD
-=======
-function compose(changes: TaggedChange<TestChangeset>[]): TestChangeset {
-	changes.forEach(deepFreeze);
-	return SF.compose(changes, TestChange.compose, continuingAllocator(changes));
-}
-
-function composeNoVerify(changes: TaggedChange<TestChangeset>[]): TestChangeset {
-	changes.forEach(deepFreeze);
-	return SF.compose(
-		changes,
-		(cs: TaggedChange<TestChange>[]) => TestChange.compose(cs, false),
-		continuingAllocator(changes),
-	);
-}
-
-function shallowCompose(changes: TaggedChange<SF.Changeset>[]): SF.Changeset {
-	changes.forEach(deepFreeze);
-	return SF.sequenceFieldChangeRebaser.compose(
-		changes,
-		(children) => {
-			assert(children.length === 1, "Should only have one child to compose");
-			return children[0].change;
-		},
-		continuingAllocator(changes),
-	);
-}
-
->>>>>>> ea17aca7
 describe("SequenceField - Compose", () => {
 	describe("associativity of triplets", () => {
 		const entries = Object.entries(cases);
