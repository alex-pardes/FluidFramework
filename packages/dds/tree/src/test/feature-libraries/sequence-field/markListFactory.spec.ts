--- conflicted
+++ resolved
@@ -13,161 +13,6 @@
 const detachedBy: RevisionTag = brand(42);
 
 describe("SequenceField - MarkListFactory", () => {
-<<<<<<< HEAD
-    it("Inserts an offset when there is content after the offset", () => {
-        const factory = new SF.MarkListFactory();
-        factory.pushOffset(42);
-        factory.pushContent(dummyMark);
-        assert.deepStrictEqual(factory.list, [42, dummyMark]);
-    });
-
-    it("Does not insert 0-length offsets", () => {
-        const factory = new SF.MarkListFactory();
-        factory.pushOffset(0);
-        factory.pushContent(dummyMark);
-        assert.deepStrictEqual(factory.list, [dummyMark]);
-    });
-
-    it("Merges runs of offsets into a single offset", () => {
-        const factory = new SF.MarkListFactory();
-        factory.pushOffset(42);
-        factory.pushOffset(42);
-        factory.pushContent(dummyMark);
-        assert.deepStrictEqual(factory.list, [84, dummyMark]);
-    });
-
-    it("Does not insert an offset when there is no content after the offset", () => {
-        const factory = new SF.MarkListFactory();
-        factory.pushContent(dummyMark);
-        factory.pushOffset(42);
-        factory.pushOffset(42);
-        assert.deepStrictEqual(factory.list, [dummyMark]);
-    });
-
-    it("Can merge consecutive inserts", () => {
-        const factory = new SF.MarkListFactory();
-        const insert1: SF.Insert = { type: "Insert", content: [{ type, value: 1 }] };
-        const insert2: SF.Insert = { type: "Insert", content: [{ type, value: 2 }] };
-        factory.pushContent(insert1);
-        factory.pushContent(insert2);
-        assert.deepStrictEqual(factory.list, [
-            {
-                type: "Insert",
-                content: [
-                    { type, value: 1 },
-                    { type, value: 2 },
-                ],
-            },
-        ]);
-    });
-
-    it("Can merge consecutive deletes", () => {
-        const factory = new SF.MarkListFactory();
-        const delete1: SF.Detach = { type: "Delete", count: 1 };
-        const delete2: SF.Detach = { type: "Delete", count: 1 };
-        factory.pushContent(delete1);
-        factory.pushContent(delete2);
-        assert.deepStrictEqual(factory.list, [{ type: "Delete", count: 2 }]);
-    });
-
-    it("Can merge adjacent moves ", () => {
-        const moveEffects = SF.newMoveEffectTable<NodeChangeset>();
-        const factory1 = new SF.MarkListFactory(undefined, moveEffects);
-        const moveOut1: SF.Detach = { type: "MoveOut", id: brand(0), count: 1 };
-        const moveOut2: SF.Detach = { type: "MoveOut", id: brand(1), count: 1 };
-        const moveIn1: SF.Mark = { type: "MoveIn", id: brand(0), count: 1 };
-        const moveIn2: SF.Mark = { type: "MoveIn", id: brand(1), count: 1 };
-        factory1.pushContent(moveOut1);
-        factory1.pushContent(moveOut2);
-        factory1.pushOffset(3);
-        factory1.pushContent(moveIn1);
-        factory1.pushContent(moveIn2);
-
-        const factory2 = new SF.MarkListFactory(undefined, moveEffects);
-        for (const mark of factory1.list) {
-            factory2.push(mark);
-        }
-
-        assert.deepStrictEqual(factory2.list, [
-            { type: "MoveOut", id: 0, count: 2 },
-            3,
-            { type: "MoveIn", id: 0, count: 2 },
-        ]);
-    });
-
-    it("Can merge three adjacent moves ", () => {
-        const moveEffects = SF.newMoveEffectTable<NodeChangeset>();
-        const factory1 = new SF.MarkListFactory(undefined, moveEffects);
-        const moveOut1: SF.Detach = { type: "MoveOut", id: brand(0), count: 1 };
-        const moveOut2: SF.Detach = { type: "MoveOut", id: brand(1), count: 1 };
-        const moveOut3: SF.Detach = { type: "MoveOut", id: brand(2), count: 1 };
-        const moveIn1: SF.Mark = { type: "MoveIn", id: brand(0), count: 1 };
-        const moveIn2: SF.Mark = { type: "MoveIn", id: brand(1), count: 1 };
-        const moveIn3: SF.Mark = { type: "MoveIn", id: brand(2), count: 1 };
-        factory1.pushContent(moveOut1);
-        factory1.pushContent(moveOut2);
-        factory1.pushContent(moveOut3);
-        factory1.pushOffset(3);
-        factory1.pushContent(moveIn1);
-        factory1.pushContent(moveIn2);
-        factory1.pushContent(moveIn3);
-
-        const factory2 = new SF.MarkListFactory(undefined, moveEffects);
-        for (const mark of factory1.list) {
-            factory2.push(mark);
-        }
-
-        assert.deepStrictEqual(factory2.list, [
-            { type: "MoveOut", id: 0, count: 3 },
-            3,
-            { type: "MoveIn", id: 0, count: 3 },
-        ]);
-    });
-
-    it("Can merge consecutive revives", () => {
-        const factory = new SF.MarkListFactory();
-        const revive1: SF.Reattach = {
-            type: "Revive",
-            detachedBy,
-            detachIndex: 0,
-            count: 1,
-        };
-        const revive2: SF.Reattach = {
-            type: "Revive",
-            detachedBy,
-            detachIndex: 1,
-            count: 1,
-        };
-        factory.pushContent(revive1);
-        factory.pushContent(revive2);
-        const expected: SF.Reattach = {
-            type: "Revive",
-            detachedBy,
-            detachIndex: 0,
-            count: 2,
-        };
-        assert.deepStrictEqual(factory.list, [expected]);
-    });
-
-    it("Does not merge revives with gaps", () => {
-        const factory = new SF.MarkListFactory();
-        const revive1: SF.Reattach = {
-            type: "Revive",
-            detachedBy,
-            detachIndex: 0,
-            count: 1,
-        };
-        const revive2: SF.Reattach = {
-            type: "Revive",
-            detachedBy,
-            detachIndex: 2,
-            count: 1,
-        };
-        factory.pushContent(revive1);
-        factory.pushContent(revive2);
-        assert.deepStrictEqual(factory.list, [revive1, revive2]);
-    });
-=======
 	it("Inserts an offset when there is content after the offset", () => {
 		const factory = new SF.MarkListFactory();
 		factory.pushOffset(42);
@@ -225,7 +70,7 @@
 	});
 
 	it("Can merge adjacent moves ", () => {
-		const moveEffects = SF.newMoveEffectTable();
+		const moveEffects = SF.newMoveEffectTable<NodeChangeset>();
 		const factory1 = new SF.MarkListFactory(undefined, moveEffects);
 		const moveOut1: SF.Detach = { type: "MoveOut", id: brand(0), count: 1 };
 		const moveOut2: SF.Detach = { type: "MoveOut", id: brand(1), count: 1 };
@@ -250,7 +95,7 @@
 	});
 
 	it("Can merge three adjacent moves ", () => {
-		const moveEffects = SF.newMoveEffectTable();
+		const moveEffects = SF.newMoveEffectTable<NodeChangeset>();
 		const factory1 = new SF.MarkListFactory(undefined, moveEffects);
 		const moveOut1: SF.Detach = { type: "MoveOut", id: brand(0), count: 1 };
 		const moveOut2: SF.Detach = { type: "MoveOut", id: brand(1), count: 1 };
@@ -321,5 +166,4 @@
 		factory.pushContent(revive2);
 		assert.deepStrictEqual(factory.list, [revive1, revive2]);
 	});
->>>>>>> ea17aca7
 });