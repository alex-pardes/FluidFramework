--- conflicted
+++ resolved
@@ -4,14 +4,8 @@
  */
 
 import { makeRandom } from "@fluid-private/stochastic-test-utils";
-<<<<<<< HEAD
-import { unreachableCase } from "@fluidframework/core-utils";
+import { unreachableCase } from "@fluidframework/core-utils/internal";
 import { NodeId, SequenceField as SF } from "../../../feature-libraries/index.js";
-=======
-import { unreachableCase } from "@fluidframework/core-utils/internal";
-
-import { NodeChangeset, SequenceField as SF } from "../../../feature-libraries/index.js";
->>>>>>> f0974b8c
 import { brand } from "../../../util/index.js";
 
 enum Operation {
