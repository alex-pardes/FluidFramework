--- conflicted
+++ resolved
@@ -4,25 +4,12 @@
  */
 
 import { strict as assert } from "assert";
-<<<<<<< HEAD
 import { mintRevisionTag } from "../../utils.js";
 import { NodeId, SequenceField as SF } from "../../../feature-libraries/index.js";
-=======
-
->>>>>>> f0974b8c
 import { ChangeAtomId, RevisionTag, tagChange } from "../../../core/index.js";
-import { SequenceField as SF } from "../../../feature-libraries/index.js";
 // eslint-disable-next-line import/no-internal-modules
 import { rebaseRevisionMetadataFromInfo } from "../../../feature-libraries/modular-schema/modularChangeFamily.js";
-<<<<<<< HEAD
 import { TestNodeId } from "../../testNodeId.js";
-=======
-import { brand } from "../../../util/index.js";
-import { TestChange } from "../../testChange.js";
-import { mintRevisionTag } from "../../utils.js";
-
-import { ChangeMaker as Change, MarkMaker as Mark, TestChangeset, cases } from "./testEdits.js";
->>>>>>> f0974b8c
 import {
 	RebaseConfig,
 	assertChangesetsEqual,
@@ -36,6 +23,9 @@
 	withOrderingMethod,
 	withoutTombstones,
 } from "./utils.js";
+import { ChangeMaker as Change, MarkMaker as Mark, TestChangeset, cases } from "./testEdits.js";
+import { brand } from "../../../index.js";
+import { TestChange } from "../../testChange.js";
 
 const tag1: RevisionTag = mintRevisionTag();
 const tag2: RevisionTag = mintRevisionTag();
