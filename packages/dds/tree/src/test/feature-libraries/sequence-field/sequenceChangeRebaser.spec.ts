--- conflicted
+++ resolved
@@ -6,7 +6,6 @@
 import { strict as assert } from "assert";
 import { SequenceField as SF } from "../../../feature-libraries";
 import { RevisionTag, tagChange, tagInverse } from "../../../rebase";
-import { TreeSchemaIdentifier } from "../../../schema-stored";
 import { brand } from "../../../util";
 import { TestChange } from "../../testChange";
 import { deepFreeze, fakeRepair } from "../../utils";
@@ -19,20 +18,10 @@
 } from "./utils";
 import { ChangeMaker as Change } from "./testEdits";
 
-const type: TreeSchemaIdentifier = brand("Node");
 const detachedBy: RevisionTag = brand(41);
 
-<<<<<<< HEAD
 const testChanges: [string, (index: number) => SF.Changeset<TestChange>][] = [
     ["SetValue", (i) => Change.modify(i, TestChange.mint([], 1))],
-=======
-const testMarks: [string, SF.Mark<TestChange>][] = [
-    ["SetValue", { type: "Modify", changes: TestChange.mint([], 1) }],
-    [
-        "MInsert",
-        { type: "Insert", content: [{ type, value: 42 }], changes: TestChange.mint([], 2) },
-    ],
->>>>>>> beb1fc7a
     [
         "MInsert",
         (i) =>
