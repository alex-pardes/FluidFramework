/*!
 * Copyright (c) Microsoft Corporation and contributors. All rights reserved.
 * Licensed under the MIT License.
 */

import { strict as assert } from "assert";

import { ChangesetLocalId } from "../../../core/index.js";
import { SequenceField as SF } from "../../../feature-libraries/index.js";
import { brand } from "../../../util/index.js";
import { TestChange } from "../../testChange.js";
<<<<<<< HEAD
import { TestNodeId } from "../../testNodeId.js";
import { TestChangeset, MarkMaker as Mark } from "./testEdits.js";
=======
import { deepFreeze } from "../../utils.js";

import { MarkMaker as Mark, TestChangeset } from "./testEdits.js";
>>>>>>> f0974b8c

const id: ChangesetLocalId = brand(0);

export function testEditor() {
	describe("Editor", () => {
		it("child change", () => {
			const childChange = TestNodeId.create({ localId: brand(0) }, TestChange.mint([0], 1));
			deepFreeze(childChange);
			const actual = SF.sequenceFieldEditor.buildChildChange(42, childChange);
			const expected: TestChangeset = [{ count: 42 }, Mark.modify(childChange)];
			assert.deepEqual(actual, expected);
		});

		it("insert one node", () => {
			const actual = SF.sequenceFieldEditor.insert(42, 1, id);
			const expected: SF.Changeset = [{ count: 42 }, Mark.revive(1, { localId: id })];
			assert.deepEqual(actual, expected);
		});

		it("insert multiple nodes", () => {
			const actual = SF.sequenceFieldEditor.insert(42, 2, id);
			const expected: SF.Changeset = [{ count: 42 }, Mark.insert(2, id)];
			assert.deepEqual(actual, expected);
		});

		it("remove", () => {
			const actual = SF.sequenceFieldEditor.remove(42, 3, id);
			const expected: SF.Changeset = [{ count: 42 }, Mark.remove(3, id)];
			assert.deepEqual(actual, expected);
		});
	});
}<|MERGE_RESOLUTION|>--- conflicted
+++ resolved
@@ -9,14 +9,9 @@
 import { SequenceField as SF } from "../../../feature-libraries/index.js";
 import { brand } from "../../../util/index.js";
 import { TestChange } from "../../testChange.js";
-<<<<<<< HEAD
 import { TestNodeId } from "../../testNodeId.js";
 import { TestChangeset, MarkMaker as Mark } from "./testEdits.js";
-=======
 import { deepFreeze } from "../../utils.js";
-
-import { MarkMaker as Mark, TestChangeset } from "./testEdits.js";
->>>>>>> f0974b8c
 
 const id: ChangesetLocalId = brand(0);
 
