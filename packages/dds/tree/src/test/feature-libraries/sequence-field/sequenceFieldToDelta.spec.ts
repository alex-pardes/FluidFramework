--- conflicted
+++ resolved
@@ -5,20 +5,11 @@
 
 import { fail, strict as assert } from "assert";
 import {
-<<<<<<< HEAD
-    RevisionTag,
-    Delta,
-    FieldKey,
-    ITreeCursorSynchronous,
-    TreeSchemaIdentifier,
-=======
-	makeAnonChange,
 	RevisionTag,
 	Delta,
 	FieldKey,
 	ITreeCursorSynchronous,
 	TreeSchemaIdentifier,
->>>>>>> ea17aca7
 } from "../../../core";
 import {
 	ChangesetLocalId,
@@ -209,67 +200,12 @@
 		assert.deepStrictEqual(actual, expected);
 	});
 
-<<<<<<< HEAD
-    it("multiple changes", () => {
-        const changeset = composeAnonChanges([
-            Change.delete(0, 10),
-            Change.insert(3, 1),
-            Change.modify(5, childChange1),
-        ]);
-        const del: Delta.Delete = {
-            type: Delta.MarkType.Delete,
-            count: 10,
-        };
-        const ins: Delta.Insert = {
-            type: Delta.MarkType.Insert,
-            content: contentCursor,
-        };
-        const set: Delta.Modify = {
-            type: Delta.MarkType.Modify,
-            setValue: "1",
-        };
-        const expected: Delta.MarkList = [del, 3, ins, 1, set];
-        const actual = toDelta(changeset);
-        assert.deepStrictEqual(actual, expected);
-    });
-
-    it("insert and modify => insert", () => {
-        const changeset = composeAnonChanges([Change.insert(0, 1), Change.modify(0, childChange1)]);
-        const mark: Delta.Insert = {
-            type: Delta.MarkType.Insert,
-            content: [
-                singleTextCursor({
-                    type,
-                    value: "1",
-                }),
-            ],
-        };
-        const expected: Delta.MarkList = [mark];
-        const actual = toDelta(changeset);
-        assertMarkListEqual(actual, expected);
-    });
-
-    it("modify and delete => delete", () => {
-        const changeset = composeAnonChanges([Change.modify(0, childChange1), Change.delete(0, 1)]);
-        const mark: Delta.Delete = {
-            type: Delta.MarkType.Delete,
-            count: 1,
-        };
-        const expected: Delta.MarkList = [mark];
-        const actual = toDelta(changeset);
-        assertMarkListEqual(actual, expected);
-    });
-=======
 	it("multiple changes", () => {
-		const changeset = SF.sequenceFieldChangeRebaser.compose(
-			[
-				makeAnonChange(Change.delete(0, 10)),
-				makeAnonChange(Change.insert(3, 1)),
-				makeAnonChange(Change.modify(5, childChange1)),
-			],
-			TestChange.compose,
-			idAllocatorFromMaxId(),
-		);
+		const changeset = composeAnonChanges([
+			Change.delete(0, 10),
+			Change.insert(3, 1),
+			Change.modify(5, childChange1),
+		]);
 		const del: Delta.Delete = {
 			type: Delta.MarkType.Delete,
 			count: 10,
@@ -287,19 +223,16 @@
 		assert.deepStrictEqual(actual, expected);
 	});
 
-	it("insert and modify => InsertAndModify", () => {
-		const changeset = SF.sequenceFieldChangeRebaser.compose(
-			[makeAnonChange(Change.insert(0, 1)), makeAnonChange(Change.modify(0, childChange1))],
-			TestChange.compose,
-			idAllocatorFromMaxId(),
-		);
-		const mark: Delta.InsertAndModify = {
-			type: Delta.MarkType.InsertAndModify,
-			content: singleTextCursor({
-				type,
-				value: 0,
-			}),
-			setValue: "1",
+	it("insert and modify => insert", () => {
+		const changeset = composeAnonChanges([Change.insert(0, 1), Change.modify(0, childChange1)]);
+		const mark: Delta.Insert = {
+			type: Delta.MarkType.Insert,
+			content: [
+				singleTextCursor({
+					type,
+					value: "1",
+				}),
+			],
 		};
 		const expected: Delta.MarkList = [mark];
 		const actual = toDelta(changeset);
@@ -307,11 +240,7 @@
 	});
 
 	it("modify and delete => delete", () => {
-		const changeset = SF.sequenceFieldChangeRebaser.compose(
-			[makeAnonChange(Change.modify(0, childChange1)), makeAnonChange(Change.delete(0, 1))],
-			TestChange.compose,
-			idAllocatorFromMaxId(),
-		);
+		const changeset = composeAnonChanges([Change.modify(0, childChange1), Change.delete(0, 1)]);
 		const mark: Delta.Delete = {
 			type: Delta.MarkType.Delete,
 			count: 1,
@@ -320,7 +249,6 @@
 		const actual = toDelta(changeset);
 		assertMarkListEqual(actual, expected);
 	});
->>>>>>> ea17aca7
 
 	// This test requires more support for MoveIn
 	it.skip("Insert and modify w/ move-in => Insert and modify", () => {
