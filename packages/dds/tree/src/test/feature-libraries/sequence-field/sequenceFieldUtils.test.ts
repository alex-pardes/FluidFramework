--- conflicted
+++ resolved
@@ -14,14 +14,8 @@
 	// eslint-disable-next-line import/no-internal-modules
 } from "../../../feature-libraries/sequence-field/utils.js";
 import { brand } from "../../../util/index.js";
-<<<<<<< HEAD
 import { deepFreeze, testIdCompressor } from "../../utils.js";
 import { TestNodeId } from "../../testNodeId.js";
-=======
-import { TestChange } from "../../testChange.js";
-import { deepFreeze, testIdCompressor } from "../../utils.js";
-
->>>>>>> f0974b8c
 import { generatePopulatedMarks } from "./populatedMarks.js";
 import { describeForBothConfigs, withOrderingMethod } from "./utils.js";
 
