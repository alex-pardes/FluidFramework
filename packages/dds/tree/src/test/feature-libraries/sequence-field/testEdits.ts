/*!
 * Copyright (c) Microsoft Corporation and contributors. All rights reserved.
 * Licensed under the MIT License.
 */

import { SequenceField as SF, singleTextCursor } from "../../../feature-libraries";
import { brand } from "../../../util";
import { RevisionTag, TreeSchemaIdentifier } from "../../../core";
import { TestChange } from "../../testChange";
import { composeAnonChanges } from "./utils";

const type: TreeSchemaIdentifier = brand("Node");
const tag: RevisionTag = brand(42);

export type TestChangeset = SF.Changeset<TestChange>;

export const cases: {
	no_change: TestChangeset;
	insert: TestChangeset;
	modify: TestChangeset;
	modify_insert: TestChangeset;
	delete: TestChangeset;
	revive: TestChangeset;
	move: TestChangeset;
	return: TestChangeset;
} = {
<<<<<<< HEAD
    no_change: [],
    insert: createInsertChangeset(1, 2, 1),
    modify: SF.sequenceFieldEditor.buildChildChange(0, TestChange.mint([], 1)),
    modify_insert: composeAnonChanges([
        createInsertChangeset(1, 1, 1),
        createModifyChangeset(1, TestChange.mint([], 2)),
    ]),
    delete: createDeleteChangeset(1, 3),
    revive: createReviveChangeset(2, 2, tag, 0),
    move: createMoveChangeset(1, 2, 2),
    return: createReturnChangeset(1, 3, 0, tag),
=======
	no_change: [],
	insert: createInsertChangeset(1, 2, 1),
	modify: SF.sequenceFieldEditor.buildChildChange(0, TestChange.mint([], 1)),
	modify_insert: SF.sequenceFieldChangeRebaser.compose(
		[
			makeAnonChange(createInsertChangeset(1, 1, 1)),
			makeAnonChange(createModifyChangeset(1, TestChange.mint([], 2))),
		],
		TestChange.compose,
		idAllocatorFromMaxId(),
	),
	delete: createDeleteChangeset(1, 3),
	revive: createReviveChangeset(2, 2, tag, 0),
	move: createMoveChangeset(1, 2, 2),
	return: createReturnChangeset(1, 3, 0, tag),
>>>>>>> ea17aca7
};

function createInsertChangeset(
	index: number,
	size: number,
	startingValue: number = 0,
): SF.Changeset<never> {
	const content = [];
	while (content.length < size) {
		content.push({ type, value: startingValue + content.length });
	}
	return SF.sequenceFieldEditor.insert(index, content.map(singleTextCursor));
}

function createDeleteChangeset(startIndex: number, size: number): SF.Changeset<never> {
	return SF.sequenceFieldEditor.delete(startIndex, size);
}

function createReviveChangeset(
	startIndex: number,
	count: number,
	detachedBy: RevisionTag,
	detachIndex?: number,
	conflictsWith?: RevisionTag,
	linage?: SF.LineageEvent[],
	lastDetachedBy?: RevisionTag,
): SF.Changeset<never> {
	const markList = SF.sequenceFieldEditor.revive(startIndex, count, detachedBy, detachIndex);
	const mark = markList[markList.length - 1] as SF.Reattach;
	if (conflictsWith !== undefined) {
		mark.conflictsWith = conflictsWith;
	}
	if (lastDetachedBy !== undefined) {
		mark.lastDetachedBy = lastDetachedBy;
	}
	if (linage !== undefined) {
		mark.lineage = linage;
	}
	return markList;
}

function createIntentionalReviveChangeset(
	startIndex: number,
	count: number,
	detachedBy: RevisionTag,
	detachIndex?: number,
	conflictsWith?: RevisionTag,
	linage?: SF.LineageEvent[],
): SF.Changeset<never> {
	const markList = SF.sequenceFieldEditor.revive(
		startIndex,
		count,
		detachedBy,
		detachIndex,
		true,
	);
	const mark = markList[markList.length - 1] as SF.Reattach;
	if (conflictsWith !== undefined) {
		mark.conflictsWith = conflictsWith;
	}
	if (linage !== undefined) {
		mark.lineage = linage;
	}
	return markList;
}

function createMoveChangeset(
	sourceIndex: number,
	count: number,
	destIndex: number,
): SF.Changeset<never> {
	return SF.sequenceFieldEditor.move(sourceIndex, count, destIndex);
}

function createReturnChangeset(
	sourceIndex: number,
	count: number,
	destIndex: number,
	detachedBy: RevisionTag,
	detachIndex?: number,
): SF.Changeset<never> {
	return SF.sequenceFieldEditor.return(sourceIndex, count, destIndex, detachedBy, detachIndex);
}

function createModifyChangeset<TNodeChange>(
	index: number,
	change: TNodeChange,
): SF.Changeset<TNodeChange> {
	return SF.sequenceFieldEditor.buildChildChange(index, change);
}

export const ChangeMaker = {
	insert: createInsertChangeset,
	delete: createDeleteChangeset,
	revive: createReviveChangeset,
	intentionalRevive: createIntentionalReviveChangeset,
	move: createMoveChangeset,
	return: createReturnChangeset,
	modify: createModifyChangeset,
};<|MERGE_RESOLUTION|>--- conflicted
+++ resolved
@@ -24,35 +24,17 @@
 	move: TestChangeset;
 	return: TestChangeset;
 } = {
-<<<<<<< HEAD
-    no_change: [],
-    insert: createInsertChangeset(1, 2, 1),
-    modify: SF.sequenceFieldEditor.buildChildChange(0, TestChange.mint([], 1)),
-    modify_insert: composeAnonChanges([
-        createInsertChangeset(1, 1, 1),
-        createModifyChangeset(1, TestChange.mint([], 2)),
-    ]),
-    delete: createDeleteChangeset(1, 3),
-    revive: createReviveChangeset(2, 2, tag, 0),
-    move: createMoveChangeset(1, 2, 2),
-    return: createReturnChangeset(1, 3, 0, tag),
-=======
 	no_change: [],
 	insert: createInsertChangeset(1, 2, 1),
 	modify: SF.sequenceFieldEditor.buildChildChange(0, TestChange.mint([], 1)),
-	modify_insert: SF.sequenceFieldChangeRebaser.compose(
-		[
-			makeAnonChange(createInsertChangeset(1, 1, 1)),
-			makeAnonChange(createModifyChangeset(1, TestChange.mint([], 2))),
-		],
-		TestChange.compose,
-		idAllocatorFromMaxId(),
-	),
+	modify_insert: composeAnonChanges([
+		createInsertChangeset(1, 1, 1),
+		createModifyChangeset(1, TestChange.mint([], 2)),
+	]),
 	delete: createDeleteChangeset(1, 3),
 	revive: createReviveChangeset(2, 2, tag, 0),
 	move: createMoveChangeset(1, 2, 2),
 	return: createReturnChangeset(1, 3, 0, tag),
->>>>>>> ea17aca7
 };
 
 function createInsertChangeset(
