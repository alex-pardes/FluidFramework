/*!
 * Copyright (c) Microsoft Corporation and contributors. All rights reserved.
 * Licensed under the MIT License.
 */

import { assert } from "@fluidframework/common-utils";
import { ChangesetLocalId, IdAllocator, SequenceField as SF } from "../../../feature-libraries";
import { Delta, TaggedChange, makeAnonChange, tagChange } from "../../../core";
import { TestChange } from "../../testChange";
import { assertMarkListEqual, deepFreeze, fakeRepair } from "../../utils";
import { brand, fail } from "../../../util";
import { TestChangeset } from "./testEdits";

export function composeAnonChanges(changes: TestChangeset[]): TestChangeset {
<<<<<<< HEAD
    return compose(changes.map(makeAnonChange));
}

export function composeNoVerify(changes: TaggedChange<TestChangeset>[]): TestChangeset {
    return composeI(changes, (childChanges) => TestChange.compose(childChanges, false));
}

export function compose(changes: TaggedChange<TestChangeset>[]): TestChangeset {
    return composeI(changes, TestChange.compose);
}

export function shallowCompose<T>(changes: TaggedChange<SF.Changeset<T>>[]): SF.Changeset<T> {
    return composeI(changes, (children) => {
        assert(children.length === 1, "Should only have one child to compose");
        return children[0].change;
    });
}

function composeI<T>(
    changes: TaggedChange<SF.Changeset<T>>[],
    composer: (childChanges: TaggedChange<T>[]) => T,
): SF.Changeset<T> {
    const moveEffects = SF.newCrossFieldTable();
    const idAllocator = continuingAllocator(changes);
    const composed = SF.compose(changes, composer, idAllocator, moveEffects);

    if (moveEffects.isInvalidated) {
        resetCrossFieldTable(moveEffects);
        SF.amendCompose(composed, composer, idAllocator, moveEffects);
        // assert(!table.isInvalidated, "Compose should not need more than one amend pass");
    }
    return composed;
}

export function rebase(change: TestChangeset, base: TaggedChange<TestChangeset>): TestChangeset {
    deepFreeze(change);
    deepFreeze(base);

    const table = SF.newCrossFieldTable();
    const idAllocator = idAllocatorFromMaxId(getMaxId(change, base.change));
    let rebasedChange = SF.rebase(change, base, TestChange.rebase, idAllocator, table);
    if (table.isInvalidated) {
        table.reset();
        rebasedChange = SF.amendRebase(rebasedChange, base, idAllocator, table);
        // assert(!table.isInvalidated, "Rebase should not need more than one amend pass");
    }
    return rebasedChange;
}

export function rebaseTagged(
    change: TaggedChange<TestChangeset>,
    ...baseChanges: TaggedChange<TestChangeset>[]
): TaggedChange<TestChangeset> {
    let currChange = change;
    for (const base of baseChanges) {
        currChange = tagChange(rebase(currChange.change, base), currChange.revision);
    }

    return currChange;
}

function resetCrossFieldTable(table: SF.CrossFieldTable) {
    table.isInvalidated = false;
    table.srcQueries.clear();
    table.dstQueries.clear();
}

export function invert(change: TaggedChange<TestChangeset>): TestChangeset {
    const table = SF.newCrossFieldTable();
    let inverted = SF.invert(
        change,
        TestChange.invert,
        () => fail("Sequence fields should not generate IDs during invert"),
        table,
    );

    if (table.isInvalidated) {
        table.isInvalidated = false;
        table.srcQueries.clear();
        table.dstQueries.clear();
        inverted = SF.amendInvert(
            inverted,
            change.revision,
            () => fail("Sequence fields should not generate IDs during invert"),
            table,
        );
        assert(!table.isInvalidated, "Invert should not need more than one amend pass");
    }

    return inverted;
=======
	const taggedChanges = changes.map(makeAnonChange);
	return SF.sequenceFieldChangeRebaser.compose(
		taggedChanges,
		TestChange.compose,
		continuingAllocator(taggedChanges),
	);
}

export function rebaseTagged(
	change: TaggedChange<TestChangeset>,
	...base: TaggedChange<TestChangeset>[]
): TaggedChange<TestChangeset> {
	deepFreeze(change);
	deepFreeze(base);

	let currChange = change;
	for (const baseChange of base) {
		currChange = tagChange(
			SF.rebase(
				currChange.change,
				baseChange,
				TestChange.rebase,
				idAllocatorFromMaxId(getMaxId(currChange.change, baseChange.change)),
			),
			change.revision,
		);
	}
	return currChange;
>>>>>>> ea17aca7
}

export function checkDeltaEquality(actual: TestChangeset, expected: TestChangeset) {
	assertMarkListEqual(toDelta(actual), toDelta(expected));
}

export function toDelta(change: TestChangeset): Delta.MarkList {
	return SF.sequenceFieldToDelta(change, TestChange.toDelta, fakeRepair);
}

export function getMaxId(...changes: SF.Changeset<unknown>[]): ChangesetLocalId | undefined {
	let max: ChangesetLocalId | undefined;
	for (const change of changes) {
		for (const mark of change) {
			if (SF.isMoveMark(mark)) {
				max = max === undefined ? mark.id : brand(Math.max(max, mark.id));
			}
		}
	}

	return max;
}

export function getMaxIdTagged(
	changes: TaggedChange<SF.Changeset<unknown>>[],
): ChangesetLocalId | undefined {
	return getMaxId(...changes.map((c) => c.change));
}

export function continuingAllocator(changes: TaggedChange<SF.Changeset<unknown>>[]): IdAllocator {
	return idAllocatorFromMaxId(getMaxIdTagged(changes));
}

export function normalizeMoveIds(change: SF.Changeset<unknown>): void {
	let nextId = 0;
	const mappings = new Map<SF.MoveId, SF.MoveId>();
	for (const mark of change) {
		if (SF.isMoveMark(mark)) {
			let newId = mappings.get(mark.id);
			if (newId === undefined) {
				newId = brand(nextId++);
				// eslint-disable-next-line @typescript-eslint/no-non-null-assertion
				mappings.set(mark.id, newId!);
			}
			// eslint-disable-next-line @typescript-eslint/no-non-null-assertion
			mark.id = newId!;
		}
	}
}

export function idAllocatorFromMaxId(maxId: ChangesetLocalId | undefined = undefined): IdAllocator {
	let currId = maxId ?? -1;
	return () => {
		return brand(++currId);
	};
}<|MERGE_RESOLUTION|>--- conflicted
+++ resolved
@@ -12,127 +12,96 @@
 import { TestChangeset } from "./testEdits";
 
 export function composeAnonChanges(changes: TestChangeset[]): TestChangeset {
-<<<<<<< HEAD
-    return compose(changes.map(makeAnonChange));
+	return compose(changes.map(makeAnonChange));
 }
 
 export function composeNoVerify(changes: TaggedChange<TestChangeset>[]): TestChangeset {
-    return composeI(changes, (childChanges) => TestChange.compose(childChanges, false));
+	return composeI(changes, (childChanges) => TestChange.compose(childChanges, false));
 }
 
 export function compose(changes: TaggedChange<TestChangeset>[]): TestChangeset {
-    return composeI(changes, TestChange.compose);
+	return composeI(changes, TestChange.compose);
 }
 
 export function shallowCompose<T>(changes: TaggedChange<SF.Changeset<T>>[]): SF.Changeset<T> {
-    return composeI(changes, (children) => {
-        assert(children.length === 1, "Should only have one child to compose");
-        return children[0].change;
-    });
+	return composeI(changes, (children) => {
+		assert(children.length === 1, "Should only have one child to compose");
+		return children[0].change;
+	});
 }
 
 function composeI<T>(
-    changes: TaggedChange<SF.Changeset<T>>[],
-    composer: (childChanges: TaggedChange<T>[]) => T,
+	changes: TaggedChange<SF.Changeset<T>>[],
+	composer: (childChanges: TaggedChange<T>[]) => T,
 ): SF.Changeset<T> {
-    const moveEffects = SF.newCrossFieldTable();
-    const idAllocator = continuingAllocator(changes);
-    const composed = SF.compose(changes, composer, idAllocator, moveEffects);
+	const moveEffects = SF.newCrossFieldTable();
+	const idAllocator = continuingAllocator(changes);
+	const composed = SF.compose(changes, composer, idAllocator, moveEffects);
 
-    if (moveEffects.isInvalidated) {
-        resetCrossFieldTable(moveEffects);
-        SF.amendCompose(composed, composer, idAllocator, moveEffects);
-        // assert(!table.isInvalidated, "Compose should not need more than one amend pass");
-    }
-    return composed;
+	if (moveEffects.isInvalidated) {
+		resetCrossFieldTable(moveEffects);
+		SF.amendCompose(composed, composer, idAllocator, moveEffects);
+		// assert(!table.isInvalidated, "Compose should not need more than one amend pass");
+	}
+	return composed;
 }
 
 export function rebase(change: TestChangeset, base: TaggedChange<TestChangeset>): TestChangeset {
-    deepFreeze(change);
-    deepFreeze(base);
+	deepFreeze(change);
+	deepFreeze(base);
 
-    const table = SF.newCrossFieldTable();
-    const idAllocator = idAllocatorFromMaxId(getMaxId(change, base.change));
-    let rebasedChange = SF.rebase(change, base, TestChange.rebase, idAllocator, table);
-    if (table.isInvalidated) {
-        table.reset();
-        rebasedChange = SF.amendRebase(rebasedChange, base, idAllocator, table);
-        // assert(!table.isInvalidated, "Rebase should not need more than one amend pass");
-    }
-    return rebasedChange;
-}
-
-export function rebaseTagged(
-    change: TaggedChange<TestChangeset>,
-    ...baseChanges: TaggedChange<TestChangeset>[]
-): TaggedChange<TestChangeset> {
-    let currChange = change;
-    for (const base of baseChanges) {
-        currChange = tagChange(rebase(currChange.change, base), currChange.revision);
-    }
-
-    return currChange;
-}
-
-function resetCrossFieldTable(table: SF.CrossFieldTable) {
-    table.isInvalidated = false;
-    table.srcQueries.clear();
-    table.dstQueries.clear();
-}
-
-export function invert(change: TaggedChange<TestChangeset>): TestChangeset {
-    const table = SF.newCrossFieldTable();
-    let inverted = SF.invert(
-        change,
-        TestChange.invert,
-        () => fail("Sequence fields should not generate IDs during invert"),
-        table,
-    );
-
-    if (table.isInvalidated) {
-        table.isInvalidated = false;
-        table.srcQueries.clear();
-        table.dstQueries.clear();
-        inverted = SF.amendInvert(
-            inverted,
-            change.revision,
-            () => fail("Sequence fields should not generate IDs during invert"),
-            table,
-        );
-        assert(!table.isInvalidated, "Invert should not need more than one amend pass");
-    }
-
-    return inverted;
-=======
-	const taggedChanges = changes.map(makeAnonChange);
-	return SF.sequenceFieldChangeRebaser.compose(
-		taggedChanges,
-		TestChange.compose,
-		continuingAllocator(taggedChanges),
-	);
+	const table = SF.newCrossFieldTable();
+	const idAllocator = idAllocatorFromMaxId(getMaxId(change, base.change));
+	let rebasedChange = SF.rebase(change, base, TestChange.rebase, idAllocator, table);
+	if (table.isInvalidated) {
+		table.reset();
+		rebasedChange = SF.amendRebase(rebasedChange, base, idAllocator, table);
+		// assert(!table.isInvalidated, "Rebase should not need more than one amend pass");
+	}
+	return rebasedChange;
 }
 
 export function rebaseTagged(
 	change: TaggedChange<TestChangeset>,
-	...base: TaggedChange<TestChangeset>[]
+	...baseChanges: TaggedChange<TestChangeset>[]
 ): TaggedChange<TestChangeset> {
-	deepFreeze(change);
-	deepFreeze(base);
+	let currChange = change;
+	for (const base of baseChanges) {
+		currChange = tagChange(rebase(currChange.change, base), currChange.revision);
+	}
 
-	let currChange = change;
-	for (const baseChange of base) {
-		currChange = tagChange(
-			SF.rebase(
-				currChange.change,
-				baseChange,
-				TestChange.rebase,
-				idAllocatorFromMaxId(getMaxId(currChange.change, baseChange.change)),
-			),
+	return currChange;
+}
+
+function resetCrossFieldTable(table: SF.CrossFieldTable) {
+	table.isInvalidated = false;
+	table.srcQueries.clear();
+	table.dstQueries.clear();
+}
+
+export function invert(change: TaggedChange<TestChangeset>): TestChangeset {
+	const table = SF.newCrossFieldTable();
+	let inverted = SF.invert(
+		change,
+		TestChange.invert,
+		() => fail("Sequence fields should not generate IDs during invert"),
+		table,
+	);
+
+	if (table.isInvalidated) {
+		table.isInvalidated = false;
+		table.srcQueries.clear();
+		table.dstQueries.clear();
+		inverted = SF.amendInvert(
+			inverted,
 			change.revision,
+			() => fail("Sequence fields should not generate IDs during invert"),
+			table,
 		);
+		assert(!table.isInvalidated, "Invert should not need more than one amend pass");
 	}
-	return currChange;
->>>>>>> ea17aca7
+
+	return inverted;
 }
 
 export function checkDeltaEquality(actual: TestChangeset, expected: TestChangeset) {
