/*!
 * Copyright (c) Microsoft Corporation. All rights reserved.
 * Licensed under the MIT License.
 */

import assert from "assert";
import { CriticalContainerError, ErrorType } from "@fluidframework/container-definitions";
import { IOdspSocketError } from "../contracts";
<<<<<<< HEAD
import { createOdspNetworkError, throwOdspNetworkError, errorObjectFromSocketError } from "../odspUtils";
=======
import {
    throwOdspNetworkError,
    errorObjectFromSocketError,
    getWithRetryForTokenRefresh,
    invalidFileNameStatusCode,
} from "../odspUtils";
>>>>>>> 3a4061d4

describe("Odsp Error", () => {
    // eslint-disable-next-line @typescript-eslint/consistent-type-assertions
    const testResponse = { // Implements only part of Response.headers
        statusText: "testStatusText",
        type: "default",
        headers: { get(name: string): string | null { return "xxx-xxx"; } },
    } as Response;

    function createOdspNetworkErrorWithResponse(
        errorMessage: string,
        statusCode: number,
    ) {
        try {
            throwOdspNetworkError(
                errorMessage,
                statusCode,
                testResponse,
            );
            assert.fail("Not reached - throwOdspNetworkError should have thrown");
        } catch (error) {
            return error as CriticalContainerError;
        }
    }

    it("throwOdspNetworkError first-class properties", async () => {
        const networkError: CriticalContainerError = createOdspNetworkErrorWithResponse(
            "TestMessage",
            400,
        );
        if (networkError.errorType !== ErrorType.genericNetworkError) {
            assert.fail("networkError should be a genericNetworkError");
        }
        else {
            assert.notEqual(-1, networkError.message.indexOf("TestMessage"),
                "message should contain original message");
            assert.notEqual(-1, networkError.message.indexOf("testStatusText"),
                "message should contain Response.statusText");
            assert.notEqual(-1, networkError.message.indexOf("default"),
                "message should contain Response.type");
            assert.equal(false, networkError.canRetry, "canRetry should be false");
        }
    });

    it("throwOdspNetworkError sprequestguid exist", async () => {
        const error1: any = createOdspNetworkErrorWithResponse("Error", 400);
        const errorBag = { ...error1.getCustomProperties() };
        assert.equal("xxx-xxx", errorBag.sprequestguid, "sprequestguid should be 'xxx-xxx'");
    });

    it("throwOdspNetworkError sprequestguid undefined", async () => {
        const error1: any = createOdspNetworkError("Error", 400);
        const errorBag = { ...error1.getCustomProperties() };
        assert.equal(undefined, errorBag.sprequestguid, "sprequestguid should not be defined");
    });

    it("errorObjectFromSocketError no retryAfter", async () => {
        const socketError: IOdspSocketError = {
            message: "testMessage",
            code: 400,
        };
        const networkError = errorObjectFromSocketError(socketError);
        if (networkError.errorType !== ErrorType.genericNetworkError) {
            assert.fail("networkError should be a genericNetworkError");
        }
        else {
            assert.equal(networkError.message, "testMessage");
            assert.equal(networkError.canRetry, false);
            assert.equal(networkError.statusCode, 400);
        }
    });

    it("errorObjectFromSocketError with retryFilter", async () => {
        const socketError: IOdspSocketError = {
            message: "testMessage",
            code: 400,
        };
        const networkError = errorObjectFromSocketError(socketError);
        if (networkError.errorType !== ErrorType.genericNetworkError) {
            assert.fail("networkError should be a genericNetworkError");
        }
        else {
            assert.equal(networkError.message, "testMessage");
            assert.equal(networkError.canRetry, false);
            assert.equal(networkError.statusCode, 400);
        }
    });

    it("errorObjectFromSocketError with retryAfter", async () => {
        const socketError: IOdspSocketError = {
            message: "testMessage",
            code: 429,
            retryAfter: 10,
        };
        const networkError = errorObjectFromSocketError(socketError);
        if (networkError.errorType !== ErrorType.throttlingError) {
            assert.fail("networkError should be a throttlingError");
        }
        else {
            assert.equal(networkError.message, "testMessage");
            assert.equal(networkError.retryAfterSeconds, 10);
        }
    });

    it("Access Denied retries", async () => {
        const res = await getWithRetryForTokenRefresh(async (refresh) => {
            if (refresh) {
                return 1;
            } else {
                throwOdspNetworkError("some error", 401, false);
            }
        });
        assert.equal(res, 1, "did not successfully retried with new token");
    });

    it("Access Denied retries", async () => {
        const res = getWithRetryForTokenRefresh(async (refresh) => {
            if (refresh) {
                return 1;
            } else {
                throwOdspNetworkError("some error", invalidFileNameStatusCode, false);
            }
        });
        await assert.rejects(res, "did not successfully retried with new token");
    });
});<|MERGE_RESOLUTION|>--- conflicted
+++ resolved
@@ -6,16 +6,13 @@
 import assert from "assert";
 import { CriticalContainerError, ErrorType } from "@fluidframework/container-definitions";
 import { IOdspSocketError } from "../contracts";
-<<<<<<< HEAD
-import { createOdspNetworkError, throwOdspNetworkError, errorObjectFromSocketError } from "../odspUtils";
-=======
 import {
+    createOdspNetworkError,
     throwOdspNetworkError,
     errorObjectFromSocketError,
     getWithRetryForTokenRefresh,
     invalidFileNameStatusCode,
 } from "../odspUtils";
->>>>>>> 3a4061d4
 
 describe("Odsp Error", () => {
     // eslint-disable-next-line @typescript-eslint/consistent-type-assertions
