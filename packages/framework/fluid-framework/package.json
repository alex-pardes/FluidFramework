{
  "name": "fluid-framework",
  "version": "0.59.2000",
  "description": "The main entry point into Fluid Framework public packages",
  "homepage": "https://fluidframework.com",
  "repository": {
    "type": "git",
    "url": "https://github.com/microsoft/FluidFramework.git",
    "directory": "packages/framework/fluid-framework"
  },
  "license": "MIT",
  "author": "Microsoft and contributors",
  "sideEffects": false,
  "main": "dist/index.js",
  "module": "lib/index.js",
  "types": "dist/index.d.ts",
  "scripts": {
<<<<<<< HEAD
    "build": "concurrently yarn:build:compile yarn:lint",
    "build:commonjs": "yarn run tsc && yarn run build:test",
    "build:compile": "concurrently yarn:build:commonjs yarn:build:esnext",
    "build:docs": "api-extractor run --local && copyfiles -u 1 ./_api-extractor-temp/doc-models/* ../../../_api-extractor-temp/",
    "build:esnext": "tsc --project ./tsconfig.esnext.json",
    "build:full": "yarn run build",
    "build:full:compile": "yarn run build:compile",
    "build:test": "tsc --project ./src/test/tsconfig.json",
    "ci:build:docs": "api-extractor run && copyfiles -u 1 ./_api-extractor-temp/* ../../../_api-extractor-temp/",
=======
    "build": "concurrently npm:build:compile npm:lint && npm run build:docs",
    "build:commonjs": "npm run tsc",
    "build:compile": "concurrently npm:build:commonjs npm:build:esnext",
    "build:docs": "api-extractor run --local --typescript-compiler-folder ../../../node_modules/typescript && copyfiles -u 1 ./_api-extractor-temp/doc-models/* ../../../_api-extractor-temp/",
    "build:esnext": "tsc --project ./tsconfig.esnext.json",
    "build:full": "npm run build",
    "build:full:compile": "npm run build:compile",
    "ci:build:docs": "api-extractor run --typescript-compiler-folder ../../../node_modules/typescript && copyfiles -u 1 ./_api-extractor-temp/* ../../../_api-extractor-temp/",
>>>>>>> 9ed3dc11
    "clean": "rimraf dist *.tsbuildinfo *.build.log",
    "eslint": "eslint --format stylish src",
    "eslint:fix": "eslint --format stylish src --fix --fix-type problem,suggestion,layout",
    "lint": "yarn run eslint",
    "lint:fix": "yarn run eslint:fix",
    "tsc": "tsc",
    "tsfmt": "tsfmt --verify",
    "tsfmt:fix": "tsfmt --replace"
  },
  "dependencies": {
    "@fluidframework/container-definitions": "^0.48.1000-0",
    "@fluidframework/fluid-static": "^0.59.2000",
    "@fluidframework/map": "^0.59.2000",
    "@fluidframework/sequence": "^0.59.2000"
  },
  "devDependencies": {
    "@fluidframework/build-common": "^0.23.0",
    "@fluidframework/eslint-config-fluid": "^0.28.1000-61189",
    "@microsoft/api-extractor": "^7.16.1",
    "@rushstack/eslint-config": "^2.5.1",
    "@types/node": "^14.18.0",
    "@typescript-eslint/eslint-plugin": "~5.9.0",
    "@typescript-eslint/parser": "~5.9.0",
    "concurrently": "^6.2.0",
    "copyfiles": "^2.1.0",
    "cross-env": "^7.0.2",
    "eslint": "~8.6.0",
    "eslint-plugin-editorconfig": "~3.2.0",
    "eslint-plugin-eslint-comments": "~3.2.0",
    "eslint-plugin-import": "~2.25.4",
    "eslint-plugin-no-null": "~1.0.2",
    "eslint-plugin-react": "~7.28.0",
    "eslint-plugin-unicorn": "~40.0.0",
    "fluid-framework-previous": "npm:fluid-framework@^0.58.0",
    "rimraf": "^2.6.2",
    "typescript": "~4.1.3",
    "typescript-formatter": "7.1.0"
  },
  "typeValidation": {
    "version": "0.59.1000",
    "broken": {},
    "disabled": true
  }
}<|MERGE_RESOLUTION|>--- conflicted
+++ resolved
@@ -15,17 +15,6 @@
   "module": "lib/index.js",
   "types": "dist/index.d.ts",
   "scripts": {
-<<<<<<< HEAD
-    "build": "concurrently yarn:build:compile yarn:lint",
-    "build:commonjs": "yarn run tsc && yarn run build:test",
-    "build:compile": "concurrently yarn:build:commonjs yarn:build:esnext",
-    "build:docs": "api-extractor run --local && copyfiles -u 1 ./_api-extractor-temp/doc-models/* ../../../_api-extractor-temp/",
-    "build:esnext": "tsc --project ./tsconfig.esnext.json",
-    "build:full": "yarn run build",
-    "build:full:compile": "yarn run build:compile",
-    "build:test": "tsc --project ./src/test/tsconfig.json",
-    "ci:build:docs": "api-extractor run && copyfiles -u 1 ./_api-extractor-temp/* ../../../_api-extractor-temp/",
-=======
     "build": "concurrently npm:build:compile npm:lint && npm run build:docs",
     "build:commonjs": "npm run tsc",
     "build:compile": "concurrently npm:build:commonjs npm:build:esnext",
@@ -34,7 +23,6 @@
     "build:full": "npm run build",
     "build:full:compile": "npm run build:compile",
     "ci:build:docs": "api-extractor run --typescript-compiler-folder ../../../node_modules/typescript && copyfiles -u 1 ./_api-extractor-temp/* ../../../_api-extractor-temp/",
->>>>>>> 9ed3dc11
     "clean": "rimraf dist *.tsbuildinfo *.build.log",
     "eslint": "eslint --format stylish src",
     "eslint:fix": "eslint --format stylish src --fix --fix-type problem,suggestion,layout",
