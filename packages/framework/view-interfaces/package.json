{
  "name": "@fluidframework/view-interfaces",
  "version": "2.0.0-internal.3.0.0",
  "description": "View interfaces for rendering views",
  "homepage": "https://fluidframework.com",
  "repository": {
    "type": "git",
    "url": "https://github.com/microsoft/FluidFramework.git",
    "directory": "packages/framework/view-interfaces"
  },
  "license": "MIT",
  "author": "Microsoft and contributors",
  "sideEffects": false,
  "main": "dist/index.js",
  "module": "lib/index.js",
  "types": "dist/index.d.ts",
  "scripts": {
    "build": "concurrently npm:build:compile npm:lint && npm run build:docs",
    "build:compile": "concurrently npm:tsc npm:build:esnext",
    "build:docs": "api-extractor run --local --typescript-compiler-folder ../../../node_modules/typescript && copyfiles -u 1 ./_api-extractor-temp/doc-models/* ../../../_api-extractor-temp/",
    "build:esnext": "tsc --project ./tsconfig.esnext.json",
    "build:full": "npm run build",
    "build:full:compile": "npm run build:compile",
    "ci:build:docs": "api-extractor run --typescript-compiler-folder ../../../node_modules/typescript && copyfiles -u 1 ./_api-extractor-temp/* ../../../_api-extractor-temp/",
    "clean": "rimraf dist lib *.tsbuildinfo *.build.log",
    "eslint": "eslint --format stylish src",
    "eslint:fix": "eslint --format stylish src --fix --fix-type problem,suggestion,layout",
    "lint": "npm run eslint",
    "lint:fix": "npm run eslint:fix",
    "tsc": "tsc"
  },
  "dependencies": {
    "@fluidframework/core-interfaces": ">=2.0.0-internal.3.0.0 <2.0.0-internal.4.0.0"
  },
  "devDependencies": {
    "@fluid-tools/build-cli": "^0.6.0-109663",
    "@fluidframework/build-common": "^1.1.0",
    "@fluidframework/eslint-config-fluid": "^1.2.0",
    "@fluidframework/view-interfaces-previous": "npm:@fluidframework/view-interfaces@2.0.0-internal.2.0.0",
    "@microsoft/api-extractor": "^7.22.2",
    "@rushstack/eslint-config": "^2.5.1",
    "concurrently": "^6.2.0",
    "copyfiles": "^2.4.1",
    "eslint": "~8.6.0",
    "rimraf": "^2.6.2",
    "typescript": "~4.5.5"
  },
  "typeValidation": {
<<<<<<< HEAD
    "version": "2.0.0-internal.3.0.0",
=======
    "version": "2.0.0-internal.2.2.0",
    "baselineRange": "2.0.0-internal.2.0.0",
>>>>>>> feefa980
    "broken": {}
  }
}<|MERGE_RESOLUTION|>--- conflicted
+++ resolved
@@ -46,12 +46,8 @@
     "typescript": "~4.5.5"
   },
   "typeValidation": {
-<<<<<<< HEAD
-    "version": "2.0.0-internal.3.0.0",
-=======
     "version": "2.0.0-internal.2.2.0",
     "baselineRange": "2.0.0-internal.2.0.0",
->>>>>>> feefa980
     "broken": {}
   }
 }