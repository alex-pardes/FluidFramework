/*!
 * Copyright (c) Microsoft Corporation and contributors. All rights reserved.
 * Licensed under the MIT License.
 */

import { v4 as uuid } from "uuid";
import {
	ITelemetryLoggerExt,
	mixinMonitoringContext,
	MonitoringContext,
	PerformanceEvent,
	sessionStorageConfigProvider,
	createChildMonitoringContext,
	UsageError,
} from "@fluidframework/telemetry-utils";
<<<<<<< HEAD
import { ITelemetryBaseLogger, FluidObject, IRequest } from "@fluidframework/core-interfaces";
=======
import {
	ITelemetryBaseLogger,
	FluidObject,
	// eslint-disable-next-line import/no-deprecated
	IFluidRouter,
	IRequest,
	IRequestHeader,
	IResponse,
	IConfigProviderBase,
} from "@fluidframework/core-interfaces";
>>>>>>> 92c2e872
import {
	IContainer,
	IFluidModule,
	IHostLoader,
	ILoader,
	ILoaderOptions as ILoaderOptions1,
	LoaderHeader,
	IProvideFluidCodeDetailsComparer,
	IFluidCodeDetails,
} from "@fluidframework/container-definitions";
import {
	IDocumentServiceFactory,
	IDocumentStorageService,
	IResolvedUrl,
	IUrlResolver,
} from "@fluidframework/driver-definitions";
import { IClientDetails } from "@fluidframework/protocol-definitions";
import { Container, IPendingContainerState } from "./container";
import { IParsedUrl, tryParseCompatibleResolvedUrl } from "./utils";
import { pkgVersion } from "./packageVersion";
import { ProtocolHandlerBuilder } from "./protocol";
import { DebugLogger } from "./debugLogger";

function ensureResolvedUrlDefined(
	resolved: IResolvedUrl | undefined,
): asserts resolved is IResolvedUrl {
	if (resolved === undefined) {
		throw new Error(`Object is not a IResolveUrl.`);
	}
}
/**
 * @internal
 */
export class RelativeLoader implements ILoader {
	constructor(
		private readonly container: Container,
		private readonly loader: ILoader | undefined,
	) {}

	public async resolve(request: IRequest): Promise<IContainer> {
		if (request.url.startsWith("/")) {
			ensureResolvedUrlDefined(this.container.resolvedUrl);
			const container = await this.container.clone(
				{
					resolvedUrl: { ...this.container.resolvedUrl },
					version: request.headers?.[LoaderHeader.version] ?? undefined,
					loadMode: request.headers?.[LoaderHeader.loadMode],
				},
				{
					canReconnect: request.headers?.[LoaderHeader.reconnect],
					clientDetailsOverride: request.headers?.[LoaderHeader.clientDetails],
				},
			);
			return container;
		}

		if (this.loader === undefined) {
			throw new Error("Cannot resolve external containers");
		}
		return this.loader.resolve(request);
	}
}

/**
 * @alpha
 */
export interface ILoaderOptions extends ILoaderOptions1 {
	summarizeProtocolTree?: boolean;
}

/**
 * @deprecated IFluidModuleWithDetails interface is moved to
 * {@link @fluidframework/container-definitions#IFluidModuleWithDetails}
 * to have all the code loading modules in one package. #8193
 * Encapsulates a module entry point with corresponding code details.
 * @alpha
 */
export interface IFluidModuleWithDetails {
	/** Fluid code module that implements the runtime factory needed to instantiate the container runtime. */
	module: IFluidModule;
	/**
	 * Code details associated with the module. Represents a document schema this module supports.
	 * If the code loader implements the {@link @fluidframework/core-interfaces#IFluidCodeDetailsComparer} interface,
	 * it'll be called to determine whether the module code details satisfy the new code proposal in the quorum.
	 */
	details: IFluidCodeDetails;
}

/**
 * @deprecated ICodeDetailsLoader interface is moved to {@link @fluidframework/container-definition#ICodeDetailsLoader}
 * to have code loading modules in one package. #8193
 * Fluid code loader resolves a code module matching the document schema, i.e. code details, such as
 * a package name and package version range.
 * @alpha
 */
export interface ICodeDetailsLoader extends Partial<IProvideFluidCodeDetailsComparer> {
	/**
	 * Load the code module (package) that is capable to interact with the document.
	 *
	 * @param source - Code proposal that articulates the current schema the document is written in.
	 * @returns Code module entry point along with the code details associated with it.
	 */
	load(source: IFluidCodeDetails): Promise<IFluidModuleWithDetails>;
}

/**
 * Services and properties necessary for creating a loader
 * @alpha
 */
export interface ILoaderProps {
	/**
	 * The url resolver used by the loader for resolving external urls
	 * into Fluid urls such that the container specified by the
	 * external url can be loaded.
	 */
	readonly urlResolver: IUrlResolver;
	/**
	 * The document service factory take the Fluid url provided
	 * by the resolved url and constructs all the necessary services
	 * for communication with the container's server.
	 */
	readonly documentServiceFactory: IDocumentServiceFactory;
	/**
	 * The code loader handles loading the necessary code
	 * for running a container once it is loaded.
	 */
	readonly codeLoader: ICodeDetailsLoader;

	/**
	 * A property bag of options used by various layers
	 * to control features
	 */
	readonly options?: ILoaderOptions;

	/**
	 * Scope is provided to all container and is a set of shared
	 * services for container's to integrate with their host environment.
	 */
	readonly scope?: FluidObject;

	/**
	 * The logger that all telemetry should be pushed to.
	 */
	readonly logger?: ITelemetryBaseLogger;

	/**
	 * Blobs storage for detached containers.
	 */
	readonly detachedBlobStorage?: IDetachedBlobStorage;

	/**
	 * The configuration provider which may be used to control features.
	 */
	readonly configProvider?: IConfigProviderBase;

	/**
	 * Optional property for allowing the container to use a custom
	 * protocol implementation for handling the quorum and/or the audience.
	 */
	readonly protocolHandlerBuilder?: ProtocolHandlerBuilder;
}

/**
 * Services and properties used by and exposed by the loader
 * @alpha
 */
export interface ILoaderServices {
	/**
	 * The url resolver used by the loader for resolving external urls
	 * into Fluid urls such that the container specified by the
	 * external url can be loaded.
	 */
	readonly urlResolver: IUrlResolver;
	/**
	 * The document service factory take the Fluid url provided
	 * by the resolved url and constructs all the necessary services
	 * for communication with the container's server.
	 */
	readonly documentServiceFactory: IDocumentServiceFactory;
	/**
	 * The code loader handles loading the necessary code
	 * for running a container once it is loaded.
	 */
	readonly codeLoader: ICodeDetailsLoader;

	/**
	 * A property bag of options used by various layers
	 * to control features
	 */
	readonly options: ILoaderOptions;

	/**
	 * Scope is provided to all container and is a set of shared
	 * services for container's to integrate with their host environment.
	 */
	readonly scope: FluidObject;

	/**
	 * The logger downstream consumers should construct their loggers from
	 */
	readonly subLogger: ITelemetryLoggerExt;

	/**
	 * Blobs storage for detached containers.
	 */
	readonly detachedBlobStorage?: IDetachedBlobStorage;

	/**
	 * Optional property for allowing the container to use a custom
	 * protocol implementation for handling the quorum and/or the audience.
	 */
	readonly protocolHandlerBuilder?: ProtocolHandlerBuilder;
}

/**
 * Subset of IDocumentStorageService which only supports createBlob() and readBlob(). This is used to support
 * blobs in detached containers.
 * @alpha
 */
export type IDetachedBlobStorage = Pick<IDocumentStorageService, "createBlob" | "readBlob"> & {
	size: number;
	/**
	 * Return an array of all blob IDs present in storage
	 */
	getBlobIds(): string[];
};

/**
 * Manages Fluid resource loading
 * @alpha
 */
export class Loader implements IHostLoader {
	public readonly services: ILoaderServices;
	private readonly mc: MonitoringContext;

	constructor(loaderProps: ILoaderProps) {
		const {
			urlResolver,
			documentServiceFactory,
			codeLoader,
			options,
			scope,
			logger,
			detachedBlobStorage,
			configProvider,
			protocolHandlerBuilder,
		} = loaderProps;

		const telemetryProps = {
			loaderId: uuid(),
			loaderVersion: pkgVersion,
		};

		const subMc = mixinMonitoringContext(
			DebugLogger.mixinDebugLogger("fluid:telemetry", logger, {
				all: telemetryProps,
			}),
			sessionStorageConfigProvider.value,
			configProvider,
		);

		this.services = {
			urlResolver,
			documentServiceFactory,
			codeLoader,
			options: options ?? {},
			scope:
				options?.provideScopeLoader !== false ? { ...scope, ILoader: this } : { ...scope },
			detachedBlobStorage,
			protocolHandlerBuilder,
			subLogger: subMc.logger,
		};
		this.mc = createChildMonitoringContext({
			logger: this.services.subLogger,
			namespace: "Loader",
		});
	}

	public async createDetachedContainer(
		codeDetails: IFluidCodeDetails,
		createDetachedProps?: {
			canReconnect?: boolean;
			clientDetailsOverride?: IClientDetails;
		},
	): Promise<IContainer> {
		return Container.createDetached(
			{
				...createDetachedProps,
				...this.services,
			},
			codeDetails,
		);
	}

	public async rehydrateDetachedContainerFromSnapshot(
		snapshot: string,
		createDetachedProps?: {
			canReconnect?: boolean;
			clientDetailsOverride?: IClientDetails;
		},
	): Promise<IContainer> {
		return Container.rehydrateDetachedFromSnapshot(
			{
				...createDetachedProps,
				...this.services,
			},
			snapshot,
		);
	}

	public async resolve(request: IRequest, pendingLocalState?: string): Promise<IContainer> {
		const eventName = pendingLocalState === undefined ? "Resolve" : "ResolveWithPendingState";
		return PerformanceEvent.timedExecAsync(this.mc.logger, { eventName }, async () => {
			const resolved = await this.resolveCore(
				request,
				pendingLocalState !== undefined ? JSON.parse(pendingLocalState) : undefined,
			);
			return resolved.container;
		});
	}

	private async resolveCore(
		request: IRequest,
		pendingLocalState?: IPendingContainerState,
	): Promise<{ container: Container; parsed: IParsedUrl }> {
		const resolvedAsFluid = await this.services.urlResolver.resolve(request);
		ensureResolvedUrlDefined(resolvedAsFluid);

		// Parse URL into data stores
		const parsed = tryParseCompatibleResolvedUrl(resolvedAsFluid.url);
		if (parsed === undefined) {
			throw new Error(`Invalid URL ${resolvedAsFluid.url}`);
		}

		if (pendingLocalState !== undefined) {
			const parsedPendingUrl = tryParseCompatibleResolvedUrl(pendingLocalState.url);
			if (
				parsedPendingUrl?.id !== parsed.id ||
				parsedPendingUrl?.path.replace(/\/$/, "") !== parsed.path.replace(/\/$/, "")
			) {
				const message = `URL ${resolvedAsFluid.url} does not match pending state URL ${pendingLocalState.url}`;
				throw new Error(message);
			}
		}

		request.headers ??= {};
		// If set in both query string and headers, use query string.  Also write the value from the query string into the header either way.
		request.headers[LoaderHeader.version] =
			parsed.version ?? request.headers[LoaderHeader.version];
		const fromSequenceNumber = request.headers[LoaderHeader.sequenceNumber] as
			| number
			| undefined;
		const opsBeforeReturn = request.headers[LoaderHeader.loadMode]?.opsBeforeReturn as
			| string
			| undefined;

		if (
			opsBeforeReturn === "sequenceNumber" &&
			(fromSequenceNumber === undefined || fromSequenceNumber < 0)
		) {
			// If opsBeforeReturn is set to "sequenceNumber", then fromSequenceNumber should be set to a non-negative integer.
			throw new UsageError("sequenceNumber must be set to a non-negative integer");
		} else if (opsBeforeReturn !== "sequenceNumber" && fromSequenceNumber !== undefined) {
			// If opsBeforeReturn is not set to "sequenceNumber", then fromSequenceNumber should be undefined (default value).
			// In this case, we should throw an error since opsBeforeReturn is not explicitly set to "sequenceNumber".
			throw new UsageError('opsBeforeReturn must be set to "sequenceNumber"');
		}

		return {
			container: await this.loadContainer(request, resolvedAsFluid, pendingLocalState),
			parsed,
		};
	}

	private async loadContainer(
		request: IRequest,
		resolvedUrl: IResolvedUrl,
		pendingLocalState?: IPendingContainerState,
	): Promise<Container> {
		return Container.load(
			{
				resolvedUrl,
				version: request.headers?.[LoaderHeader.version] ?? undefined,
				loadMode: request.headers?.[LoaderHeader.loadMode],
				pendingLocalState,
				loadToSequenceNumber: request.headers?.[LoaderHeader.sequenceNumber],
			},
			{
				canReconnect: request.headers?.[LoaderHeader.reconnect],
				clientDetailsOverride: request.headers?.[LoaderHeader.clientDetails],
				...this.services,
			},
		);
	}
}<|MERGE_RESOLUTION|>--- conflicted
+++ resolved
@@ -13,20 +13,12 @@
 	createChildMonitoringContext,
 	UsageError,
 } from "@fluidframework/telemetry-utils";
-<<<<<<< HEAD
-import { ITelemetryBaseLogger, FluidObject, IRequest } from "@fluidframework/core-interfaces";
-=======
 import {
 	ITelemetryBaseLogger,
 	FluidObject,
-	// eslint-disable-next-line import/no-deprecated
-	IFluidRouter,
 	IRequest,
-	IRequestHeader,
-	IResponse,
 	IConfigProviderBase,
 } from "@fluidframework/core-interfaces";
->>>>>>> 92c2e872
 import {
 	IContainer,
 	IFluidModule,
