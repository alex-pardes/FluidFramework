{
	"name": "@fluidframework/container-runtime",
	"version": "2.0.0-internal.8.0.0",
	"description": "Fluid container runtime",
	"homepage": "https://fluidframework.com",
	"repository": {
		"type": "git",
		"url": "https://github.com/microsoft/FluidFramework.git",
		"directory": "packages/runtime/container-runtime"
	},
	"license": "MIT",
	"author": "Microsoft and contributors",
	"sideEffects": false,
	"main": "dist/index.js",
	"module": "lib/index.js",
	"types": "dist/index.d.ts",
	"scripts": {
		"build": "fluid-build . --task build",
		"build:commonjs": "fluid-build . --task commonjs",
		"build:compile": "fluid-build . --task compile",
		"build:docs": "api-extractor run --local",
		"build:esnext": "tsc --project ./tsconfig.esnext.json",
		"build:genver": "gen-version",
		"build:test": "tsc --project ./src/test/tsconfig.json",
		"ci:build:docs": "api-extractor run",
		"clean": "rimraf --glob 'dist' 'lib' '*.tsbuildinfo' '*.build.log' '_api-extractor-temp' 'nyc'",
		"eslint": "eslint --format stylish src",
		"eslint:fix": "eslint --format stylish src --fix --fix-type problem,suggestion,layout",
		"format": "npm run prettier:fix",
		"lint": "npm run prettier && npm run eslint",
		"lint:fix": "npm run prettier:fix &&npm run eslint:fix",
		"prettier": "prettier --check . --ignore-path ../../../.prettierignore",
		"prettier:fix": "prettier --write . --ignore-path ../../../.prettierignore",
		"test": "npm run test:mocha",
		"test:benchmark:report": "mocha --timeout 999999 --perfMode --parentProcess --fgrep @Benchmark --reporter @fluid-tools/benchmark/dist/MochaReporter.js ./dist/**/*.perf.spec.js",
		"test:coverage": "c8 npm test",
		"test:mocha": "mocha --ignore 'dist/test/types/*' --recursive dist/test -r node_modules/@fluidframework/mocha-test-setup",
		"test:mocha:verbose": "cross-env FLUID_TEST_VERBOSE=1 npm run test:mocha",
		"tsc": "tsc",
		"tsc:watch": "tsc --watch",
		"typetests:gen": "fluid-type-test-generator",
		"typetests:prepare": "flub typetests --dir . --reset --previous --normalize"
	},
	"c8": {
		"all": true,
		"cache-dir": "nyc/.cache",
		"exclude": [
			"src/test/**/*.ts",
			"dist/test/**/*.js"
		],
		"exclude-after-remap": false,
		"include": [
			"src/**/*.ts",
			"dist/**/*.js"
		],
		"report-dir": "nyc/report",
		"reporter": [
			"cobertura",
			"html",
			"text"
		],
		"temp-directory": "nyc/.nyc_output"
	},
	"dependencies": {
		"@fluid-internal/client-utils": "workspace:~",
		"@fluidframework/container-definitions": "workspace:~",
		"@fluidframework/container-runtime-definitions": "workspace:~",
		"@fluidframework/core-interfaces": "workspace:~",
		"@fluidframework/core-utils": "workspace:~",
		"@fluidframework/datastore": "workspace:~",
		"@fluidframework/driver-definitions": "workspace:~",
		"@fluidframework/driver-utils": "workspace:~",
		"@fluidframework/protocol-definitions": "^3.0.0",
		"@fluidframework/runtime-definitions": "workspace:~",
		"@fluidframework/runtime-utils": "workspace:~",
		"@fluidframework/telemetry-utils": "workspace:~",
		"double-ended-queue": "^2.1.0-0",
		"events": "^3.1.0",
		"lz4js": "^0.2.0",
		"sorted-btree": "^1.8.0",
		"uuid": "^9.0.0"
	},
	"devDependencies": {
		"@fluid-internal/stochastic-test-utils": "workspace:~",
		"@fluid-tools/benchmark": "^0.48.0",
		"@fluid-tools/build-cli": "0.26.0-203096",
		"@fluidframework/build-common": "^2.0.2",
		"@fluidframework/build-tools": "0.26.0-203096",
		"@fluidframework/container-runtime-previous": "npm:@fluidframework/container-runtime@2.0.0-internal.7.1.0",
		"@fluidframework/eslint-config-fluid": "^3.0.0",
		"@fluidframework/mocha-test-setup": "workspace:~",
		"@fluidframework/test-runtime-utils": "workspace:~",
		"@microsoft/api-extractor": "^7.37.0",
		"@types/double-ended-queue": "^2.1.0",
		"@types/events": "^3.0.0",
		"@types/mocha": "^9.1.1",
		"@types/sinon": "^7.0.13",
		"@types/uuid": "^9.0.2",
		"c8": "^7.7.1",
		"cross-env": "^7.0.3",
		"eslint": "~8.50.0",
		"mocha": "^10.2.0",
		"mocha-json-output-reporter": "^2.0.1",
		"mocha-multi-reporters": "^1.5.1",
		"moment": "^2.21.0",
		"prettier": "~3.0.3",
		"rimraf": "^4.4.0",
		"sinon": "^7.4.2",
		"typescript": "~5.1.6"
	},
	"typeValidation": {
		"broken": {
			"ClassDeclaration_ContainerRuntime": {
<<<<<<< HEAD
				"backCompat": false
=======
				"forwardCompat": false
>>>>>>> 62c9e9e4
			}
		}
	}
}<|MERGE_RESOLUTION|>--- conflicted
+++ resolved
@@ -111,11 +111,8 @@
 	"typeValidation": {
 		"broken": {
 			"ClassDeclaration_ContainerRuntime": {
-<<<<<<< HEAD
-				"backCompat": false
-=======
+				"backCompat": false,
 				"forwardCompat": false
->>>>>>> 62c9e9e4
 			}
 		}
 	}
