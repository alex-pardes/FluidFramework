--- conflicted
+++ resolved
@@ -123,11 +123,6 @@
                 makeLocallyVisibleFn,
                 snapshotTree: undefined,
                 isRootDataStore: false,
-<<<<<<< HEAD
-                writeGCDataAtRoot: true,
-=======
-                disableIsolatedChannels: false,
->>>>>>> 0692cc57
             });
 
             try {
@@ -153,11 +148,6 @@
                 makeLocallyVisibleFn,
                 snapshotTree: undefined,
                 isRootDataStore: false,
-<<<<<<< HEAD
-                writeGCDataAtRoot: true,
-=======
-                disableIsolatedChannels: false,
->>>>>>> 0692cc57
             });
 
             try {
@@ -183,11 +173,6 @@
                 makeLocallyVisibleFn,
                 snapshotTree: undefined,
                 isRootDataStore: false,
-<<<<<<< HEAD
-                writeGCDataAtRoot: true,
-=======
-                disableIsolatedChannels: false,
->>>>>>> 0692cc57
             });
 
             try {
@@ -213,11 +198,6 @@
                 makeLocallyVisibleFn,
                 snapshotTree: undefined,
                 isRootDataStore: false,
-<<<<<<< HEAD
-                writeGCDataAtRoot: true,
-=======
-                disableIsolatedChannels: false,
->>>>>>> 0692cc57
             });
 
             try {
@@ -243,11 +223,6 @@
                 makeLocallyVisibleFn,
                 snapshotTree: undefined,
                 isRootDataStore: false,
-<<<<<<< HEAD
-                writeGCDataAtRoot: true,
-=======
-                disableIsolatedChannels: false,
->>>>>>> 0692cc57
             });
 
             try {
@@ -270,11 +245,6 @@
                 makeLocallyVisibleFn,
                 snapshotTree: undefined,
                 isRootDataStore: false,
-<<<<<<< HEAD
-                writeGCDataAtRoot: true,
-=======
-                disableIsolatedChannels: false,
->>>>>>> 0692cc57
             });
 
             try {
@@ -300,11 +270,6 @@
                 makeLocallyVisibleFn,
                 snapshotTree: undefined,
                 isRootDataStore: false,
-<<<<<<< HEAD
-                writeGCDataAtRoot: true,
-=======
-                disableIsolatedChannels: false,
->>>>>>> 0692cc57
             });
 
             try {
@@ -330,11 +295,6 @@
                 makeLocallyVisibleFn,
                 snapshotTree: undefined,
                 isRootDataStore: false,
-<<<<<<< HEAD
-                writeGCDataAtRoot: true,
-=======
-                disableIsolatedChannels: false,
->>>>>>> 0692cc57
             });
 
             try {
@@ -360,11 +320,6 @@
                 makeLocallyVisibleFn,
                 snapshotTree: undefined,
                 isRootDataStore: false,
-<<<<<<< HEAD
-                writeGCDataAtRoot: true,
-=======
-                disableIsolatedChannels: false,
->>>>>>> 0692cc57
             });
 
             try {
