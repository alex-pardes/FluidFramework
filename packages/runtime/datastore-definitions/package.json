{
  "name": "@fluidframework/datastore-definitions",
  "version": "2.0.0-internal.3.0.0",
  "description": "Fluid data store definitions",
  "homepage": "https://fluidframework.com",
  "repository": {
    "type": "git",
    "url": "https://github.com/microsoft/FluidFramework.git",
    "directory": "packages/runtime/datastore-definitions"
  },
  "license": "MIT",
  "author": "Microsoft and contributors",
  "sideEffects": false,
  "main": "dist/index.js",
  "types": "dist/index.d.ts",
  "scripts": {
    "build": "concurrently npm:build:compile npm:lint && npm run build:docs",
    "build:compile": "npm run tsc && npm run typetests:gen && npm run build:test",
    "build:docs": "api-extractor run --local --typescript-compiler-folder ../../../node_modules/typescript && copyfiles -u 1 ./_api-extractor-temp/doc-models/* ../../../_api-extractor-temp/",
    "build:full": "npm run build",
    "build:full:compile": "npm run build:compile",
    "build:test": "tsc --project ./src/test/tsconfig.json",
    "ci:build:docs": "api-extractor run --typescript-compiler-folder ../../../node_modules/typescript && copyfiles -u 1 ./_api-extractor-temp/* ../../../_api-extractor-temp/",
    "clean": "rimraf dist *.tsbuildinfo *.build.log",
    "eslint": "eslint --format stylish src",
    "eslint:fix": "eslint --format stylish src --fix --fix-type problem,suggestion,layout",
    "lint": "npm run eslint",
    "lint:fix": "npm run eslint:fix",
    "tsc": "tsc",
    "tsfmt": "tsfmt --verify",
    "tsfmt:fix": "tsfmt --replace",
    "typetests:gen": "fluid-type-validator -g -d ."
  },
  "dependencies": {
    "@fluidframework/common-definitions": "^0.20.1",
    "@fluidframework/common-utils": "^1.0.0",
    "@fluidframework/container-definitions": ">=2.0.0-internal.3.0.0 <2.0.0-internal.4.0.0",
    "@fluidframework/core-interfaces": ">=2.0.0-internal.3.0.0 <2.0.0-internal.4.0.0",
    "@fluidframework/protocol-definitions": "^1.1.0",
    "@fluidframework/runtime-definitions": ">=2.0.0-internal.3.0.0 <2.0.0-internal.4.0.0",
    "@types/node": "^14.18.0"
  },
  "devDependencies": {
    "@fluidframework/build-common": "^1.0.0",
    "@fluidframework/build-tools": "^0.4.6000",
    "@fluidframework/datastore-definitions-previous": "npm:@fluidframework/datastore-definitions@2.0.0-internal.2.0.0",
    "@fluidframework/eslint-config-fluid": "^1.0.0",
    "@microsoft/api-extractor": "^7.22.2",
    "@rushstack/eslint-config": "^2.5.1",
    "concurrently": "^6.2.0",
    "copyfiles": "^2.4.1",
    "eslint": "~8.6.0",
    "rimraf": "^2.6.2",
    "typescript": "~4.5.5",
    "typescript-formatter": "7.1.0"
  },
  "typeValidation": {
<<<<<<< HEAD
    "version": "2.0.0-internal.2.1.0",
    "broken": {}
=======
    "version": "2.0.0",
    "broken": {
      "InterfaceDeclaration_IFluidDataStoreRuntime": {
        "forwardCompat": false
      }
    }
>>>>>>> 7cf7f68e
  }
}<|MERGE_RESOLUTION|>--- conflicted
+++ resolved
@@ -55,16 +55,11 @@
     "typescript-formatter": "7.1.0"
   },
   "typeValidation": {
-<<<<<<< HEAD
-    "version": "2.0.0-internal.2.1.0",
-    "broken": {}
-=======
-    "version": "2.0.0",
+    "version": "2.0.0-internal.3.0.0",
     "broken": {
       "InterfaceDeclaration_IFluidDataStoreRuntime": {
         "forwardCompat": false
       }
     }
->>>>>>> 7cf7f68e
   }
 }