--- conflicted
+++ resolved
@@ -48,7 +48,6 @@
 		 */
 		readonly count: number;
 
-<<<<<<< HEAD
 		/**
 		 * The size of the ID cluster to create if `count` overflows the existing cluster for
 		 * `sessionId`, if one exists. This request will be respected, and the size of the cluster
@@ -56,12 +55,4 @@
 		 */
 		readonly requestedClusterSize: number;
 	};
-}
-=======
-/**
- * Roughly equates to a minimum of 1M sessions before we start allocating 64 bit IDs.
- * This value must *NOT* change without careful consideration to compatibility.
- * @internal
- */
-export const initialClusterCapacity = 512;
->>>>>>> 39ac6d5a
+}