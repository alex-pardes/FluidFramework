--- conflicted
+++ resolved
@@ -54,15 +54,9 @@
     "temp-directory": "nyc/.nyc_output"
   },
   "devDependencies": {
-<<<<<<< HEAD
-    "@fluidframework/aqueduct": "^1.1.0",
+    "@fluidframework/aqueduct": "^2.0.0",
     "@fluidframework/build-common": "^0.24.0-0",
-    "@fluidframework/cell": "^1.1.0",
-=======
-    "@fluidframework/aqueduct": "^2.0.0",
-    "@fluidframework/build-common": "^0.23.0",
     "@fluidframework/cell": "^2.0.0",
->>>>>>> 7257de2d
     "@fluidframework/common-utils": "^0.32.1",
     "@fluidframework/container-definitions": "^2.0.0",
     "@fluidframework/container-loader": "^2.0.0",
