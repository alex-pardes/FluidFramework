--- conflicted
+++ resolved
@@ -80,10 +80,7 @@
 		"@fluidframework/build-common": "^1.1.0",
 		"@fluidframework/build-tools": "^0.9.0",
 		"@fluidframework/eslint-config-fluid": "^2.0.0",
-<<<<<<< HEAD
 		"@fluidframework/test-drivers-previous": "npm:@fluidframework/test-drivers@2.0.0-internal.3.1.0",
-=======
->>>>>>> 2aebc741
 		"@microsoft/api-extractor": "^7.22.2",
 		"@rushstack/eslint-config": "^2.5.1",
 		"@types/mocha": "^9.1.1",
@@ -96,15 +93,12 @@
 		"prettier": "~2.6.2",
 		"rimraf": "^2.6.2",
 		"typescript": "~4.5.5"
-<<<<<<< HEAD
 	},
 	"typeValidation": {
-		"version": "2.0.0-internal.3.2.0",
-		"previousVersionStyle": "~previousMinor",
-		"baselineRange": ">=2.0.0-internal.3.1.0 <2.0.0-internal.3.2.0",
-		"baselineVersion": "2.0.0-internal.3.1.0",
+		"version": "2.0.0-internal.4.0.0",
+		"previousVersionStyle": "^previousMajor",
+		"baselineRange": ">=2.0.0-internal.3.0.0 <2.0.0-internal.4.0.0",
+		"baselineVersion": "2.0.0-internal.3.0.0",
 		"broken": {}
-=======
->>>>>>> 2aebc741
 	}
 }