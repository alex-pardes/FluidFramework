--- conflicted
+++ resolved
@@ -66,7 +66,6 @@
     "@fluidframework/odsp-driver-definitions": "^2.0.0",
     "@fluidframework/odsp-urlresolver": "^2.0.0",
     "@fluidframework/protocol-definitions": "^0.1028.2000",
-<<<<<<< HEAD
     "@fluidframework/routerlicious-driver": "^2.0.0",
     "@fluidframework/server-local-server": "^0.1036.4000",
     "@fluidframework/test-driver-definitions": "^2.0.0",
@@ -74,15 +73,6 @@
     "@fluidframework/test-runtime-utils": "^2.0.0",
     "@fluidframework/tinylicious-driver": "^2.0.0",
     "@fluidframework/tool-utils": "^2.0.0",
-=======
-    "@fluidframework/routerlicious-driver": "^1.1.0",
-    "@fluidframework/server-local-server": "^0.1036.5000-0",
-    "@fluidframework/test-driver-definitions": "^1.1.0",
-    "@fluidframework/test-pairwise-generator": "^1.1.0",
-    "@fluidframework/test-runtime-utils": "^1.1.0",
-    "@fluidframework/tinylicious-driver": "^1.1.0",
-    "@fluidframework/tool-utils": "^1.1.0",
->>>>>>> c2b6d9f3
     "axios": "^0.26.0",
     "semver": "^7.3.4",
     "uuid": "^8.3.1"
