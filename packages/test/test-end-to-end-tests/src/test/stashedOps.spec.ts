/*!
 * Copyright (c) Microsoft Corporation and contributors. All rights reserved.
 * Licensed under the MIT License.
 */

import assert from "assert";
import { IContainer, IHostLoader } from "@fluidframework/container-definitions";
import { SharedMap } from "@fluidframework/map";
import { SharedCell } from "@fluidframework/cell";
import {
    ReferenceType,
    reservedMarkerIdKey,
    reservedMarkerSimpleTypeKey,
    reservedTileLabelsKey,
} from "@fluidframework/merge-tree";
import { requestFluidObject } from "@fluidframework/runtime-utils";
import { getTextAndMarkers, SharedString } from "@fluidframework/sequence";
import { SharedObject } from "@fluidframework/shared-object-base";
import {
    ChannelFactoryRegistry,
    ITestFluidObject,
    ITestContainerConfig,
    ITestObjectProvider,
    DataObjectFactoryType,
    createAndAttachContainer,
} from "@fluidframework/test-utils";
import { describeNoCompat, itExpects } from "@fluidframework/test-version-utils";
import { ConnectionState } from "@fluidframework/container-loader";
import { bufferToString, Deferred, stringToBuffer } from "@fluidframework/common-utils";
import { IRequest } from "@fluidframework/core-interfaces";
import { DefaultSummaryConfiguration } from "@fluidframework/container-runtime";

const mapId = "map";
const stringId = "sharedStringKey";
const cellId = "cellKey";
const registry: ChannelFactoryRegistry = [
    [mapId, SharedMap.getFactory()],
    [stringId, SharedString.getFactory()],
    [cellId, SharedCell.getFactory()]];

const testContainerConfig: ITestContainerConfig = {
    fluidDataObjectType: DataObjectFactoryType.Test,
    registry,
    runtimeOptions: {
        enableOfflineLoad: true,
        summaryOptions: {
            initialSummarizerDelayMs: 20, // Previous Containers had this property under SummaryOptions.
            summaryConfigOverrides: {
                ...DefaultSummaryConfiguration,
                ...{
                    idleTime: 5000,
                    maxTime: 5000 * 12,
                    maxAckWaitTime: 120000,
                    maxOps: 1,
                    initialSummarizerDelayMs: 20,
                },
            },
        },
    },
};

const lots = 30;
const testKey = "test key";
const testKey2 = "another test key";
const testValue = "test value";

const ensureContainerConnected = async (container: IContainer) => {
    if (container.connectionState !== ConnectionState.Connected) {
        return new Promise<void>((resolve) => container.once("connected", () => resolve()));
    }
};

const getPendingStateWithoutClose = (container: IContainer): string => {
    const containerClose = container.close;
    container.close = (message) => assert(message === undefined);
    const pendingState = container.closeAndGetPendingLocalState();
    assert(typeof pendingState === "string");
    container.close = containerClose;
    return pendingState;
};

type MapCallback = (container: IContainer, dataStore: ITestFluidObject, map: SharedMap) => void | Promise<void>;

// load container, pause, create (local) ops from callback, then optionally send ops before closing container
const getPendingOps = async (args: ITestObjectProvider, send: boolean, cb: MapCallback) => {
    const container = await args.loadTestContainer(testContainerConfig);
    await ensureContainerConnected(container);
    const dataStore = await requestFluidObject<ITestFluidObject>(container, "default");
    const map = await dataStore.getSharedObject<SharedMap>(mapId);

    [...Array(lots).keys()].map((i) => dataStore.root.set(`make sure csn is > 1 so it doesn't hide bugs ${i}`, i));

    await args.ensureSynchronized();
    await args.opProcessingController.pauseProcessing(container);
    assert(dataStore.runtime.deltaManager.outbound.paused);

    await cb(container, dataStore, map);

    let pendingState: string;
    if (send) {
        pendingState = getPendingStateWithoutClose(container);
        await args.ensureSynchronized();
        container.close();
    } else {
        pendingState = container.closeAndGetPendingLocalState();
    }

    args.opProcessingController.resumeProcessing();

    assert.ok(pendingState);
    return pendingState;
};

async function loadOffline(provider: ITestObjectProvider, request: IRequest, pendingLocalState: string):
    Promise<{ container: IContainer; connect: () => void; }> {
    const p = new Deferred();
    const documentServiceFactory = provider.driver.createDocumentServiceFactory();

    // patch document service methods to simulate offline by not resolving until we choose to
    const boundFn = documentServiceFactory.createDocumentService.bind(documentServiceFactory);
    documentServiceFactory.createDocumentService = async (...args) => {
        const docServ = await boundFn(...args);
        const boundCTDStream = docServ.connectToDeltaStream.bind(docServ);
        docServ.connectToDeltaStream = async (...args2) => {
            await p.promise;
            return boundCTDStream(...args2);
        };
        const boundCTDStorage = docServ.connectToDeltaStorage.bind(docServ);
        docServ.connectToDeltaStorage = async (...args2) => {
            await p.promise;
            return boundCTDStorage(...args2);
        };
        const boundCTStorage = docServ.connectToStorage.bind(docServ);
        docServ.connectToStorage = async (...args2) => {
            await p.promise;
            return boundCTStorage(...args2);
        };

        return docServ;
    };
    const loader = provider.createLoader(
        [[provider.defaultCodeDetails, provider.createFluidEntryPoint(testContainerConfig)]],
        { documentServiceFactory });
    return { container: await loader.resolve(request, pendingLocalState), connect: () => p.resolve(undefined) };
}

// Introduced in 0.37
// REVIEW: enable compat testing
describeNoCompat("stashed ops", (getTestObjectProvider) => {
    let provider: ITestObjectProvider;
    let url;
    let loader: IHostLoader;
    let container1: IContainer;
    let map1: SharedMap;
    let string1: SharedString;
    let cell1: SharedCell;
    let waitForSummary: () => Promise<void>;

    beforeEach(async () => {
        provider = getTestObjectProvider();
        loader = provider.makeTestLoader(testContainerConfig);
        container1 = await createAndAttachContainer(
            provider.defaultCodeDetails,
            loader,
            provider.driver.createCreateNewRequest(provider.documentId));
        provider.updateDocumentId(container1.resolvedUrl);
        url = await container1.getAbsoluteUrl("");
        const dataStore1 = await requestFluidObject<ITestFluidObject>(container1, "default");
        map1 = await dataStore1.getSharedObject<SharedMap>(mapId);
        cell1 = await dataStore1.getSharedObject<SharedCell>(cellId);
        string1 = await dataStore1.getSharedObject<SharedString>(stringId);
        string1.insertText(0, "hello");

        waitForSummary = async () => {
            await new Promise<void>((resolve, reject) => {
                let summarized = false;
                container1.on("op", (op) => {
                    if (op.type === "summarize") {
                        summarized = true;
                    } else if (summarized && op.type === "summaryAck") {
                        resolve();
                    } else if (op.type === "summaryNack") {
                        reject(new Error("summaryNack"));
                    }
                });
            });
        };
    });

    it("resends op", async function() {
        const pendingOps = await getPendingOps(provider, false, (c, d, map) => {
            map.set(testKey, testValue);
        });

        // load container with pending ops, which should resend the op not sent by previous container
        const container2 = await loader.resolve({ url }, pendingOps);
        const dataStore2 = await requestFluidObject<ITestFluidObject>(container2, "default");
        const map2 = await dataStore2.getSharedObject<SharedMap>(mapId);
        await ensureContainerConnected(container2);
        await provider.ensureSynchronized();
        assert.strictEqual(map1.get(testKey), testValue);
        assert.strictEqual(map2.get(testKey), testValue);
    });

    it("resends cell op", async function() {
        const pendingOps = await getPendingOps(provider, false, async (c, d, map) => {
            const cell = await d.getSharedObject<SharedCell>(cellId);
            cell.set(testValue);
        });

        // load container with pending ops, which should resend the op not sent by previous container
        const container2 = await loader.resolve({ url }, pendingOps);
        const dataStore2 = await requestFluidObject<ITestFluidObject>(container2, "default");
        const cell2 = await dataStore2.getSharedObject<SharedCell>(cellId);
        await ensureContainerConnected(container2);
        await provider.ensureSynchronized();
        assert.strictEqual(cell1.get(), testValue);
        assert.strictEqual(cell2.get(), testValue);
    });

    it("doesn't resend successful op", async function() {
        const pendingOps = await getPendingOps(provider, true, (c, d, map) => {
            map.set(testKey, "something unimportant");
        });

        map1.set(testKey, testValue);
        await provider.ensureSynchronized();

        // load with pending ops, which it should not resend because they were already sent successfully
        const container2 = await loader.resolve({ url }, pendingOps);
        const dataStore2 = await requestFluidObject<ITestFluidObject>(container2, "default");
        const map2 = await dataStore2.getSharedObject<SharedMap>(mapId);

        await provider.ensureSynchronized();
        assert.strictEqual(map1.get(testKey), testValue);
        assert.strictEqual(map2.get(testKey), testValue);
    });

    it("doesn't resend successful cell op", async function() {
        const pendingOps = await getPendingOps(provider, true, async (c, d, map) => {
            const cell = await d.getSharedObject<SharedCell>(cellId);
            cell.set("something unimportant");
        });

        cell1.set(testValue);
        await provider.ensureSynchronized();

        // load with pending ops, which it should not resend because they were already sent successfully
        const container2 = await loader.resolve({ url }, pendingOps);
        const dataStore2 = await requestFluidObject<ITestFluidObject>(container2, "default");
        const cell2 = await dataStore2.getSharedObject<SharedCell>(cellId);

        await provider.ensureSynchronized();
        assert.strictEqual(cell1.get(), testValue);
        assert.strictEqual(cell2.get(), testValue);
    });

    it("resends delete op and can set after", async function() {
        const pendingOps = await getPendingOps(provider, false, (c, d, map) => {
            map.delete("clear");
        });

        // load container with pending ops, which should resend the op not sent by previous container
        const container2 = await loader.resolve({ url }, pendingOps);
        const dataStore2 = await requestFluidObject<ITestFluidObject>(container2, "default");
        const map2 = await dataStore2.getSharedObject<SharedMap>(mapId);
        await ensureContainerConnected(container2);
        await provider.ensureSynchronized();
        assert.strictEqual(map1.has("clear"), false);
        assert.strictEqual(map2.has("clear"), false);
        map1.set("clear", "test1");
        await provider.ensureSynchronized();
        assert.strictEqual(map1.get("clear"), "test1");
        assert.strictEqual(map2.get("clear"), "test1");
    });

    it("resends a lot of ops", async function() {
        const pendingOps = await getPendingOps(provider, false, (c, d, map) => {
            [...Array(lots).keys()].map((i) => map.set(i.toString(), i));
        });

        // load container with pending ops, which should resend the ops not sent by previous container
        const container2 = await loader.resolve({ url }, pendingOps);
        const dataStore2 = await requestFluidObject<ITestFluidObject>(container2, "default");
        const map2 = await dataStore2.getSharedObject<SharedMap>(mapId);
        await ensureContainerConnected(container2);
        await provider.ensureSynchronized();
        [...Array(lots).keys()].map((i) =>
            assert.strictEqual(map1.get(i.toString()), i, `map 1 ${map1.get(i.toString())} !== ${i}`));
        [...Array(lots).keys()].map((i) =>
            assert.strictEqual(map2.get(i.toString()), i, `map 2 ${map2.get(i.toString())} !== ${i}`));
    });

    it("doesn't resend a lot of successful ops", async function() {
        const pendingOps = await getPendingOps(provider, true, (c, d, map) => {
            [...Array(lots).keys()].map((i) => map.set(i.toString(), i));
        });

        // send a bunch from first container that should not be overwritten
        [...Array(lots).keys()].map((i) => map1.set(i.toString(), testValue));
        await provider.ensureSynchronized();

        // load container with pending ops, which should not resend the ops sent by previous container
        const container2 = await loader.resolve({ url }, pendingOps);
        const dataStore2 = await requestFluidObject<ITestFluidObject>(container2, "default");
        const map2 = await dataStore2.getSharedObject<SharedMap>(mapId);
        await ensureContainerConnected(container2);
        await provider.ensureSynchronized();
        [...Array(lots).keys()].map((i) => assert.strictEqual(map1.get(i.toString()), testValue));
        [...Array(lots).keys()].map((i) => assert.strictEqual(map2.get(i.toString()), testValue));
    });

    it("resends batched ops", async function() {
        const pendingOps = await getPendingOps(provider, false, (container, d, map) => {
            (container as any).context.runtime.orderSequentially(() => {
                [...Array(lots).keys()].map((i) => map.set(i.toString(), i));
            });
        });

        // load container with pending ops, which should resend the ops not sent by previous container
        const container2 = await loader.resolve({ url }, pendingOps);
        const dataStore2 = await requestFluidObject<ITestFluidObject>(container2, "default");
        const map2 = await dataStore2.getSharedObject<SharedMap>(mapId);
        await ensureContainerConnected(container2);
        await provider.ensureSynchronized();
        [...Array(lots).keys()].map((i) =>
            assert.strictEqual(map1.get(i.toString()), i, `map 1 ${map1.get(i.toString())} !== ${i}`));
        [...Array(lots).keys()].map((i) =>
            assert.strictEqual(map2.get(i.toString()), i, `map 2 ${map2.get(i.toString())} !== ${i}`));
    });

    it("doesn't resend successful batched ops", async function() {
        const pendingOps = await getPendingOps(provider, true, (container, d, map) => {
            (container as any).context.runtime.orderSequentially(() => {
                [...Array(lots).keys()].map((i) => map.set(i.toString(), i));
            });
        });

        // send a bunch from first container that should not be overwritten
        [...Array(lots).keys()].map((i) => map1.set(i.toString(), testValue));

        // load container with pending ops, which should not resend the ops sent by previous container
        const container2 = await loader.resolve({ url }, pendingOps);
        const dataStore2 = await requestFluidObject<ITestFluidObject>(container2, "default");
        const map2 = await dataStore2.getSharedObject<SharedMap>(mapId);
        await provider.ensureSynchronized();
        [...Array(lots).keys()].map((i) => assert.strictEqual(map1.get(i.toString()), testValue));
        [...Array(lots).keys()].map((i) => assert.strictEqual(map2.get(i.toString()), testValue));
    });

    it("resends chunked op", async function() {
        const bigString = "a".repeat(container1.deltaManager.maxMessageSize);

        const pendingOps = await getPendingOps(provider, false, (c, d, map) => {
            map.set(testKey, bigString);
        });

        // load container with pending ops, which should resend the ops not sent by previous container
        const container2 = await loader.resolve({ url }, pendingOps);
        const dataStore2 = await requestFluidObject<ITestFluidObject>(container2, "default");
        const map2 = await dataStore2.getSharedObject<SharedMap>(mapId);
        await ensureContainerConnected(container2);
        await provider.ensureSynchronized();
        assert.strictEqual(map1.get(testKey), bigString, `map 1 ${map1.get(testKey)} !== ${bigString}`);
        assert.strictEqual(map2.get(testKey), bigString, `map 2 ${map2.get(testKey)} !== ${bigString}`);
    });

    it("doesn't resend successful chunked op", async function() {
        const bigString = "a".repeat(container1.deltaManager.maxMessageSize);

        const pendingOps = await getPendingOps(provider, true, (c, d, map) => {
            map.set(testKey, bigString);
            map.set(testKey2, bigString);
        });

        // set on first container which should not be overwritten
        map1.set(testKey, testValue);
        map1.set(testKey2, testValue);

        // load container with pending ops, which should resend the ops not sent by previous container
        const container2 = await loader.resolve({ url }, pendingOps);
        const dataStore2 = await requestFluidObject<ITestFluidObject>(container2, "default");
        const map2 = await dataStore2.getSharedObject<SharedMap>(mapId);
        await provider.ensureSynchronized();
        assert.strictEqual(map1.get(testKey), testValue);
        assert.strictEqual(map2.get(testKey), testValue);
        assert.strictEqual(map1.get(testKey2), testValue);
        assert.strictEqual(map2.get(testKey2), testValue);
    });

    it("pending map clear resend", async function() {
        [...Array(lots).keys()].map((i) => map1.set(i.toString(), testValue));
        await provider.ensureSynchronized();

        const pendingOps = await getPendingOps(provider, false, (c, d, map) => {
            map.clear();
        });

        const container2 = await loader.resolve({ url }, pendingOps);
        const dataStore2 = await requestFluidObject<ITestFluidObject>(container2, "default");
        const map2 = await dataStore2.getSharedObject<SharedMap>(mapId);
        await ensureContainerConnected(container2);
        await provider.ensureSynchronized();
        [...Array(lots).keys()].map(async (i) => assert.strictEqual(map1.get(i.toString()), undefined));
        [...Array(lots).keys()].map(async (i) => assert.strictEqual(map2.get(i.toString()), undefined));
    });

    it("successful map clear no resend", async function() {
        const pendingOps = await getPendingOps(provider, true, (c, d, map) => {
            map.clear();
        });

        [...Array(lots).keys()].map((i) => map1.set(i.toString(), testValue));
        await provider.ensureSynchronized();

        const container2 = await loader.resolve({ url }, pendingOps);
        const dataStore2 = await requestFluidObject<ITestFluidObject>(container2, "default");
        const map2 = await dataStore2.getSharedObject<SharedMap>(mapId);
        await ensureContainerConnected(container2);
        await provider.ensureSynchronized();
        await Promise.all([...Array(lots).keys()].map(
            async (i) => assert.strictEqual(await map1.get(i.toString()), testValue)));
        await Promise.all([...Array(lots).keys()].map(
            async (i) => assert.strictEqual(await map2.get(i.toString()), testValue)));
    });

    it("resends string insert op", async function() {
        const pendingOps = await getPendingOps(provider, false, async (c, d, map) => {
            const s = await d.getSharedObject<SharedString>(stringId);
            s.insertText(s.getLength(), " world!");
        });

        // load container with pending ops, which should resend the op not sent by previous container
        const container2 = await loader.resolve({ url }, pendingOps);
        const dataStore2 = await requestFluidObject<ITestFluidObject>(container2, "default");
        const string2 = await dataStore2.getSharedObject<SharedString>(stringId);
        await ensureContainerConnected(container2);
        await provider.ensureSynchronized();
        assert.strictEqual(string1.getText(), "hello world!");
        assert.strictEqual(string2.getText(), "hello world!");
    });

    it("doesn't resend successful string insert op", async function() {
        const pendingOps = await getPendingOps(provider, true, async (c, d, map) => {
            const s = await d.getSharedObject<SharedString>(stringId);
            s.insertText(s.getLength(), " world!");
        });

        // load with pending ops, which it should not resend because they were already sent successfully
        const container2 = await loader.resolve({ url }, pendingOps);
        const dataStore2 = await requestFluidObject<ITestFluidObject>(container2, "default");
        const string2 = await dataStore2.getSharedObject<SharedString>(stringId);
        console.log(string2);
        await ensureContainerConnected(container2);
        await provider.ensureSynchronized();
        assert.strictEqual(string1.getText(), "hello world!");
        assert.strictEqual(string2.getText(), "hello world!");
    });

    it("resends string remove op", async function() {
        const pendingOps = await getPendingOps(provider, false, async (c, d, map) => {
            const s = await d.getSharedObject<SharedString>(stringId);
            s.removeText(0, s.getLength());
        });

        // load container with pending ops, which should resend the op not sent by previous container
        const container2 = await loader.resolve({ url }, pendingOps);
        const dataStore2 = await requestFluidObject<ITestFluidObject>(container2, "default");
        const string2 = await dataStore2.getSharedObject<SharedString>(stringId);
        await ensureContainerConnected(container2);
        await provider.ensureSynchronized();
        assert.strictEqual(string1.getText(), "");
        assert.strictEqual(string2.getText(), "");
    });

    it("doesn't resend successful string remove op", async function() {
        const pendingOps = await getPendingOps(provider, true, async (c, d, map) => {
            const s = await d.getSharedObject<SharedString>(stringId);
            s.removeText(0, s.getLength());
        });

        string1.insertText(0, "goodbye cruel world");

        // load with pending ops, which it should not resend because they were already sent successfully
        const container2 = await loader.resolve({ url }, pendingOps);
        const dataStore2 = await requestFluidObject<ITestFluidObject>(container2, "default");
        const string2 = await dataStore2.getSharedObject<SharedString>(stringId);
        await ensureContainerConnected(container2);
        await provider.ensureSynchronized();
        assert.strictEqual(string1.getText(), "goodbye cruel world");
        assert.strictEqual(string2.getText(), "goodbye cruel world");
    });

    it("resends string annotate op", async function() {
        const pendingOps = await getPendingOps(provider, false, async (c, d, map) => {
            const s = await d.getSharedObject<SharedString>(stringId);
            s.annotateRange(0, s.getLength(), { bold: true });
        });

        // load container with pending ops, which should resend the op not sent by previous container
        const container2 = await loader.resolve({ url }, pendingOps);
        const dataStore2 = await requestFluidObject<ITestFluidObject>(container2, "default");
        const string2 = await dataStore2.getSharedObject<SharedString>(stringId);
        await ensureContainerConnected(container2);
        await provider.ensureSynchronized();
        assert.strictEqual(string1.getPropertiesAtPosition(0)?.bold, true);
        assert.strictEqual(string2.getPropertiesAtPosition(0)?.bold, true);
    });

    it("doesn't resend successful string annotate op", async function() {
        const pendingOps = await getPendingOps(provider, true, async (c, d, map) => {
            const s = await d.getSharedObject<SharedString>(stringId);
            s.annotateRange(0, s.getLength(), { bold: true });
        });

        // change annotation, which should not be overwritten by successful stashed ops
        string1.annotateRange(0, string1.getLength(), { bold: false });

        const container2 = await loader.resolve({ url }, pendingOps);
        const dataStore2 = await requestFluidObject<ITestFluidObject>(container2, "default");
        const string2 = await dataStore2.getSharedObject<SharedString>(stringId);
        await ensureContainerConnected(container2);
        await provider.ensureSynchronized();
        assert.strictEqual(string1.getPropertiesAtPosition(0)?.bold, false);
        assert.strictEqual(string2.getPropertiesAtPosition(0)?.bold, false);
    });

    it("resends marker ops", async function() {
        const pendingOps = await getPendingOps(provider, false, async (c, d, map) => {
            const s = await d.getSharedObject<SharedString>(stringId);
            s.insertMarker(
                s.getLength(),
                ReferenceType.Simple,
                {
                    [reservedMarkerIdKey]: "markerId",
                    [reservedMarkerSimpleTypeKey]: "markerKeyValue",
                },
            );

            s.insertMarker(
                0,
                ReferenceType.Tile,
                {
                    [reservedTileLabelsKey]: ["tileLabel"],
                    [reservedMarkerIdKey]: "tileMarkerId",
                });
        });

        // load container with pending ops, which should resend the op not sent by previous container
        const container2 = await loader.resolve({ url }, pendingOps);
        const dataStore2 = await requestFluidObject<ITestFluidObject>(container2, "default");
        const string2 = await dataStore2.getSharedObject<SharedString>(stringId);
        await ensureContainerConnected(container2);
        await provider.ensureSynchronized();

        const simpleMarker1 = string1.getMarkerFromId("markerId");
<<<<<<< HEAD
        assert.strictEqual(simpleMarker1.type, "Marker", "Could not get simple marker");
        assert.strictEqual(simpleMarker1.properties?.markerId, "markerId", "markerId is incorrect");
        assert.strictEqual(simpleMarker1.properties?.markerSimpleType, "markerKeyValue");
        const parallelMarkers1 = getTextAndMarkers(string1, "tileLabel");
=======
        assert.strictEqual(simpleMarker1?.type, "Marker", "Could not get simple marker");
        assert.strictEqual(simpleMarker1?.properties?.markerId, "markerId", "markerId is incorrect");
        assert.strictEqual(simpleMarker1?.properties?.markerSimpleType, "markerKeyValue");
        const parallelMarkers1 = string1.getTextAndMarkers("tileLabel");
>>>>>>> d62ab1db
        const parallelMarker1 = parallelMarkers1.parallelMarkers[0];
        assert.strictEqual(parallelMarker1.type, "Marker", "Could not get tile marker");
        assert.strictEqual(parallelMarker1.properties?.markerId, "tileMarkerId", "tile markerId is incorrect");

        const simpleMarker2 = string2.getMarkerFromId("markerId");
<<<<<<< HEAD
        assert.strictEqual(simpleMarker2.type, "Marker", "Could not get simple marker");
        assert.strictEqual(simpleMarker2.properties?.markerId, "markerId", "markerId is incorrect");
        assert.strictEqual(simpleMarker2.properties?.markerSimpleType, "markerKeyValue");
        const parallelMarkers2 = getTextAndMarkers(string2, "tileLabel");
=======
        assert.strictEqual(simpleMarker2?.type, "Marker", "Could not get simple marker");
        assert.strictEqual(simpleMarker2?.properties?.markerId, "markerId", "markerId is incorrect");
        assert.strictEqual(simpleMarker2?.properties?.markerSimpleType, "markerKeyValue");
        const parallelMarkers2 = string2.getTextAndMarkers("tileLabel");
>>>>>>> d62ab1db
        const parallelMarker2 = parallelMarkers2.parallelMarkers[0];
        assert.strictEqual(parallelMarker2.type, "Marker", "Could not get tile marker");
        assert.strictEqual(parallelMarker2.properties?.markerId, "tileMarkerId", "tile markerId is incorrect");
    });

    it("resends attach op", async function() {
        const newMapId = "newMap";
        let id;
        const pendingOps = await getPendingOps(provider, false, async (container, d, m) => {
            const defaultDataStore = await requestFluidObject<ITestFluidObject>(container, "/");
            const runtime = defaultDataStore.context.containerRuntime;

            const router = await runtime.createDataStore(["default"]);
            const dataStore: ITestFluidObject = await requestFluidObject<ITestFluidObject>(router, "/");
            id = dataStore.context.id;

            const channel = dataStore.runtime.createChannel(newMapId, "https://graph.microsoft.com/types/map");
            assert.strictEqual(channel.handle.isAttached, false, "Channel should be detached");

            (await channel.handle.get() as SharedObject).bindToContext();
            defaultDataStore.root.set("someDataStore", dataStore.handle);
            (channel as SharedMap).set(testKey, testValue);
        });

        const container2 = await loader.resolve({ url }, pendingOps);
        await ensureContainerConnected(container2);

        // get new datastore from first container
        const dataStore2 = await requestFluidObject<ITestFluidObject>(container1, id);
        const map2 = await requestFluidObject<SharedMap>(dataStore2.runtime, newMapId);
        await provider.ensureSynchronized();
        assert.strictEqual(map2.get(testKey), testValue);
    });

    it("doesn't resend successful attach op", async function() {
        const newMapId = "newMap";
        const pendingOps = await getPendingOps(provider, true, async (container, d, m) => {
            const defaultDataStore = await requestFluidObject<ITestFluidObject>(container, "/");
            const runtime = defaultDataStore.context.containerRuntime;

            const router = await runtime.createDataStore(["default"]);
            const dataStore = await requestFluidObject<ITestFluidObject>(router, "/");

            const channel = dataStore.runtime.createChannel(newMapId, "https://graph.microsoft.com/types/map");
            assert.strictEqual(channel.handle.isAttached, false, "Channel should be detached");

            (await channel.handle.get() as SharedObject).bindToContext();
            defaultDataStore.root.set("someDataStore", dataStore.handle);
            (channel as SharedMap).set(testKey, testValue);
        });

        const container2 = await loader.resolve({ url }, pendingOps);
        await ensureContainerConnected(container2);
    });

    itExpects("waits for previous container's leave message", [
        { eventName: "fluid:telemetry:Container:connectedStateRejected" },
        { eventName: "fluid:telemetry:Container:WaitBeforeClientLeave_end" },
    ], async () => {
        const container = await provider.loadTestContainer(testContainerConfig);
        await ensureContainerConnected(container);
        const serializedClientId = container.clientId;
        assert.ok(serializedClientId);
        const dataStore = await requestFluidObject<ITestFluidObject>(container, "default");

        await provider.ensureSynchronized();
        await provider.opProcessingController.pauseProcessing(container);
        assert(dataStore.runtime.deltaManager.outbound.paused);

        [...Array(lots).keys()].map((i) => dataStore.root.set(`test op #${i}`, i));

        const pendingState = getPendingStateWithoutClose(container);

        const container2 = await loader.resolve({ url }, pendingState);

        const connectP = new Promise<void>((resolve, reject) => {
            container2.on("connected", () => {
                if (container2.getQuorum().getMember(serializedClientId) === undefined) {
                    resolve();
                } else {
                    reject(new Error("connected while previous client in quorum"));
                }
            });
        });

        // wait for the join message so we see connectedStateRejected
        if (container2.connectionState !== ConnectionState.CatchingUp) {
            await new Promise((resolve) => container2.deltaManager.on("connect", resolve));
        }

        container.close();
        await connectP;
    });

    it("can make changes offline and resubmit them", async function() {
        const pendingOps = await getPendingOps(provider, false, (c, d, map) => {
            [...Array(lots).keys()].map((i) => map.set(i.toString(), i));
        });

        const container2 = await loadOffline(provider, { url }, pendingOps);
        const dataStore2 = await requestFluidObject<ITestFluidObject>(container2.container, "default");
        const map2 = await dataStore2.getSharedObject<SharedMap>(mapId);

        // pending changes should be applied
        [...Array(lots).keys()].map((i) =>
            assert.strictEqual(map2.get(i.toString()), i, `map 2 ${map2.get(i.toString())} !== ${i}`));
        // make more changes while offline
        [...Array(lots).keys()].map((i) => map2.set((i + lots).toString(), i + lots));

        container2.connect();
        await ensureContainerConnected(container2.container);
        await provider.ensureSynchronized();
        [...Array(lots * 2).keys()].map((i) =>
            assert.strictEqual(map1.get(i.toString()), i, `map 1 ${map1.get(i.toString())} !== ${i}`));
        [...Array(lots * 2).keys()].map((i) =>
            assert.strictEqual(map2.get(i.toString()), i, `map 2 ${map2.get(i.toString())} !== ${i}`));
    });

    it("can make changes offline and stash them", async function() {
        const pendingOps = await getPendingOps(provider, false, (c, d, map) => {
            [...Array(lots).keys()].map((i) => map.set(i.toString(), i));
        });

        const container2 = await loadOffline(provider, { url }, pendingOps);
        const dataStore2 = await requestFluidObject<ITestFluidObject>(container2.container, "default");
        const map2 = await dataStore2.getSharedObject<SharedMap>(mapId);

        // pending changes should be applied
        [...Array(lots).keys()].map((i) =>
            assert.strictEqual(map2.get(i.toString()), i, `map 2 ${map2.get(i.toString())} !== ${i}`));
        // make more changes while offline
        [...Array(lots).keys()].map((i) => map2.set((i + lots).toString(), i + lots));

        // get stashed ops from this container without connecting
        const morePendingOps = container2.container.closeAndGetPendingLocalState();

        const container3 = await loadOffline(provider, { url }, morePendingOps);
        const dataStore3 = await requestFluidObject<ITestFluidObject>(container3.container, "default");
        const map3 = await dataStore3.getSharedObject<SharedMap>(mapId);

        // pending changes from both containers should be applied
        [...Array(lots * 2).keys()].map((i) =>
            assert.strictEqual(map3.get(i.toString()), i, `map 3 ${map2.get(i.toString())} !== ${i}`));
        // make more changes while offline
        [...Array(lots).keys()].map((i) => map3.set((i + lots * 2).toString(), i + lots * 2));

        container3.connect();
        await ensureContainerConnected(container3.container);
        await provider.ensureSynchronized();
        [...Array(lots * 3).keys()].map((i) =>
            assert.strictEqual(map1.get(i.toString()), i, `map 1 ${map1.get(i.toString())} !== ${i}`));
        [...Array(lots * 3).keys()].map((i) =>
            assert.strictEqual(map3.get(i.toString()), i, `map 3 ${map3.get(i.toString())} !== ${i}`));
    });

    itExpects("waits for previous container's leave message after rehydration", [
        { eventName: "fluid:telemetry:Container:connectedStateRejected" },
        { eventName: "fluid:telemetry:Container:WaitBeforeClientLeave_end" },
    ], async () => {
        const pendingOps = await getPendingOps(provider, false, (c, d, map) => {
            [...Array(lots).keys()].map((i) => map.set(i.toString(), i));
        });

        const container2 = await loader.resolve({ url }, pendingOps);
        const dataStore2 = await requestFluidObject<ITestFluidObject>(container2, "default");
        const map2 = await dataStore2.getSharedObject<SharedMap>(mapId);
        await ensureContainerConnected(container2);
        const serializedClientId = container2.clientId;
        assert.ok(serializedClientId);
        await provider.ensureSynchronized();
        [...Array(lots).keys()].map((i) =>
            assert.strictEqual(map1.get(i.toString()), i, `map 1 ${map1.get(i.toString())} !== ${i}`));
        [...Array(lots).keys()].map((i) =>
            assert.strictEqual(map2.get(i.toString()), i, `map 2 ${map2.get(i.toString())} !== ${i}`));

        await provider.opProcessingController.pauseProcessing(container2);
        assert(dataStore2.runtime.deltaManager.outbound.paused);
        [...Array(lots).keys()].map((i) => map2.set((i + lots).toString(), i + lots));

        const morePendingOps = getPendingStateWithoutClose(container2);
        assert.ok(morePendingOps);

        const container3 = await loader.resolve({ url }, morePendingOps);

        const connectP = new Promise<void>((resolve, reject) => {
            container3.on("connected", () => {
                if (container3.getQuorum().getMember(serializedClientId) === undefined) {
                    resolve();
                } else {
                    reject(new Error("connected while previous client in quorum"));
                }
            });
        });

        // wait for the join message so we see connectedStateRejected
        if (container3.connectionState !== ConnectionState.CatchingUp) {
            await new Promise((resolve) => container3.deltaManager.on("connect", resolve));
        }

        container2.close();
        await connectP;
    });

    it("offline blob upload", async function() {
        // load offline container
        const offlineState = await loader.resolve({ url })
            .then(async (c) => c.closeAndGetPendingLocalState());
        const container = await loadOffline(provider, { url }, offlineState);
        const dataStore = await requestFluidObject<ITestFluidObject>(container.container, "default");
        const map = await dataStore.getSharedObject<SharedMap>(mapId);

        const handle = await dataStore.runtime.uploadBlob(stringToBuffer("blob contents", "utf8"));
        assert.strictEqual(bufferToString(await handle.get(), "utf8"), "blob contents");
        map.set("blob handle", handle);

        container.connect();

        const container2 = await provider.loadTestContainer(testContainerConfig);
        const dataStore2 = await requestFluidObject<ITestFluidObject>(container2, "default");
        const map2 = await dataStore2.getSharedObject<SharedMap>(mapId);

        await provider.ensureSynchronized();
        assert.strictEqual(bufferToString(await map2.get("blob handle").get(), "utf8"), "blob contents");
    });

    it("offline attach", async function() {
        const newMapId = "newMap";
        let id;
        // stash attach op
        const pendingOps = await getPendingOps(provider, false, async (container, d, m) => {
            const defaultDataStore = await requestFluidObject<ITestFluidObject>(container, "/");
            const runtime = defaultDataStore.context.containerRuntime;

            const router = await runtime.createDataStore(["default"]);
            const dataStore = await requestFluidObject<ITestFluidObject>(router, "/");
            id = dataStore.context.id;

            const channel = dataStore.runtime.createChannel(newMapId, "https://graph.microsoft.com/types/map");
            assert.strictEqual(channel.handle.isAttached, false, "Channel should be detached");

            (await channel.handle.get() as SharedObject).bindToContext();
            defaultDataStore.root.set("someDataStore", dataStore.handle);
            (channel as SharedMap).set(testKey, testValue);
        });

        // load offline; new datastore should be accessible
        const container2 = await loadOffline(provider, { url }, pendingOps);
        const dataStore2 = await requestFluidObject<ITestFluidObject>(container2.container, id);
        const map2 = await requestFluidObject<SharedMap>(dataStore2.runtime, newMapId);
        assert.strictEqual(map2.get(testKey), testValue);
        map2.set(testKey2, testValue);

        container2.connect();
        await ensureContainerConnected(container2.container);

        // get new datastore from first container
        const dataStore3 = await requestFluidObject<ITestFluidObject>(container1, id);
        const map3 = await requestFluidObject<SharedMap>(dataStore3.runtime, newMapId);
        await provider.ensureSynchronized();
        assert.strictEqual(map3.get(testKey), testValue);
        assert.strictEqual(map3.get(testKey2), testValue);
    });

    it("works for detached container", async function() {
        const loader2 = provider.makeTestLoader(testContainerConfig);
        const detachedContainer = await loader2.createDetachedContainer(provider.defaultCodeDetails);
        const dataStore = await requestFluidObject<ITestFluidObject>(detachedContainer, "default");
        const map = await dataStore.getSharedObject<SharedMap>(mapId);
        map.set(testKey, testValue);

        await detachedContainer.attach(provider.driver.createCreateNewRequest(provider.documentId));
        const pendingOps = detachedContainer.closeAndGetPendingLocalState();

        const url2 = await detachedContainer.getAbsoluteUrl("");
        assert.ok(url2);
        const container2 = await loader2.resolve({ url: url2 }, pendingOps);
        const dataStore2 = await requestFluidObject<ITestFluidObject>(container2, "default");
        const map2 = await dataStore2.getSharedObject<SharedMap>(mapId);
        assert.strictEqual(map2.get(testKey), testValue);
    });

    it("works for rehydrated container", async function() {
        const loader2 = provider.makeTestLoader(testContainerConfig);
        const detachedContainer = await loader2.createDetachedContainer(provider.defaultCodeDetails);
        const dataStore = await requestFluidObject<ITestFluidObject>(detachedContainer, "default");
        const map = await dataStore.getSharedObject<SharedMap>(mapId);
        map.set(testKey, testValue);

        const summary = detachedContainer.serialize();
        detachedContainer.close();
        const rehydratedContainer = await loader2.rehydrateDetachedContainerFromSnapshot(summary);
        const dataStore2 = await requestFluidObject<ITestFluidObject>(rehydratedContainer, "default");
        const map2 = await dataStore2.getSharedObject<SharedMap>(mapId);
        map2.set(testKey2, testValue);

        await rehydratedContainer.attach(provider.driver.createCreateNewRequest(provider.documentId));
        const pendingOps = rehydratedContainer.closeAndGetPendingLocalState();

        const url2 = await rehydratedContainer.getAbsoluteUrl("");
        assert.ok(url2);

        const container3 = await loader2.resolve({ url: url2 }, pendingOps);
        const dataStore3 = await requestFluidObject<ITestFluidObject>(container3, "default");
        const map3 = await dataStore3.getSharedObject<SharedMap>(mapId);
        assert.strictEqual(map3.get(testKey), testValue);
        assert.strictEqual(map3.get(testKey2), testValue);
    });

    // TODO: https://github.com/microsoft/FluidFramework/issues/10729
    it.skip("works with summary while offline", async function() {
        map1.set("test op 1", "test op 1");
        await waitForSummary();

        const pendingOps = await getPendingOps(provider, false, (c, d, map) => {
            map.set(testKey, testValue);
        });

        map1.set("test op 2", "test op 2");
        await waitForSummary();

        // load container with pending ops, which should resend the op not sent by previous container
        const container2 = await loader.resolve({ url }, pendingOps);
        const dataStore2 = await requestFluidObject<ITestFluidObject>(container2, "default");
        const map2 = await dataStore2.getSharedObject<SharedMap>(mapId);
        await ensureContainerConnected(container2);
        await provider.ensureSynchronized();
        assert.strictEqual(map1.get(testKey), testValue);
        assert.strictEqual(map2.get(testKey), testValue);
    });

    // TODO: https://github.com/microsoft/FluidFramework/issues/10729
    it.skip("can stash between summary op and ack", async function() {
        map1.set("test op 1", "test op 1");
        const container = await provider.loadTestContainer(testContainerConfig);
        const pendingOps = await new Promise<string>((resolve, reject) => container.on("op", (op) => {
            if (op.type === "summarize") {
                resolve(container.closeAndGetPendingLocalState());
            }
        }));

        const container2 = await loader.resolve({ url }, pendingOps);
        await ensureContainerConnected(container2);
        await provider.ensureSynchronized();
    });
});<|MERGE_RESOLUTION|>--- conflicted
+++ resolved
@@ -554,33 +554,20 @@
         await provider.ensureSynchronized();
 
         const simpleMarker1 = string1.getMarkerFromId("markerId");
-<<<<<<< HEAD
-        assert.strictEqual(simpleMarker1.type, "Marker", "Could not get simple marker");
-        assert.strictEqual(simpleMarker1.properties?.markerId, "markerId", "markerId is incorrect");
-        assert.strictEqual(simpleMarker1.properties?.markerSimpleType, "markerKeyValue");
-        const parallelMarkers1 = getTextAndMarkers(string1, "tileLabel");
-=======
+
         assert.strictEqual(simpleMarker1?.type, "Marker", "Could not get simple marker");
         assert.strictEqual(simpleMarker1?.properties?.markerId, "markerId", "markerId is incorrect");
         assert.strictEqual(simpleMarker1?.properties?.markerSimpleType, "markerKeyValue");
-        const parallelMarkers1 = string1.getTextAndMarkers("tileLabel");
->>>>>>> d62ab1db
+        const parallelMarkers1 = getTextAndMarkers(string1, "tileLabel");
         const parallelMarker1 = parallelMarkers1.parallelMarkers[0];
         assert.strictEqual(parallelMarker1.type, "Marker", "Could not get tile marker");
         assert.strictEqual(parallelMarker1.properties?.markerId, "tileMarkerId", "tile markerId is incorrect");
 
         const simpleMarker2 = string2.getMarkerFromId("markerId");
-<<<<<<< HEAD
-        assert.strictEqual(simpleMarker2.type, "Marker", "Could not get simple marker");
-        assert.strictEqual(simpleMarker2.properties?.markerId, "markerId", "markerId is incorrect");
-        assert.strictEqual(simpleMarker2.properties?.markerSimpleType, "markerKeyValue");
-        const parallelMarkers2 = getTextAndMarkers(string2, "tileLabel");
-=======
         assert.strictEqual(simpleMarker2?.type, "Marker", "Could not get simple marker");
         assert.strictEqual(simpleMarker2?.properties?.markerId, "markerId", "markerId is incorrect");
         assert.strictEqual(simpleMarker2?.properties?.markerSimpleType, "markerKeyValue");
-        const parallelMarkers2 = string2.getTextAndMarkers("tileLabel");
->>>>>>> d62ab1db
+        const parallelMarkers2 = getTextAndMarkers(string2, "tileLabel");
         const parallelMarker2 = parallelMarkers2.parallelMarkers[0];
         assert.strictEqual(parallelMarker2.type, "Marker", "Could not get tile marker");
         assert.strictEqual(parallelMarker2.properties?.markerId, "tileMarkerId", "tile markerId is incorrect");
