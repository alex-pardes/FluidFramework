{
	"name": "@fluid-internal/test-pairwise-generator",
<<<<<<< HEAD
	"version": "2.0.0-internal.4.3.0",
=======
	"version": "2.0.0-internal.5.0.0",
>>>>>>> ea022def
	"description": "End to end tests",
	"homepage": "https://fluidframework.com",
	"repository": {
		"type": "git",
		"url": "https://github.com/microsoft/FluidFramework.git",
		"directory": "packages/test/test-pairwise-generator"
	},
	"license": "MIT",
	"author": "Microsoft and contributors",
	"sideEffects": false,
	"main": "dist/index.js",
	"module": "lib/index.js",
	"types": "dist/index.d.ts",
	"scripts": {
		"build": "npm run build:genver && concurrently npm:build:compile npm:lint",
		"build:commonjs": "npm run typetests:gen && npm run tsc",
		"build:compile": "concurrently npm:build:commonjs npm:build:esnext",
		"build:esnext": "tsc --project ./tsconfig.esnext.json",
		"build:full": "npm run build",
		"build:full:compile": "npm run build:compile",
		"build:genver": "gen-version",
		"clean": "rimraf dist lib *.tsbuildinfo *.build.log",
		"eslint": "eslint --format stylish src",
		"eslint:fix": "eslint --format stylish src --fix --fix-type problem,suggestion,layout",
		"format": "npm run prettier:fix",
		"lint": "npm run prettier && npm run eslint",
		"lint:fix": "npm run prettier:fix && npm run eslint:fix",
		"prettier": "prettier --check . --ignore-path ../../../.prettierignore",
		"prettier:fix": "prettier --write . --ignore-path ../../../.prettierignore",
		"tsc": "tsc",
		"typetests:gen": "fluid-type-test-generator",
		"typetests:prepare": "flub generate typetests --prepare --dir . --pin",
		"usePrereleaseDeps": "node ./scripts/usePrereleaseDeps.js"
	},
	"nyc": {
		"all": true,
		"cache-dir": "nyc/.cache",
		"exclude": [
			"src/test/**/*.ts",
			"dist/test/**/*.js"
		],
		"exclude-after-remap": false,
		"include": [
			"src/**/*.ts",
			"dist/**/*.js"
		],
		"report-dir": "nyc/report",
		"reporter": [
			"cobertura",
			"html",
			"text"
		],
		"temp-directory": "nyc/.nyc_output"
	},
	"dependencies": {
		"@fluidframework/common-utils": "^1.1.1",
		"random-js": "^1.0.8"
	},
	"devDependencies": {
		"@fluid-tools/build-cli": "^0.17.0",
		"@fluidframework/build-common": "^1.1.0",
		"@fluidframework/build-tools": "^0.17.0",
		"@fluidframework/eslint-config-fluid": "^2.0.0",
<<<<<<< HEAD
		"@fluidframework/mocha-test-setup": "workspace:~",
=======
		"@fluidframework/mocha-test-setup": ">=2.0.0-internal.5.0.0 <2.0.0-internal.6.0.0",
>>>>>>> ea022def
		"@types/mocha": "^9.1.1",
		"@types/node": "^14.18.38",
		"@types/random-js": "^1.0.31",
		"concurrently": "^7.6.0",
		"eslint": "~8.6.0",
		"mocha": "^10.2.0",
		"nyc": "^15.1.0",
		"prettier": "~2.6.2",
		"rimraf": "^4.4.0",
		"typescript": "~4.5.5"
	},
	"typeValidation": {
		"disabled": true,
		"broken": {}
	}
}<|MERGE_RESOLUTION|>--- conflicted
+++ resolved
@@ -1,10 +1,6 @@
 {
 	"name": "@fluid-internal/test-pairwise-generator",
-<<<<<<< HEAD
-	"version": "2.0.0-internal.4.3.0",
-=======
 	"version": "2.0.0-internal.5.0.0",
->>>>>>> ea022def
 	"description": "End to end tests",
 	"homepage": "https://fluidframework.com",
 	"repository": {
@@ -20,8 +16,7 @@
 	"types": "dist/index.d.ts",
 	"scripts": {
 		"build": "npm run build:genver && concurrently npm:build:compile npm:lint",
-		"build:commonjs": "npm run typetests:gen && npm run tsc",
-		"build:compile": "concurrently npm:build:commonjs npm:build:esnext",
+		"build:compile": "npm run typetests:gen && concurrently npm:tsc npm:build:esnext",
 		"build:esnext": "tsc --project ./tsconfig.esnext.json",
 		"build:full": "npm run build",
 		"build:full:compile": "npm run build:compile",
@@ -68,11 +63,7 @@
 		"@fluidframework/build-common": "^1.1.0",
 		"@fluidframework/build-tools": "^0.17.0",
 		"@fluidframework/eslint-config-fluid": "^2.0.0",
-<<<<<<< HEAD
 		"@fluidframework/mocha-test-setup": "workspace:~",
-=======
-		"@fluidframework/mocha-test-setup": ">=2.0.0-internal.5.0.0 <2.0.0-internal.6.0.0",
->>>>>>> ea022def
 		"@types/mocha": "^9.1.1",
 		"@types/node": "^14.18.38",
 		"@types/random-js": "^1.0.31",
