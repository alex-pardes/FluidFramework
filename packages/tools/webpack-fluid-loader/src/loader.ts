--- conflicted
+++ resolved
@@ -5,12 +5,7 @@
 
 import sillyname from "sillyname";
 import { v4 as uuid } from "uuid";
-<<<<<<< HEAD
-import { assert, BaseTelemetryNullLogger, Deferred } from "@fluidframework/common-utils";
-=======
-import { ContainerRuntimeFactoryWithDefaultDataStore } from "@fluidframework/aqueduct";
 import { assert, Deferred } from "@fluidframework/common-utils";
->>>>>>> 67a0b260
 import {
     AttachState,
     IFluidCodeResolver,
