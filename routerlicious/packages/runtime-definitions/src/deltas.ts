--- conflicted
+++ resolved
@@ -7,13 +7,11 @@
     // the queue of outbound delta messages
     outbound: IDeltaQueue;
 
-<<<<<<< HEAD
     // The current minimum sequence number
     minimumSequenceNumber: number;
-=======
+
     // Type of client
     clientType: string;
->>>>>>> b2b4022d
 
     /**
      * Puts the delta manager in read only mode
