--- conflicted
+++ resolved
@@ -1,10 +1,6 @@
 import { Component } from "@prague/app-component";
-<<<<<<< HEAD
+import { IPlatform } from "@prague/container-definitions";
 import { MapExtension } from "@prague/map";
-=======
-import { IPlatform } from "@prague/container-definitions";
-import { IMapView, MapExtension } from "@prague/map";
->>>>>>> 7009c4f0
 import { Deferred } from "@prague/utils";
 
 export class TestComponent extends Component {
