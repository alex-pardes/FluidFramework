{
  "name": "@fluidframework/server-services-core",
  "version": "0.1036.5000",
  "description": "Fluid server services core definitions",
  "homepage": "https://fluidframework.com",
  "repository": {
    "type": "git",
    "url": "https://github.com/microsoft/FluidFramework.git",
    "directory": "server/routerlicious/packages/services-core"
  },
  "license": "MIT",
  "author": "Microsoft and contributors",
  "main": "dist/index.js",
  "types": "dist/index.d.ts",
  "scripts": {
    "build": "npm run build:genver && concurrently npm:build:compile npm:lint",
    "build:compile": "npm run tsc",
    "build:full": "npm run build",
    "build:full:compile": "npm run build:compile",
    "build:genver": "gen-version",
    "clean": "rimraf dist lib *.tsbuildinfo *.build.log",
    "eslint": "eslint --format stylish src",
    "eslint:fix": "eslint --format stylish src --fix --fix-type problem,suggestion,layout",
    "lint": "npm run eslint",
    "lint:fix": "npm run eslint:fix",
    "tsc": "tsc",
    "tsfmt": "tsfmt --verify",
    "tsfmt:fix": "tsfmt --replace"
  },
  "dependencies": {
    "@fluidframework/common-utils": "^0.32.1",
<<<<<<< HEAD
    "@fluidframework/gitresources": "^0.1037.1000",
    "@fluidframework/protocol-definitions": "^0.1029.1000-0",
    "@fluidframework/server-services-client": "^0.1037.1000",
    "@fluidframework/server-services-telemetry": "^0.1037.1000",
=======
    "@fluidframework/gitresources": "^0.1036.5000",
    "@fluidframework/protocol-definitions": "^0.1028.2000",
    "@fluidframework/server-services-client": "^0.1036.5000",
    "@fluidframework/server-services-telemetry": "^0.1036.5000",
>>>>>>> c2b6d9f3
    "@types/nconf": "^0.10.2",
    "@types/node": "^14.18.0",
    "debug": "^4.1.1",
    "nconf": "^0.12.0"
  },
  "devDependencies": {
    "@fluidframework/build-common": "^0.23.0",
    "@fluidframework/eslint-config-fluid": "^0.28.2000",
    "@rushstack/eslint-config": "^2.5.1",
    "concurrently": "^6.2.0",
    "eslint": "~8.6.0",
    "rimraf": "^2.6.2",
    "typescript": "~4.5.5",
    "typescript-formatter": "7.1.0"
  }
}<|MERGE_RESOLUTION|>--- conflicted
+++ resolved
@@ -29,17 +29,10 @@
   },
   "dependencies": {
     "@fluidframework/common-utils": "^0.32.1",
-<<<<<<< HEAD
     "@fluidframework/gitresources": "^0.1037.1000",
     "@fluidframework/protocol-definitions": "^0.1029.1000-0",
     "@fluidframework/server-services-client": "^0.1037.1000",
     "@fluidframework/server-services-telemetry": "^0.1037.1000",
-=======
-    "@fluidframework/gitresources": "^0.1036.5000",
-    "@fluidframework/protocol-definitions": "^0.1028.2000",
-    "@fluidframework/server-services-client": "^0.1036.5000",
-    "@fluidframework/server-services-telemetry": "^0.1036.5000",
->>>>>>> c2b6d9f3
     "@types/nconf": "^0.10.2",
     "@types/node": "^14.18.0",
     "debug": "^4.1.1",
